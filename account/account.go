package account

import (
	"context"
	"errors"
	"fmt"
	"slices"
	"time"

	"github.com/NethermindEth/juno/core/felt"
	"github.com/NethermindEth/starknet.go/contracts"
	"github.com/NethermindEth/starknet.go/hash"
	internalUtils "github.com/NethermindEth/starknet.go/internal/utils"
	"github.com/NethermindEth/starknet.go/rpc"
	"github.com/NethermindEth/starknet.go/utils"
)

var (
	ErrTxnTypeUnSupported    = errors.New("unsupported transaction type")
	ErrTxnVersionUnSupported = errors.New("unsupported transaction version")
)

//go:generate mockgen -destination=../mocks/mock_account.go -package=mocks -source=account.go AccountInterface
type AccountInterface interface {
	BuildAndEstimateDeployAccountTxn(ctx context.Context, salt *felt.Felt, classHash *felt.Felt, constructorCalldata []*felt.Felt, multiplier float64, withQueryBitVersion bool) (*rpc.BroadcastDeployAccountTxnV3, *felt.Felt, error)
	BuildAndSendInvokeTxn(ctx context.Context, functionCalls []rpc.InvokeFunctionCall, multiplier float64, withQueryBitVersion bool) (*rpc.AddInvokeTransactionResponse, error)
	BuildAndSendDeclareTxn(ctx context.Context, casmClass *contracts.CasmClass, contractClass *contracts.ContractClass, multiplier float64, withQueryBitVersion bool) (*rpc.AddDeclareTransactionResponse, error)
	Nonce(ctx context.Context) (*felt.Felt, error)
	SendTransaction(ctx context.Context, txn rpc.BroadcastTxn) (*rpc.TransactionResponse, error)
	Sign(ctx context.Context, msg *felt.Felt) ([]*felt.Felt, error)
	SignInvokeTransaction(ctx context.Context, tx rpc.InvokeTxnType) error
	SignDeployAccountTransaction(ctx context.Context, tx rpc.DeployAccountType, precomputeAddress *felt.Felt) error
	SignDeclareTransaction(ctx context.Context, tx rpc.DeclareTxnType) error
	TransactionHashInvoke(invokeTxn rpc.InvokeTxnType) (*felt.Felt, error)
	TransactionHashDeployAccount(tx rpc.DeployAccountType, contractAddress *felt.Felt) (*felt.Felt, error)
	TransactionHashDeclare(tx rpc.DeclareTxnType) (*felt.Felt, error)
	WaitForTransactionReceipt(ctx context.Context, transactionHash *felt.Felt, pollInterval time.Duration) (*rpc.TransactionReceiptWithBlockInfo, error)
}

var _ AccountInterface = &Account{}

type Account struct {
	Provider     rpc.RpcProvider
	ChainId      *felt.Felt
	Address      *felt.Felt
	publicKey    string
	CairoVersion int
	ks           Keystore
}

var BRAAVOS_WARNING_MESSAGE = "WARNING: Currently, Braavos accounts are incompatible with transactions sent via RPC 0.8.0. Ref: https://community.starknet.io/t/starknet-devtools-for-0-13-5/115495#p-2359168-braavos-compatibility-issues-3"

// NewAccount creates a new Account instance.
//
// Parameters:
//   - provider: is the provider of type rpc.RpcProvider
//   - accountAddress: is the account address of type *felt.Felt
//   - publicKey: is the public key of type string
//   - keystore: is the keystore of type Keystore
//
// It returns:
//   - *Account: a pointer to newly created Account
//   - error: an error if any
func NewAccount(provider rpc.RpcProvider, accountAddress *felt.Felt, publicKey string, keystore Keystore, cairoVersion int) (*Account, error) {
	// TODO: Remove this temporary check once solved (starknet v0.14.0 should do it)
	// This temporary check is to warn the user that Braavos account restricts transactions to have exactly two resource fields.
	// This makes them incompatible with transactions sent via RPC 0.8.0
	accClassHash, err := provider.ClassHashAt(context.Background(), rpc.WithBlockTag("latest"), accountAddress)
	// ignoring the error to not break mock tests (if the provider is not working, it will return an error in the next ChainID call anyway)
	if err == nil {
		// Since felt.Felt.String() returns a string without leading zeros, we need to remove them from the
		// class hashes for the comparison
		braavosClassHashes := []string{
			// Original class hash: 0x02c8c7e6fbcfb3e8e15a46648e8914c6aa1fc506fc1e7fb3d1e19630716174bc
			"0x2c8c7e6fbcfb3e8e15a46648e8914c6aa1fc506fc1e7fb3d1e19630716174bc",
			// Original class hash: 0x00816dd0297efc55dc1e7559020a3a825e81ef734b558f03c83325d4da7e6253
			"0x816dd0297efc55dc1e7559020a3a825e81ef734b558f03c83325d4da7e6253",
			// Original class hash: 0x041bf1e71792aecb9df3e9d04e1540091c5e13122a731e02bec588f71dc1a5c3
			"0x41bf1e71792aecb9df3e9d04e1540091c5e13122a731e02bec588f71dc1a5c3",
		}
		if slices.Contains(braavosClassHashes, accClassHash.String()) {
			fmt.Print(BRAAVOS_WARNING_MESSAGE + "\n\n")
		}
	}

	account := &Account{
		Provider:     provider,
		Address:      accountAddress,
		publicKey:    publicKey,
		ks:           keystore,
		CairoVersion: cairoVersion,
	}

	chainID, err := provider.ChainID(context.Background())
	if err != nil {
		return nil, err
	}
	account.ChainId = new(felt.Felt).SetBytes([]byte(chainID))

	return account, nil
}

// Nonce retrieves the nonce for the account's contract address.
func (account *Account) Nonce(ctx context.Context) (*felt.Felt, error) {
	return account.Provider.Nonce(context.Background(), rpc.WithBlockTag("pending"), account.Address)
}

// BuildAndSendInvokeTxn builds and sends a v3 invoke transaction with the given function calls.
// It automatically calculates the nonce, formats the calldata, estimates fees, and signs the transaction with the account's private key.
//
// Parameters:
//   - ctx: The context.Context for the request.
//   - functionCalls: A slice of rpc.InvokeFunctionCall representing the function calls for the transaction, allowing either single or
//     multiple function calls in the same transaction.
//   - multiplier: A safety factor for fee estimation that helps prevent transaction failures due to
//     fee fluctuations. It multiplies both the max amount and max price per unit by this value.
//     A value of 1.5 (50% buffer) is recommended to balance between transaction success rate and
//     avoiding excessive fees. Higher values provide more safety margin but may result in overpayment.
//   - withQueryBitVersion: A boolean flag indicating whether the transaction version should have the query bit.
//     If true, the transaction version will be rpc.TransactionV3WithQueryBit (0x100000000000000000000000000000003).
//     If false, the transaction version will be rpc.TransactionV3 (0x3).
//     In case of doubt, set to 'false'.
//
// Returns:
//   - *rpc.AddInvokeTransactionResponse: the response of the submitted transaction.
//   - error: An error if the transaction building fails.
func (account *Account) BuildAndSendInvokeTxn(
	ctx context.Context,
	functionCalls []rpc.InvokeFunctionCall,
	multiplier float64,
	withQueryBitVersion bool,
) (*rpc.AddInvokeTransactionResponse, error) {
	nonce, err := account.Nonce(ctx)
	if err != nil {
		return nil, err
	}

	callData, err := account.FmtCalldata(utils.InvokeFuncCallsToFunctionCalls(functionCalls))
	if err != nil {
		return nil, err
	}

	// building and signing the txn, as it needs a signature to estimate the fee
	broadcastInvokeTxnV3 := utils.BuildInvokeTxn(account.Address, nonce, callData, makeResourceBoundsMapWithZeroValues())
<<<<<<< HEAD
	err = account.SignInvokeTransaction(ctx, broadcastInvokeTxnV3)
=======

	if withQueryBitVersion {
		broadcastInvokeTxnV3.InvokeTxnV3.Version = rpc.TransactionV3WithQueryBit
	}

	err = account.SignInvokeTransaction(ctx, &broadcastInvokeTxnV3.InvokeTxnV3)
>>>>>>> 53e93d7c
	if err != nil {
		return nil, err
	}

	// estimate txn fee
	estimateFee, err := account.Provider.EstimateFee(ctx, []rpc.BroadcastTxn{broadcastInvokeTxnV3}, []rpc.SimulationFlag{}, rpc.WithBlockTag("pending"))
	if err != nil {
		return nil, err
	}
	txnFee := estimateFee[0]
	broadcastInvokeTxnV3.ResourceBounds = utils.FeeEstToResBoundsMap(txnFee, multiplier)

	// signing the txn again with the estimated fee, as the fee value is used in the txn hash calculation
	err = account.SignInvokeTransaction(ctx, broadcastInvokeTxnV3)
	if err != nil {
		return nil, err
	}

	txnResponse, err := account.Provider.AddInvokeTransaction(ctx, broadcastInvokeTxnV3)
	if err != nil {
		return nil, err
	}

	return txnResponse, nil
}

// BuildAndSendDeclareTxn builds and sends a v3 declare transaction.
// It automatically calculates the nonce, formats the calldata, estimates fees, and signs the transaction with the account's private key.
//
// Parameters:
//   - ctx: The context.Context for the request.
//   - casmClass: The casm class of the contract to be declared
//   - contractClass: The sierra contract class of the contract to be declared
//   - multiplier: A safety factor for fee estimation that helps prevent transaction failures due to
//     fee fluctuations. It multiplies both the max amount and max price per unit by this value.
//     A value of 1.5 (50% buffer) is recommended to balance between transaction success rate and
//     avoiding excessive fees. Higher values provide more safety margin but may result in overpayment.
//   - withQueryBitVersion: A boolean flag indicating whether the transaction version should have the query bit.
//     If true, the transaction version will be rpc.TransactionV3WithQueryBit (0x100000000000000000000000000000003).
//     If false, the transaction version will be rpc.TransactionV3 (0x3).
//     In case of doubt, set to 'false'.
//
// Returns:
//   - *rpc.AddDeclareTransactionResponse: the response of the submitted transaction.
//   - error: An error if the transaction building fails.
func (account *Account) BuildAndSendDeclareTxn(
	ctx context.Context,
	casmClass *contracts.CasmClass,
	contractClass *contracts.ContractClass,
	multiplier float64,
	withQueryBitVersion bool,
) (*rpc.AddDeclareTransactionResponse, error) {
	nonce, err := account.Nonce(ctx)
	if err != nil {
		return nil, err
	}

	// building and signing the txn, as it needs a signature to estimate the fee
	broadcastDeclareTxnV3, err := utils.BuildDeclareTxn(account.Address, casmClass, contractClass, nonce, makeResourceBoundsMapWithZeroValues())
	if err != nil {
		return nil, err
	}

	if withQueryBitVersion {
		broadcastDeclareTxnV3.Version = rpc.TransactionV3WithQueryBit
	}

	err = account.SignDeclareTransaction(ctx, broadcastDeclareTxnV3)
	if err != nil {
		return nil, err
	}

	// estimate txn fee
	estimateFee, err := account.Provider.EstimateFee(ctx, []rpc.BroadcastTxn{broadcastDeclareTxnV3}, []rpc.SimulationFlag{}, rpc.WithBlockTag("pending"))
	if err != nil {
		return nil, err
	}
	txnFee := estimateFee[0]
	broadcastDeclareTxnV3.ResourceBounds = utils.FeeEstToResBoundsMap(txnFee, multiplier)

	// signing the txn again with the estimated fee, as the fee value is used in the txn hash calculation
	err = account.SignDeclareTransaction(ctx, broadcastDeclareTxnV3)
	if err != nil {
		return nil, err
	}

	txnResponse, err := account.Provider.AddDeclareTransaction(ctx, broadcastDeclareTxnV3)
	if err != nil {
		return nil, err
	}

	return txnResponse, nil
}

// BuildAndEstimateDeployAccountTxn builds and signs a v3 deploy account transaction, estimates the fee, and computes the address.
//
// This function doesn't send the transaction because the precomputed account address requires funding first. This address is calculated
// deterministically and returned by this function, and must be funded with the appropriate amount of STRK tokens. Without sufficient
// funds, the transaction will fail. See the 'examples/deployAccount/' for more details on how to do this.
//
// Parameters:
//   - ctx: The context.Context for the request.
//   - salt: the salt for the address of the deployed contract
//   - classHash: the class hash of the contract to be deployed
//   - constructorCalldata: the parameters passed to the constructor
//   - multiplier: A safety factor for fee estimation that helps prevent transaction failures due to
//     fee fluctuations. It multiplies both the max amount and max price per unit by this value.
//     A value of 1.5 (50% buffer) is recommended to balance between transaction success rate and
//     avoiding excessive fees. Higher values provide more safety margin but may result in overpayment.
//   - withQueryBitVersion: A boolean flag indicating whether the transaction version should have the query bit.
//     If true, the transaction version will be rpc.TransactionV3WithQueryBit (0x100000000000000000000000000000003).
//     If false, the transaction version will be rpc.TransactionV3 (0x3).
//     In case of doubt, set to 'false'.
//
// Returns:
//   - *rpc.BroadcastDeployAccountTxnV3: the transaction to be broadcasted, signed and with the estimated fee based on the multiplier
//   - *felt.Felt: the precomputed account address as a *felt.Felt, it needs to be funded with appropriate amount of tokens
//   - error: an error if any
func (account *Account) BuildAndEstimateDeployAccountTxn(
	ctx context.Context,
	salt *felt.Felt,
	classHash *felt.Felt,
	constructorCalldata []*felt.Felt,
	multiplier float64,
	withQueryBitVersion bool,
) (*rpc.BroadcastDeployAccountTxnV3, *felt.Felt, error) {
	// building and signing the txn, as it needs a signature to estimate the fee
	broadcastDepAccTxnV3 := utils.BuildDeployAccountTxn(&felt.Zero, salt, constructorCalldata, classHash, makeResourceBoundsMapWithZeroValues())

	if withQueryBitVersion {
		broadcastDepAccTxnV3.DeployAccountTxnV3.Version = rpc.TransactionV3WithQueryBit
	}

	precomputedAddress := PrecomputeAccountAddress(salt, classHash, constructorCalldata)

	// signing the txn, as it needs a signature to estimate the fee
	err := account.SignDeployAccountTransaction(ctx, broadcastDepAccTxnV3, precomputedAddress)
	if err != nil {
		return nil, nil, err
	}

	// estimate txn fee
	estimateFee, err := account.Provider.EstimateFee(ctx, []rpc.BroadcastTxn{broadcastDepAccTxnV3}, []rpc.SimulationFlag{}, rpc.WithBlockTag("pending"))
	if err != nil {
		return nil, nil, err
	}
	txnFee := estimateFee[0]
	broadcastDepAccTxnV3.ResourceBounds = utils.FeeEstToResBoundsMap(txnFee, multiplier)

	// signing the txn again with the estimated fee, as the fee value is used in the txn hash calculation
	err = account.SignDeployAccountTransaction(ctx, broadcastDepAccTxnV3, precomputedAddress)
	if err != nil {
		return nil, nil, err
	}

	return broadcastDepAccTxnV3, precomputedAddress, nil
}

// Sign signs the given felt message using the account's private key.
//
// Parameters:
//   - ctx: is the context used for the signing operation
//   - msg: is the felt message to be signed
//
// Returns:
//   - []*felt.Felt: an array of signed felt messages
//   - error: an error, if any
func (account *Account) Sign(ctx context.Context, msg *felt.Felt) ([]*felt.Felt, error) {
	msgBig := internalUtils.FeltToBigInt(msg)

	s1, s2, err := account.ks.Sign(ctx, account.publicKey, msgBig)
	if err != nil {
		return nil, err
	}
	s1Felt := internalUtils.BigIntToFelt(s1)
	s2Felt := internalUtils.BigIntToFelt(s2)

	return []*felt.Felt{s1Felt, s2Felt}, nil
}

// SignInvokeTransaction signs and invokes a transaction.
//
// Parameters:
//   - ctx: the context.Context for the function execution.
//   - invokeTx: the InvokeTxnV3 pointer representing the transaction to be invoked.
//
// Returns:
//   - error: an error if there was an error in the signing or invoking process
func (account *Account) SignInvokeTransaction(ctx context.Context, invokeTx rpc.InvokeTxnType) error {
	switch invoke := invokeTx.(type) {
	case *rpc.InvokeTxnV0:
		signature, err := signInvokeTransaction(ctx, account, invoke)
		if err != nil {
			return err
		}
		invoke.Signature = signature
	case *rpc.InvokeTxnV1:
		signature, err := signInvokeTransaction(ctx, account, invoke)
		if err != nil {
			return err
		}
		invoke.Signature = signature
	case *rpc.InvokeTxnV3:
		signature, err := signInvokeTransaction(ctx, account, invoke)
		if err != nil {
			return err
		}
		invoke.Signature = signature
	default:
		return fmt.Errorf("invalid invoke txn of type %T, did you pass a valid invoke txn pointer?", invoke)
	}

	return nil
}

// signInvokeTransaction is a generic helper function that signs an invoke transaction.
func signInvokeTransaction[T rpc.InvokeTxnType](ctx context.Context, account *Account, invokeTx *T) ([]*felt.Felt, error) {
	txHash, err := account.TransactionHashInvoke(*invokeTx)
	if err != nil {
		return nil, err
	}
	signature, err := account.Sign(ctx, txHash)
	if err != nil {
		return nil, err
	}

	return signature, nil
}

// SignDeployAccountTransaction signs a deploy account transaction.
//
// Parameters:
//   - ctx: the context.Context for the function execution
//   - tx: the *rpc.DeployAccountTxnV3 pointer representing the transaction to be signed
//   - precomputeAddress: the precomputed address for the transaction
//
// Returns:
//   - error: an error if any
func (account *Account) SignDeployAccountTransaction(ctx context.Context, tx rpc.DeployAccountType, precomputeAddress *felt.Felt) error {
	switch deployAcc := tx.(type) {
	case *rpc.DeployAccountTxnV1:
		signature, err := signDeployAccountTransaction(ctx, account, deployAcc, precomputeAddress)
		if err != nil {
			return err
		}
		deployAcc.Signature = signature
	case *rpc.DeployAccountTxnV3:
		signature, err := signDeployAccountTransaction(ctx, account, deployAcc, precomputeAddress)
		if err != nil {
			return err
		}
		deployAcc.Signature = signature
	default:
		return fmt.Errorf("invalid deploy account txn of type %T, did you pass a valid deploy account txn pointer?", deployAcc)
	}

	return nil
}

// signDeployAccountTransaction is a generic helper function that signs a deploy account transaction.
func signDeployAccountTransaction[T rpc.DeployAccountType](ctx context.Context, account *Account, tx *T, precomputeAddress *felt.Felt) ([]*felt.Felt, error) {
	txHash, err := account.TransactionHashDeployAccount(*tx, precomputeAddress)
	if err != nil {
		return nil, err
	}
	signature, err := account.Sign(ctx, txHash)
	if err != nil {
		return nil, err
	}

	return signature, nil
}

// SignDeclareTransaction signs a declare transaction using the provided Account.
//
// Parameters:
//   - ctx: the context.Context
//   - tx: the pointer to a Declare or BroadcastDeclare txn
//
// Returns:
//   - error: an error if any
func (account *Account) SignDeclareTransaction(ctx context.Context, tx rpc.DeclareTxnType) error {
	switch declare := tx.(type) {
	case *rpc.DeclareTxnV1:
		signature, err := signDeclareTransaction(ctx, account, declare)
		if err != nil {
			return err
		}
		declare.Signature = signature
	case *rpc.DeclareTxnV2:
		signature, err := signDeclareTransaction(ctx, account, declare)
		if err != nil {
			return err
		}
		declare.Signature = signature
	case *rpc.DeclareTxnV3:
		signature, err := signDeclareTransaction(ctx, account, declare)
		if err != nil {
			return err
		}
		declare.Signature = signature
	case *rpc.BroadcastDeclareTxnV3:
		signature, err := signDeclareTransaction(ctx, account, declare)
		if err != nil {
			return err
		}
		declare.Signature = signature
	default:
		return fmt.Errorf("invalid declare txn of type %T, did you pass a valid declare txn pointer?", declare)
	}

	return nil
}

// signDeclareTransaction is a generic helper function that signs a declare transaction.
func signDeclareTransaction[T rpc.DeclareTxnType](ctx context.Context, account *Account, tx *T) ([]*felt.Felt, error) {
	txHash, err := account.TransactionHashDeclare(*tx)
	if err != nil {
		return nil, err
	}
	signature, err := account.Sign(ctx, txHash)
	if err != nil {
		return nil, err
	}

	return signature, nil
}

// TransactionHashDeployAccount calculates the transaction hash for a deploy account transaction.
//
// Parameters:
//   - tx: The deploy account transaction to calculate the hash for. Can be of type DeployAccountTxn or DeployAccountTxnV3.
//   - contractAddress: The contract address as parameters as a *felt.Felt
//
// Returns:
//   - *felt.Felt: the calculated transaction hash
//   - error: an error if any
func (account *Account) TransactionHashDeployAccount(tx rpc.DeployAccountType, contractAddress *felt.Felt) (*felt.Felt, error) {

	// https://docs.starknet.io/architecture-and-concepts/network-architecture/transactions/#deploy_account_transaction
	switch txn := tx.(type) {
	// deployAccTxn v1, pointer and struct
	case *rpc.DeployAccountTxnV1:
		return hash.TransactionHashDeployAccountV1(txn, contractAddress, account.ChainId)
	case rpc.DeployAccountTxnV1:
		return hash.TransactionHashDeployAccountV1(&txn, contractAddress, account.ChainId)
	// deployAccTxn v3, pointer and struct
	case *rpc.DeployAccountTxnV3:
		return hash.TransactionHashDeployAccountV3(txn, contractAddress, account.ChainId)
	case rpc.DeployAccountTxnV3:
		return hash.TransactionHashDeployAccountV3(&txn, contractAddress, account.ChainId)
	default:
		return nil, fmt.Errorf("%w: got '%T' instead of a valid invoke txn type", ErrTxnTypeUnSupported, txn)
	}
}

// TransactionHashInvoke calculates the transaction hash for the given invoke transaction.
//
// Parameters:
//   - tx: The invoke transaction to calculate the hash for. Can be of type InvokeTxnV0, InvokeTxnV1, or InvokeTxnV3.
//
// Returns:
//   - *felt.Felt: The calculated transaction hash as a *felt.Felt
//   - error: an error, if any
//
// If the transaction type is unsupported, the function returns an error.
func (account *Account) TransactionHashInvoke(tx rpc.InvokeTxnType) (*felt.Felt, error) {
	switch txn := tx.(type) {
	// invoke v0, pointer and struct
	case *rpc.InvokeTxnV0:
		return hash.TransactionHashInvokeV0(txn, account.ChainId)
	case rpc.InvokeTxnV0:
		return hash.TransactionHashInvokeV0(&txn, account.ChainId)
	// invoke v1, pointer and struct
	case *rpc.InvokeTxnV1:
		return hash.TransactionHashInvokeV1(txn, account.ChainId)
	case rpc.InvokeTxnV1:
		return hash.TransactionHashInvokeV1(&txn, account.ChainId)
	// invoke v3, pointer and struct
	case *rpc.InvokeTxnV3:
		return hash.TransactionHashInvokeV3(txn, account.ChainId)
	case rpc.InvokeTxnV3:
		return hash.TransactionHashInvokeV3(&txn, account.ChainId)
	default:
		return nil, fmt.Errorf("%w: got '%T' instead of a valid invoke txn type", ErrTxnTypeUnSupported, txn)
	}
}

// TransactionHashDeclare calculates the transaction hash for declaring a transaction type.
//
// Parameters:
//   - tx: The `tx` parameter of type `rpc.DeclareTxnType`. Can be one of the types DeclareTxnV1/V2/V3, and BroadcastDeclareTxnV3
//
// Returns:
//   - *felt.Felt: the calculated transaction hash as `*felt.Felt` value
//   - error: an error, if any
//
// If the `tx` parameter is not one of the supported types, the function returns an error `ErrTxnTypeUnSupported`.
func (account *Account) TransactionHashDeclare(tx rpc.DeclareTxnType) (*felt.Felt, error) {
	switch txn := tx.(type) {
	// Due to inconsistencies in version 0 hash calculation we don't calculate the hash
	case *rpc.DeclareTxnV0, rpc.DeclareTxnV0:
		return nil, ErrTxnVersionUnSupported
	// declare v1, pointer and struct
	case *rpc.DeclareTxnV1:
		return hash.TransactionHashDeclareV1(txn, account.ChainId)
	case rpc.DeclareTxnV1:
		return hash.TransactionHashDeclareV1(&txn, account.ChainId)
	// declare v2, pointer and struct
	case *rpc.DeclareTxnV2:
		return hash.TransactionHashDeclareV2(txn, account.ChainId)
	case rpc.DeclareTxnV2:
		return hash.TransactionHashDeclareV2(&txn, account.ChainId)
	// declare v3, pointer and struct
	case *rpc.DeclareTxnV3:
		return hash.TransactionHashDeclareV3(txn, account.ChainId)
	case rpc.DeclareTxnV3:
		return hash.TransactionHashDeclareV3(&txn, account.ChainId)
	// broadcast declare v3, pointer and struct
	case *rpc.BroadcastDeclareTxnV3:
		return hash.TransactionHashBroadcastDeclareV3(txn, account.ChainId)
	case rpc.BroadcastDeclareTxnV3:
		return hash.TransactionHashBroadcastDeclareV3(&txn, account.ChainId)
	default:
		return nil, fmt.Errorf("%w: got '%T' instead of a valid declare txn type", ErrTxnTypeUnSupported, txn)
	}
}

// PrecomputeAccountAddress calculates the precomputed address for an account.
// ref: https://docs.starknet.io/architecture-and-concepts/smart-contracts/contract-address/
//
// Parameters:
//   - salt: the salt for the address of the deployed contract
//   - classHash: the class hash of the contract to be deployed
//   - constructorCalldata: the parameters passed to the constructor
//
// Returns:
//   - *felt.Felt: the precomputed address as a *felt.Felt
//   - error: an error if any
func PrecomputeAccountAddress(salt *felt.Felt, classHash *felt.Felt, constructorCalldata []*felt.Felt) *felt.Felt {
	return contracts.PrecomputeAddress(&felt.Zero, salt, classHash, constructorCalldata)
}

// WaitForTransactionReceipt waits for the transaction receipt of the given transaction hash to succeed or fail.
//
// Parameters:
//   - ctx: The context
//   - transactionHash: The hash
//   - pollInterval: The time interval to poll the transaction receipt
//
// It returns:
//   - *rpc.TransactionReceipt: the transaction receipt
//   - error: an error
func (account *Account) WaitForTransactionReceipt(ctx context.Context, transactionHash *felt.Felt, pollInterval time.Duration) (*rpc.TransactionReceiptWithBlockInfo, error) {
	t := time.NewTicker(pollInterval)
	for {
		select {
		case <-ctx.Done():
			return nil, rpc.Err(rpc.InternalError, rpc.StringErrData(ctx.Err().Error()))
		case <-t.C:
			receiptWithBlockInfo, err := account.Provider.TransactionReceipt(ctx, transactionHash)
			if err != nil {
				rpcErr := err.(*rpc.RPCError)
				if rpcErr.Code == rpc.ErrHashNotFound.Code && rpcErr.Message == rpc.ErrHashNotFound.Message {
					continue
				} else {
					return nil, err
				}
			}
			return receiptWithBlockInfo, nil
		}
	}
}

// SendTransaction can send Invoke, Declare, and Deploy transactions. It provides a unified way to send different transactions.
// It can only send v3 transactions.
//
// Parameters:
//   - ctx: the context.Context object for the transaction.
//   - txn: the Broadcast V3 Transaction to be sent.
//
// Returns:
//   - *rpc.TransactionResponse: the transaction response.
//   - error: an error if any.
func (account *Account) SendTransaction(ctx context.Context, txn rpc.BroadcastTxn) (*rpc.TransactionResponse, error) {
	switch tx := txn.(type) {
	// broadcast invoke v3, pointer and struct
	case *rpc.BroadcastInvokeTxnV3:
		resp, err := account.Provider.AddInvokeTransaction(ctx, tx)
		if err != nil {
			return nil, err
		}
		return &rpc.TransactionResponse{Hash: resp.Hash}, nil
	case rpc.BroadcastInvokeTxnV3:
		resp, err := account.Provider.AddInvokeTransaction(ctx, &tx)
		if err != nil {
			return nil, err
		}
		return &rpc.TransactionResponse{Hash: resp.Hash}, nil
	// broadcast declare v3, pointer and struct
	case *rpc.BroadcastDeclareTxnV3:
		resp, err := account.Provider.AddDeclareTransaction(ctx, tx)
		if err != nil {
			return nil, err
		}
		return &rpc.TransactionResponse{Hash: resp.Hash, ClassHash: resp.ClassHash}, nil
	case rpc.BroadcastDeclareTxnV3:
		resp, err := account.Provider.AddDeclareTransaction(ctx, &tx)
		if err != nil {
			return nil, err
		}
		return &rpc.TransactionResponse{Hash: resp.Hash, ClassHash: resp.ClassHash}, nil
	// broadcast deploy account v3, pointer and struct
	case *rpc.BroadcastDeployAccountTxnV3:
		resp, err := account.Provider.AddDeployAccountTransaction(ctx, tx)
		if err != nil {
			return nil, err
		}
		return &rpc.TransactionResponse{Hash: resp.Hash, ContractAddress: resp.ContractAddress}, nil
	case rpc.BroadcastDeployAccountTxnV3:
		resp, err := account.Provider.AddDeployAccountTransaction(ctx, &tx)
		if err != nil {
			return nil, err
		}
		return &rpc.TransactionResponse{Hash: resp.Hash, ContractAddress: resp.ContractAddress}, nil
	default:
		return nil, fmt.Errorf("unsupported transaction type: should be a v3 transaction, instead got %T", tx)
	}
}

// FmtCalldata generates the formatted calldata for the given function calls and Cairo version.
//
// Parameters:
//   - fnCalls: a slice of rpc.FunctionCall representing the function calls.
//
// Returns:
//   - a slice of *felt.Felt representing the formatted calldata.
//   - an error if Cairo version is not supported.
func (account *Account) FmtCalldata(fnCalls []rpc.FunctionCall) ([]*felt.Felt, error) {
	switch account.CairoVersion {
	case 0:
		return FmtCallDataCairo0(fnCalls), nil
	case 2:
		return FmtCallDataCairo2(fnCalls), nil
	default:
		return nil, fmt.Errorf("account cairo version '%d' not supported", account.CairoVersion)
	}
}

// FmtCallDataCairo0 generates a slice of *felt.Felt that represents the calldata for the given function calls in Cairo 0 format.
//
// Parameters:
//   - fnCalls: a slice of rpc.FunctionCall containing the function calls.
//
// Returns:
//   - a slice of *felt.Felt representing the generated calldata.
//
// https://github.com/project3fusion/StarkSharp/blob/main/StarkSharp/StarkSharp.Rpc/Modules/Transactions/Hash/TransactionHash.cs#L27
func FmtCallDataCairo0(callArray []rpc.FunctionCall) []*felt.Felt {
	var calldata []*felt.Felt
	var calls []*felt.Felt

	calldata = append(calldata, new(felt.Felt).SetUint64(uint64(len(callArray))))

	offset := uint64(0)
	for _, call := range callArray {
		calldata = append(calldata, call.ContractAddress)
		calldata = append(calldata, call.EntryPointSelector)
		calldata = append(calldata, new(felt.Felt).SetUint64(uint64(offset)))
		callDataLen := uint64(len(call.Calldata))
		calldata = append(calldata, new(felt.Felt).SetUint64(callDataLen))
		offset += callDataLen

		calls = append(calls, call.Calldata...)
	}

	calldata = append(calldata, new(felt.Felt).SetUint64(offset))
	calldata = append(calldata, calls...)

	return calldata
}

// FmtCallDataCairo2 generates the calldata for the given function calls for Cairo 2 contracts.
//
// Parameters:
//   - fnCalls: a slice of rpc.FunctionCall containing the function calls.
//
// Returns:
//   - a slice of *felt.Felt representing the generated calldata.
//
// https://github.com/project3fusion/StarkSharp/blob/main/StarkSharp/StarkSharp.Rpc/Modules/Transactions/Hash/TransactionHash.cs#L22
func FmtCallDataCairo2(callArray []rpc.FunctionCall) []*felt.Felt {
	var result []*felt.Felt

	result = append(result, new(felt.Felt).SetUint64(uint64(len(callArray))))

	for _, call := range callArray {
		result = append(result, call.ContractAddress)
		result = append(result, call.EntryPointSelector)

		callDataLen := uint64(len(call.Calldata))
		result = append(result, new(felt.Felt).SetUint64(callDataLen))

		result = append(result, call.Calldata...)
	}

	return result
}

func makeResourceBoundsMapWithZeroValues() rpc.ResourceBoundsMapping {
	return rpc.ResourceBoundsMapping{
		L1Gas: rpc.ResourceBounds{
			MaxAmount:       "0x0",
			MaxPricePerUnit: "0x0",
		},
		L1DataGas: rpc.ResourceBounds{
			MaxAmount:       "0x0",
			MaxPricePerUnit: "0x0",
		},
		L2Gas: rpc.ResourceBounds{
			MaxAmount:       "0x0",
			MaxPricePerUnit: "0x0",
		},
	}
}<|MERGE_RESOLUTION|>--- conflicted
+++ resolved
@@ -142,16 +142,12 @@
 
 	// building and signing the txn, as it needs a signature to estimate the fee
 	broadcastInvokeTxnV3 := utils.BuildInvokeTxn(account.Address, nonce, callData, makeResourceBoundsMapWithZeroValues())
-<<<<<<< HEAD
+
+	if withQueryBitVersion {
+		broadcastInvokeTxnV3.Version = rpc.TransactionV3WithQueryBit
+	}
+
 	err = account.SignInvokeTransaction(ctx, broadcastInvokeTxnV3)
-=======
-
-	if withQueryBitVersion {
-		broadcastInvokeTxnV3.InvokeTxnV3.Version = rpc.TransactionV3WithQueryBit
-	}
-
-	err = account.SignInvokeTransaction(ctx, &broadcastInvokeTxnV3.InvokeTxnV3)
->>>>>>> 53e93d7c
 	if err != nil {
 		return nil, err
 	}
@@ -282,7 +278,7 @@
 	broadcastDepAccTxnV3 := utils.BuildDeployAccountTxn(&felt.Zero, salt, constructorCalldata, classHash, makeResourceBoundsMapWithZeroValues())
 
 	if withQueryBitVersion {
-		broadcastDepAccTxnV3.DeployAccountTxnV3.Version = rpc.TransactionV3WithQueryBit
+		broadcastDepAccTxnV3.Version = rpc.TransactionV3WithQueryBit
 	}
 
 	precomputedAddress := PrecomputeAccountAddress(salt, classHash, constructorCalldata)
