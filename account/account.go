package account

import (
	"context"
	"errors"
	"time"

	"github.com/NethermindEth/juno/core/felt"
	"github.com/NethermindEth/starknet.go/curve"
	"github.com/NethermindEth/starknet.go/hash"
	"github.com/NethermindEth/starknet.go/rpc"
	"github.com/NethermindEth/starknet.go/utils"
)

var (
	ErrNotAllParametersSet   = errors.New("Not all neccessary parameters have been set")
	ErrTxnTypeUnSupported    = errors.New("Unsupported transction type")
	ErrTxnVersionUnSupported = errors.New("Unsupported transction version")
	ErrFeltToBigInt          = errors.New("Felt to BigInt error")
)

var (
	PREFIX_TRANSACTION      = new(felt.Felt).SetBytes([]byte("invoke"))
	PREFIX_DECLARE          = new(felt.Felt).SetBytes([]byte("declare"))
	PREFIX_CONTRACT_ADDRESS = new(felt.Felt).SetBytes([]byte("STARKNET_CONTRACT_ADDRESS"))
	PREFIX_DEPLOY_ACCOUNT   = new(felt.Felt).SetBytes([]byte("deploy_account"))
)

//go:generate mockgen -destination=../mocks/mock_account.go -package=mocks -source=account.go AccountInterface
type AccountInterface interface {
	Sign(ctx context.Context, msg *felt.Felt) ([]*felt.Felt, error)
	TransactionHashInvoke(invokeTxn rpc.InvokeTxnType) (*felt.Felt, error)
	TransactionHashDeployAccount(tx rpc.DeployAccountTxn, contractAddress *felt.Felt) (*felt.Felt, error)
	TransactionHashDeclare(tx rpc.DeclareTxnType) (*felt.Felt, error)
	SignInvokeTransaction(ctx context.Context, tx *rpc.InvokeTxnV1) error
	SignDeployAccountTransaction(ctx context.Context, tx *rpc.DeployAccountTxn, precomputeAddress *felt.Felt) error
	SignDeclareTransaction(ctx context.Context, tx *rpc.DeclareTxnV2) error
	PrecomputeAddress(deployerAddress *felt.Felt, salt *felt.Felt, classHash *felt.Felt, constructorCalldata []*felt.Felt) (*felt.Felt, error)
	WaitForTransactionReceipt(ctx context.Context, transactionHash *felt.Felt, pollInterval time.Duration) (*rpc.TransactionReceipt, error)
}

var _ AccountInterface = &Account{}
var _ rpc.RpcProvider = &Account{}

type Account struct {
	provider       rpc.RpcProvider
	ChainId        *felt.Felt
	AccountAddress *felt.Felt
	publicKey      string
	ks             Keystore
}

// NewAccount creates a new Account instance.
//
// Parameters:
// - provider: is the provider of type rpc.RpcProvider
// - accountAddress: is the account address of type *felt.Felt
// - publicKey: is the public key of type string
// - keystore: is the keystore of type Keystore
// It returns:
// - *Account: a pointer to newly created Account
// - error: an error if any
func NewAccount(provider rpc.RpcProvider, accountAddress *felt.Felt, publicKey string, keystore Keystore) (*Account, error) {
	account := &Account{
		provider:       provider,
		AccountAddress: accountAddress,
		publicKey:      publicKey,
		ks:             keystore,
	}

	chainID, err := provider.ChainID(context.Background())
	if err != nil {
		return nil, err
	}
	account.ChainId = new(felt.Felt).SetBytes([]byte(chainID))

	return account, nil
}

// Sign signs the given felt message using the account's private key.
//
// Parameters:
// - ctx: is the context used for the signing operation
// - msg: is the felt message to be signed
// Returns:
// - []*felt.Felt: an array of signed felt messages
// - error: an error, if any
func (account *Account) Sign(ctx context.Context, msg *felt.Felt) ([]*felt.Felt, error) {

	msgBig := utils.FeltToBigInt(msg)

	s1, s2, err := account.ks.Sign(ctx, account.publicKey, msgBig)
	if err != nil {
		return nil, err
	}
	s1Felt := utils.BigIntToFelt(s1)
	s2Felt := utils.BigIntToFelt(s2)

	return []*felt.Felt{s1Felt, s2Felt}, nil
}

// SignInvokeTransaction signs and invokes a transaction.
//
// Parameters:
// - ctx: the context.Context for the function execution.
// - invokeTx: the InvokeTxnV1 struct representing the transaction to be invoked.
// Returns:
// - error: an error if there was an error in the signing or invoking process
func (account *Account) SignInvokeTransaction(ctx context.Context, invokeTx *rpc.InvokeTxnV1) error {

	txHash, err := account.TransactionHashInvoke(*invokeTx)
	if err != nil {
		return err
	}
	signature, err := account.Sign(ctx, txHash)
	if err != nil {
		return err
	}
	invokeTx.Signature = signature
	return nil
}

// SignDeployAccountTransaction signs a deploy account transaction.
//
// Parameters:
// - ctx: the context.Context for the function execution
// - tx: the *rpc.DeployAccountTxn struct representing the transaction to be signed
// - precomputeAddress: the precomputed address for the transaction
// Returns:
// - error: an error if any
func (account *Account) SignDeployAccountTransaction(ctx context.Context, tx *rpc.DeployAccountTxn, precomputeAddress *felt.Felt) error {

	hash, err := account.TransactionHashDeployAccount(*tx, precomputeAddress)
	if err != nil {
		return err
	}
	signature, err := account.Sign(ctx, hash)
	if err != nil {
		return err
	}
	tx.Signature = signature
	return nil
}

// SignDeclareTransaction signs a DeclareTxnV2 transaction using the provided Account.
//
// Parameters:
// - ctx: the context.Context
// - tx: the *rpc.DeclareTxnV2
// Returns:
// - error: an error if any
func (account *Account) SignDeclareTransaction(ctx context.Context, tx *rpc.DeclareTxnV2) error {

	hash, err := account.TransactionHashDeclare(*tx)
	if err != nil {
		return err
	}
	signature, err := account.Sign(ctx, hash)
	if err != nil {
		return err
	}
	tx.Signature = signature
	return nil
}

// TransactionHashDeployAccount calculates the transaction hash for a deploy account transaction.
//
// Parameters:
// - tx: The deploy account transaction to calculate the hash for
// - contractAddress: The contract address as parameters as a *felt.Felt
// Returns:
// - *felt.Felt: the calculated transaction hash
// - error: an error if any
func (account *Account) TransactionHashDeployAccount(tx rpc.DeployAccountTxn, contractAddress *felt.Felt) (*felt.Felt, error) {

	// https://docs.starknet.io/documentation/architecture_and_concepts/Network_Architecture/transactions/#deploy_account_transaction

	// There is only version 1 of deployAccount txn
	if tx.Version != rpc.TransactionV1 {
		return nil, ErrTxnTypeUnSupported
	}
	calldata := []*felt.Felt{tx.ClassHash, tx.ContractAddressSalt}
	calldata = append(calldata, tx.ConstructorCalldata...)
	calldataHash, err := hash.ComputeHashOnElementsFelt(calldata)
	if err != nil {
		return nil, err
	}

	versionFelt, err := new(felt.Felt).SetString(string(tx.Version))
	if err != nil {
		return nil, err
	}

	// https://docs.starknet.io/documentation/architecture_and_concepts/Network_Architecture/transactions/#deploy_account_hash_calculation
	return hash.CalculateTransactionHashCommon(
		PREFIX_DEPLOY_ACCOUNT,
		versionFelt,
		contractAddress,
		&felt.Zero,
		calldataHash,
		tx.MaxFee,
		account.ChainId,
		[]*felt.Felt{tx.Nonce},
	)
}

// TransactionHashInvoke calculates the transaction hash for the given invoke transaction.
//
// Parameters:
// - tx: The invoke transaction to calculate the hash for.
//     The transaction can be of type InvokeTxnV0 or InvokeTxnV1.
//     For InvokeTxnV0:
//         the function checks if all the required parameters are set and then computes the transaction hash using the provided data.
//     For InvokeTxnV1:
//         the function performs similar checks and computes the transaction hash using the provided data.
// Returns:
// - *felt.Felt: The calculated transaction hash as a *felt.Felt
// - error: an error, if any

// If the transaction type is unsupported, the function returns an error.
func (account *Account) TransactionHashInvoke(tx rpc.InvokeTxnType) (*felt.Felt, error) {

	// https://docs.starknet.io/documentation/architecture_and_concepts/Network_Architecture/transactions/#v0_hash_calculation
	switch txn := tx.(type) {
	case rpc.InvokeTxnV0:
		if txn.Version == "" || len(txn.Calldata) == 0 || txn.MaxFee == nil || txn.EntryPointSelector == nil {
			return nil, ErrNotAllParametersSet
		}

		calldataHash, err := hash.ComputeHashOnElementsFelt(txn.Calldata)
		if err != nil {
			return nil, err
		}

		txnVersionFelt, err := new(felt.Felt).SetString(string(txn.Version))
		if err != nil {
			return nil, err
		}
		return hash.CalculateTransactionHashCommon(
			PREFIX_TRANSACTION,
			txnVersionFelt,
			txn.ContractAddress,
			txn.EntryPointSelector,
			calldataHash,
			txn.MaxFee,
			account.ChainId,
			[]*felt.Felt{},
		)

	case rpc.InvokeTxnV1:
		if txn.Version == "" || len(txn.Calldata) == 0 || txn.Nonce == nil || txn.MaxFee == nil || txn.SenderAddress == nil {
			return nil, ErrNotAllParametersSet
		}

		calldataHash, err := hash.ComputeHashOnElementsFelt(txn.Calldata)
		if err != nil {
			return nil, err
		}
		txnVersionFelt, err := new(felt.Felt).SetString(string(txn.Version))
		if err != nil {
			return nil, err
		}
		return hash.CalculateTransactionHashCommon(
			PREFIX_TRANSACTION,
			txnVersionFelt,
			txn.SenderAddress,
			&felt.Zero,
			calldataHash,
			txn.MaxFee,
			account.ChainId,
			[]*felt.Felt{txn.Nonce},
		)
	}
	return nil, ErrTxnTypeUnSupported
}

// TransactionHashDeclare calculates the transaction hash for declaring a transaction type.
//
// Parameters:
// - tx: The `tx` parameter of type `rpc.DeclareTxnType`
// Can be one of the following types:
//   - `rpc.DeclareTxnV0`
//   - `rpc.DeclareTxnV1`
//   - `rpc.DeclareTxnV2`
//
// Returns:
// - *felt.Felt: the calculated transaction hash as `*felt.Felt` value
// - error: an error, if any
//
// If the `tx` parameter is not one of the supported types, the function returns an error `ErrTxnTypeUnSupported`.
func (account *Account) TransactionHashDeclare(tx rpc.DeclareTxnType) (*felt.Felt, error) {

	switch txn := tx.(type) {
	case rpc.DeclareTxnV0:
		// Due to inconsistencies in version 0 hash calculation we don't calculate the hash
		return nil, ErrTxnVersionUnSupported
	case rpc.DeclareTxnV1:
		if txn.SenderAddress == nil || txn.Version == "" || txn.ClassHash == nil || txn.MaxFee == nil || txn.Nonce == nil {
			return nil, ErrNotAllParametersSet
		}

		calldataHash, err := hash.ComputeHashOnElementsFelt([]*felt.Felt{txn.ClassHash})
		if err != nil {
			return nil, err
		}

		txnVersionFelt, err := new(felt.Felt).SetString(string(txn.Version))
		if err != nil {
			return nil, err
		}
		return hash.CalculateTransactionHashCommon(
			PREFIX_DECLARE,
			txnVersionFelt,
			txn.SenderAddress,
			&felt.Zero,
			calldataHash,
			txn.MaxFee,
			account.ChainId,
			[]*felt.Felt{txn.Nonce},
		)
	case rpc.DeclareTxnV2:
		if txn.CompiledClassHash == nil || txn.SenderAddress == nil || txn.Version == "" || txn.ClassHash == nil || txn.MaxFee == nil || txn.Nonce == nil {
			return nil, ErrNotAllParametersSet
		}

		calldataHash, err := hash.ComputeHashOnElementsFelt([]*felt.Felt{txn.ClassHash})
		if err != nil {
			return nil, err
		}

		txnVersionFelt, err := new(felt.Felt).SetString(string(txn.Version))
		if err != nil {
			return nil, err
		}
		return hash.CalculateTransactionHashCommon(
			PREFIX_DECLARE,
			txnVersionFelt,
			txn.SenderAddress,
			&felt.Zero,
			calldataHash,
			txn.MaxFee,
			account.ChainId,
			[]*felt.Felt{txn.Nonce, txn.CompiledClassHash},
		)
	}

	return nil, ErrTxnTypeUnSupported
}

// PrecomputeAddress calculates the precomputed address for an account.
// ref: https://github.com/starkware-libs/cairo-lang/blob/master/src/starkware/starknet/core/os/contract_address/contract_address.py
//
// Parameters:
// - deployerAddress: the deployer address
// - salt: the salt
// - classHash: the class hash
// - constructorCalldata: the constructor calldata
// Returns:
// - *felt.Felt: the precomputed address as a *felt.Felt
// - error: an error if any
func (account *Account) PrecomputeAddress(deployerAddress *felt.Felt, salt *felt.Felt, classHash *felt.Felt, constructorCalldata []*felt.Felt) (*felt.Felt, error) {

	bigIntArr := utils.FeltArrToBigIntArr([]*felt.Felt{
		PREFIX_CONTRACT_ADDRESS,
		deployerAddress,
		salt,
		classHash,
	})

	constructorCalldataBigIntArr := utils.FeltArrToBigIntArr(constructorCalldata)
	constructorCallDataHashInt, _ := curve.Curve.ComputeHashOnElements(constructorCalldataBigIntArr)
	bigIntArr = append(bigIntArr, constructorCallDataHashInt)

	preBigInt, err := curve.Curve.ComputeHashOnElements(bigIntArr)
	if err != nil {
		return nil, err
	}
	return utils.BigIntToFelt(preBigInt), nil

}

// WaitForTransactionReceipt waits for the transaction receipt of the given transaction hash to succeed or fail.
//
// Parameters:
// - ctx: The context
// - transactionHash: The hash
// - pollInterval: The poll interval as parameters
// It returns:
// - *rpc.TransactionReceipt: the transaction receipt
// - error: an error
func (account *Account) WaitForTransactionReceipt(ctx context.Context, transactionHash *felt.Felt, pollInterval time.Duration) (*rpc.TransactionReceipt, error) {
	t := time.NewTicker(pollInterval)
	for {
		select {
		case <-ctx.Done():
			return nil, ctx.Err()
		case <-t.C:
			receipt, err := account.TransactionReceipt(ctx, transactionHash)
			if err != nil {
				if err.Error() == rpc.ErrHashNotFound.Error() {
					continue
				} else {
					return nil, err
				}
			}
			return &receipt, nil
		}
	}
}

<<<<<<< HEAD
// AddInvokeTransaction generates an invoke transaction and adds it to the account's provider.
//
// Parameters:
// - ctx: the context.Context object for the transaction.
// - invokeTx: the invoke transaction to be added.
// Returns:
// - *rpc.AddInvokeTransactionResponse: The response for the AddInvokeTransactionResponse
// - error: an error if any.
func (account *Account) AddInvokeTransaction(ctx context.Context, invokeTx rpc.InvokeTxnV1) (*rpc.AddInvokeTransactionResponse, error) {
	return account.provider.AddInvokeTransaction(ctx, invokeTx)
}

// AddDeclareTransaction adds a declare transaction to the account.
//
// Parameters:
// - ctx: The context.Context for the request.
// - declareTransaction: The input for adding a declare transaction.
// Returns:
// - *rpc.AddDeclareTransactionResponse: The response for adding a declare transaction
// - error: an error, if any
func (account *Account) AddDeclareTransaction(ctx context.Context, declareTransaction rpc.AddDeclareTxnInput) (*rpc.AddDeclareTransactionResponse, error) {
	return account.provider.AddDeclareTransaction(ctx, declareTransaction)
}

// AddDeployAccountTransaction adds a deploy account transaction to the account.
//
// Parameters:
// - ctx: The context.Context object for the function.
// - deployAccountTransaction: The rpc.DeployAccountTxn object representing the deploy account transaction.
// Returns:
// - *rpc.AddDeployAccountTransactionResponse: a pointer to rpc.AddDeployAccountTransactionResponse
// - error: an error if any
func (account *Account) AddDeployAccountTransaction(ctx context.Context, deployAccountTransaction rpc.DeployAccountTxn) (*rpc.AddDeployAccountTransactionResponse, error) {
=======
func (account *Account) AddInvokeTransaction(ctx context.Context, invokeTx rpc.BroadcastInvokeTxn) (*rpc.AddInvokeTransactionResponse, error) {
	return account.provider.AddInvokeTransaction(ctx, invokeTx)
}

func (account *Account) AddDeclareTransaction(ctx context.Context, declareTransaction rpc.BroadcastDeclareTxn) (*rpc.AddDeclareTransactionResponse, error) {
	return account.provider.AddDeclareTransaction(ctx, declareTransaction)
}

func (account *Account) AddDeployAccountTransaction(ctx context.Context, deployAccountTransaction rpc.BroadcastDeployAccountTxn) (*rpc.AddDeployAccountTransactionResponse, error) {
>>>>>>> b6a0a9ea
	return account.provider.AddDeployAccountTransaction(ctx, deployAccountTransaction)
}

// BlockHashAndNumber returns the block hash and number for the account.
//
// Parameters:
// - ctx: The context in which the function is called.
// Returns:
// - rpc.BlockHashAndNumberOutput: the block hash and number as an rpc.BlockHashAndNumberOutput object.
// - error: an error if there was an issue retrieving the block hash and number.
func (account *Account) BlockHashAndNumber(ctx context.Context) (*rpc.BlockHashAndNumberOutput, error) {
	return account.provider.BlockHashAndNumber(ctx)
}

// BlockNumber returns the block number of the account.
//
// Parameters:
// - ctx: The context in which the function is called.
// Returns:
// - uint64: the block number as a uint64
// - error: an error encountered
func (account *Account) BlockNumber(ctx context.Context) (uint64, error) {
	return account.provider.BlockNumber(ctx)
}

// BlockTransactionCount returns the number of transactions in a block.
//
// Parameters:
// - ctx: The context.Context object for the function.
// - blockID: The rpc.BlockID object representing the block.
// Returns:
// - uint64: the number of transactions in the block
//  - error: an error, if any
func (account *Account) BlockTransactionCount(ctx context.Context, blockID rpc.BlockID) (uint64, error) {
	return account.provider.BlockTransactionCount(ctx, blockID)
}

// BlockWithTxHashes retrieves a block with transaction hashes.
//
// Parameters:
// - ctx: the context.Context object for the request.
// - blockID: the rpc.BlockID object specifying the block to retrieve.
// Returns:
// - interface{}: an interface{} representing the retrieved block
// - error: an error if there was any issue retrieving the block
func (account *Account) BlockWithTxHashes(ctx context.Context, blockID rpc.BlockID) (interface{}, error) {
	return account.provider.BlockWithTxHashes(ctx, blockID)
}

// BlockWithTxs retrieves the specified block along with its transactions.
//
// Parameters:
// - ctx: The context.Context object for the function.
// - blockID: The rpc.BlockID parameter for the function.
// Returns:
// - interface{}: An interface{}
// - error: An error
func (account *Account) BlockWithTxs(ctx context.Context, blockID rpc.BlockID) (interface{}, error) {
	return account.provider.BlockWithTxs(ctx, blockID)
}

// Call is a function that performs a function call on an Account.
//
// Parameters:
// - ctx: The context.Context object for the function.
// - call: The rpc.FunctionCall object representing the function call.
// - blockID: The rpc.BlockID object representing the block ID.
// Returns:
// - []*felt.Felt: a slice of *felt.Felt
// - error: an error object.
func (account *Account) Call(ctx context.Context, call rpc.FunctionCall, blockId rpc.BlockID) ([]*felt.Felt, error) {
	return account.provider.Call(ctx, call, blockId)
}

// ChainID returns the chain ID associated with the account.
//
// Parameters:
// - ctx: the context.Context object for the function.
// Returns:
//   - string: the chain ID.
//   - error: any error encountered while retrieving the chain ID.
func (account *Account) ChainID(ctx context.Context) (string, error) {
	return account.provider.ChainID(ctx)
}

// Class is a method that calls the `Class` method of the `provider` field of the `account` struct.
//
// Parameters:
// - ctx: The context.Context
// - blockID: The rpc.BlockID 
// - classHash: The `*felt.Felt`
// Returns:
// - *rpc.ClassOutput: The rpc.ClassOutput (the class output could be a DeprecatedContractClass
//     or just a Contract class depending on the contract version)
// -  error: An error if any occurred.
func (account *Account) Class(ctx context.Context, blockID rpc.BlockID, classHash *felt.Felt) (rpc.ClassOutput, error) {
	return account.provider.Class(ctx, blockID, classHash)
}

// ClassAt retrieves the class at the specified block ID and contract address.
// Parameters:
// - ctx: The context.Context object for the function.
// - blockID: The rpc.BlockID object representing the block ID.
// - contractAddress: The felt.Felt object representing the contract address.
// Returns:
// - *rpc.ClassOutput: The rpc.ClassOutput object (the class output could be a DeprecatedContractClass
//     or just a Contract class depending on the contract version)
// - error: An error if any occurred.
func (account *Account) ClassAt(ctx context.Context, blockID rpc.BlockID, contractAddress *felt.Felt) (rpc.ClassOutput, error) {
	return account.provider.ClassAt(ctx, blockID, contractAddress)
}

// ClassHashAt returns the class hash at the given block ID for the specified contract address.
//
// Parameters:
// - ctx: The context to use for the function call.
// - blockID: The ID of the block.
// contractAddress - The address of the contract to get the class hash for.
// Returns:
// - *felt.Felt: the class hash as a *felt.Felt
// - error: an error if any occurred.
func (account *Account) ClassHashAt(ctx context.Context, blockID rpc.BlockID, contractAddress *felt.Felt) (*felt.Felt, error) {
	return account.provider.ClassHashAt(ctx, blockID, contractAddress)
}

// EstimateFee estimates the fee for a set of requests in the given block ID.
//
// Parameters:
// - ctx: The context.Context object for the function.
// - requests: An array of rpc.EstimateFeeInput objects representing the requests to estimate the fee for.
// - blockID: The rpc.BlockID object representing the block ID for which to estimate the fee.
// Returns:
// - []rpc.FeeEstimate: An array of rpc.FeeEstimate objects representing the estimated fees.
// - error: An error object if any error occurred during the estimation process.
func (account *Account) EstimateFee(ctx context.Context, requests []rpc.EstimateFeeInput, blockID rpc.BlockID) ([]rpc.FeeEstimate, error) {
	return account.provider.EstimateFee(ctx, requests, blockID)
}

// EstimateMessageFee estimates the fee for a given message in the context of an account.
//
// Parameters:
// - ctx: The context.Context object for the function.
// - msg: The rpc.MsgFromL1 object representing the message.
// - blockID: The rpc.BlockID object representing the block ID.
// Returns:
// - *rpc.FeeEstimate: a pointer to rpc.FeeEstimate
// - error: an error if any.
func (account *Account) EstimateMessageFee(ctx context.Context, msg rpc.MsgFromL1, blockID rpc.BlockID) (*rpc.FeeEstimate, error) {
	return account.provider.EstimateMessageFee(ctx, msg, blockID)
}

// Events retrieves events for the account.
//
// Parameters:
// - ctx: the context.Context to use for the request.
// - input: the input parameters for retrieving events.
// Returns:
// - *rpc.EventChunk: the chunk of events retrieved.
// - error: an error if the retrieval fails.
func (account *Account) Events(ctx context.Context, input rpc.EventsInput) (*rpc.EventChunk, error) {
	return account.provider.Events(ctx, input)
}

// Nonce returns the nonce for the specified account and contract address.
//
// Parameters:
// - ctx: The context.Context object for the function
// - blockID: the rpc.BlockID object for the function
// - contractAddress: the felt.Felt (address of the contract) whose nonce we're seeking
//
// Returns:
// - *string: a string pointer
// - error: an error
func (account *Account) Nonce(ctx context.Context, blockID rpc.BlockID, contractAddress *felt.Felt) (*string, error) {
	return account.provider.Nonce(ctx, blockID, contractAddress)
}

// SimulateTransactions simulates transactions using the provided context
// Parameters: 
// - ctx: The context.Context object
// - blockID: The rpc.BlockID object for the block referencing the state or call the transactions are on
// - txns: The slice of rpc.Transaction objects representing the transactions to simulate
// - simulationFlags: The slice of rpc.simulationFlags
// Returns:
// - []rpc.SimulatedTransaction: a list of simulated transactions
// - error: an error, if any.
func (account *Account) SimulateTransactions(ctx context.Context, blockID rpc.BlockID, txns []rpc.Transaction, simulationFlags []rpc.SimulationFlag) ([]rpc.SimulatedTransaction, error) {
	return account.provider.SimulateTransactions(ctx, blockID, txns, simulationFlags)
}

// StorageAt is a function that retrieves the storage value at the given key for a contract address.
//
// Parameters:
// - ctx: The context.Context object for the function
// - contractAddress: The contract address for which to retrieve the storage value
// - key: The key of the storage value to retrieve
// - blockID: The block ID at which to retrieve the storage value
// Returns:
// - string: The storage value at the given key.
// - error: An error if the retrieval fails.
func (account *Account) StorageAt(ctx context.Context, contractAddress *felt.Felt, key string, blockID rpc.BlockID) (string, error) {
	return account.provider.StorageAt(ctx, contractAddress, key, blockID)
}

// StateUpdate updates the state of the Account.
//
// Parameters:
// - context.Context: The context.Context object.
// - blockID: The rpc.BlockID object representing the block to update the state of.
// Returns:
// - *rpc.StateUpdateOutput: a *rpc.StateUpdateOutput
// - error: an error
func (account *Account) StateUpdate(ctx context.Context, blockID rpc.BlockID) (*rpc.StateUpdateOutput, error) {
	return account.provider.StateUpdate(ctx, blockID)
}
<<<<<<< HEAD

// SpecVersion returns the spec version of the account.
//
// It takes a context as a parameter and returns a string and an error
//
// Parameters:
// - context.Context: The context.Context object
// Returns:
// - string: The spec version
// - error: An error if any
func (account *Account) SpecVersion(ctx context.Context) (string, error) {
	return account.provider.SpecVersion(ctx)
}

// Syncing returns the sync status of the account.
//
// Parameters:
// - context.Context: The context.Context object
// Returns:
// - *rpc.SyncStatus: *rpc.SyncStatus
// - error: an error.
=======
func (account *Account) SpecVersion(ctx context.Context) (string, error) {
	return account.provider.SpecVersion(ctx)
}
>>>>>>> b6a0a9ea
func (account *Account) Syncing(ctx context.Context) (*rpc.SyncStatus, error) {
	return account.provider.Syncing(ctx)
}

<<<<<<< HEAD
// TraceBlockTransactions retrieves a list of trace transactions for a given block hash.
//
// Parameters:
// - ctx: The context.Context object.
// - blockHash: The hash of the block to retrieve trace transactions for.
// Returns
// - []rpc.Trace: The list of trace transactions for the given block.
// - error: An error if there was a problem retrieving the trace transactions.
func (account *Account) TraceBlockTransactions(ctx context.Context, blockHash *felt.Felt) ([]rpc.Trace, error) {
	return account.provider.TraceBlockTransactions(ctx, blockHash)
=======
func (account *Account) TraceBlockTransactions(ctx context.Context, blockID rpc.BlockID) ([]rpc.Trace, error) {
	return account.provider.TraceBlockTransactions(ctx, blockID)
>>>>>>> b6a0a9ea
}

// TransactionReceipt retrieves the transaction receipt for the given transaction hash.
//
// Parameters:
// - ctx: The context to use for the request.
// - transactionHash: The hash of the transaction.
// Returns:
// - rpc.Transactiontype: rpc.TransactionReceipt, error.
func (account *Account) TransactionReceipt(ctx context.Context, transactionHash *felt.Felt) (rpc.TransactionReceipt, error) {
	return account.provider.TransactionReceipt(ctx, transactionHash)
}

<<<<<<< HEAD
// TransactionTrace returns the transaction trace for a given transaction hash.
//
// Parameters:
// - ctx: The context.Context object for the request.
// - transactionHash: The transaction hash for which the transaction trace is to be retrieved.
// Returns: 
// - rpc.TxnTrace: The rpc.TxnTrace object representing the transaction trace, and an error if any.
func (account *Account) TransactionTrace(ctx context.Context, transactionHash *felt.Felt) (rpc.TxnTrace, error) {
	return account.provider.TransactionTrace(ctx, transactionHash)
=======
func (account *Account) TraceTransaction(ctx context.Context, transactionHash *felt.Felt) (rpc.TxnTrace, error) {
	return account.provider.TraceTransaction(ctx, transactionHash)
>>>>>>> b6a0a9ea
}

// TransactionByBlockIdAndIndex returns a transaction by block ID and index.
//
// Parameters:
// - ctx: The context for the function.
// - blockID: The ID of the block.
// - index: The index of the transaction in the block.
// Returns:
// - rpc.Transaction: The transaction and an error, if any.
func (account *Account) TransactionByBlockIdAndIndex(ctx context.Context, blockID rpc.BlockID, index uint64) (rpc.Transaction, error) {
	return account.provider.TransactionByBlockIdAndIndex(ctx, blockID, index)
}

// TransactionByHash returns the transaction with the given hash.
//
// Parameters:
// - ctx: The context.Context
// - hash: The *felt.Felt hash as parameters.
// Returns:
// - rpc.Transaction
// - error
func (account *Account) TransactionByHash(ctx context.Context, hash *felt.Felt) (rpc.Transaction, error) {
	return account.provider.TransactionByHash(ctx, hash)
}

<<<<<<< HEAD
// FmtCalldata generates the formatted calldata for the given function calls and Cairo version.
//
// Parameters:
// - fnCalls: a slice of rpc.FunctionCall representing the function calls.
// - cairoVersion: an integer representing the Cairo version.
// Returns:
// - a slice of *felt.Felt representing the formatted calldata.
// - an error if Cairo version is not supported.
=======
func (account *Account) GetTransactionStatus(ctx context.Context, Txnhash *felt.Felt) (*rpc.TxnStatusResp, error) {
	return account.provider.GetTransactionStatus(ctx, Txnhash)
}

>>>>>>> b6a0a9ea
func (account *Account) FmtCalldata(fnCalls []rpc.FunctionCall, cairoVersion int) ([]*felt.Felt, error) {
	switch cairoVersion {
	case 0:
		return FmtCalldataCairo0(fnCalls), nil
	case 2:
		return FmtCalldataCairo2(fnCalls), nil
	default:
		return nil, errors.New("Cairo version not supported")
	}
}

// FmtCalldataCairo0 generates a slice of *felt.Felt that represents the calldata for the given function calls in Cairo 0 format.
//
// Parameters:
// - fnCalls: a slice of rpc.FunctionCall containing the function calls.
//
// Returns:
// - a slice of *felt.Felt representing the generated calldata.
func FmtCalldataCairo0(fnCalls []rpc.FunctionCall) []*felt.Felt {
	execCallData := []*felt.Felt{}
	execCallData = append(execCallData, new(felt.Felt).SetUint64(uint64(len(fnCalls))))

	// Legacy : Cairo 0
	concatCallData := []*felt.Felt{}
	for _, fnCall := range fnCalls {
		execCallData = append(
			execCallData,
			fnCall.ContractAddress,
			fnCall.EntryPointSelector,
			new(felt.Felt).SetUint64(uint64(len(concatCallData))),
			new(felt.Felt).SetUint64(uint64(len(fnCall.Calldata))+1),
		)
		concatCallData = append(concatCallData, fnCall.Calldata...)
	}
	execCallData = append(execCallData, new(felt.Felt).SetUint64(uint64(len(concatCallData))+1))
	execCallData = append(execCallData, concatCallData...)
	execCallData = append(execCallData, new(felt.Felt).SetUint64(0))

	return execCallData
}

// FmtCalldataCairo2 generates the calldata for the given function calls for Cairo 2 contracs.
//
// Parameters:
// - fnCalls: a slice of rpc.FunctionCall containing the function calls.
// Returns:
// - a slice of *felt.Felt representing the generated calldata.
func FmtCalldataCairo2(fnCalls []rpc.FunctionCall) []*felt.Felt {
	execCallData := []*felt.Felt{}
	execCallData = append(execCallData, new(felt.Felt).SetUint64(uint64(len(fnCalls))))

	concatCallData := []*felt.Felt{}
	for _, fnCall := range fnCalls {
		execCallData = append(
			execCallData,
			fnCall.ContractAddress,
			fnCall.EntryPointSelector,
			new(felt.Felt).SetUint64(uint64(len(concatCallData))),
			new(felt.Felt).SetUint64(uint64(len(fnCall.Calldata))),
		)
		concatCallData = append(concatCallData, fnCall.Calldata...)
	}
	execCallData = append(execCallData, new(felt.Felt).SetUint64(uint64(len(concatCallData))))
	execCallData = append(execCallData, concatCallData...)

	return execCallData
}<|MERGE_RESOLUTION|>--- conflicted
+++ resolved
@@ -408,7 +408,6 @@
 	}
 }
 
-<<<<<<< HEAD
 // AddInvokeTransaction generates an invoke transaction and adds it to the account's provider.
 //
 // Parameters:
@@ -417,7 +416,7 @@
 // Returns:
 // - *rpc.AddInvokeTransactionResponse: The response for the AddInvokeTransactionResponse
 // - error: an error if any.
-func (account *Account) AddInvokeTransaction(ctx context.Context, invokeTx rpc.InvokeTxnV1) (*rpc.AddInvokeTransactionResponse, error) {
+func (account *Account) AddInvokeTransaction(ctx context.Context, invokeTx rpc.BroadcastInvokeTxn) (*rpc.AddInvokeTransactionResponse, error) {
 	return account.provider.AddInvokeTransaction(ctx, invokeTx)
 }
 
@@ -429,7 +428,7 @@
 // Returns:
 // - *rpc.AddDeclareTransactionResponse: The response for adding a declare transaction
 // - error: an error, if any
-func (account *Account) AddDeclareTransaction(ctx context.Context, declareTransaction rpc.AddDeclareTxnInput) (*rpc.AddDeclareTransactionResponse, error) {
+func (account *Account) AddDeclareTransaction(ctx context.Context, declareTransaction rpc.BroadcastDeclareTxn) (*rpc.AddDeclareTransactionResponse, error) {
 	return account.provider.AddDeclareTransaction(ctx, declareTransaction)
 }
 
@@ -441,18 +440,7 @@
 // Returns:
 // - *rpc.AddDeployAccountTransactionResponse: a pointer to rpc.AddDeployAccountTransactionResponse
 // - error: an error if any
-func (account *Account) AddDeployAccountTransaction(ctx context.Context, deployAccountTransaction rpc.DeployAccountTxn) (*rpc.AddDeployAccountTransactionResponse, error) {
-=======
-func (account *Account) AddInvokeTransaction(ctx context.Context, invokeTx rpc.BroadcastInvokeTxn) (*rpc.AddInvokeTransactionResponse, error) {
-	return account.provider.AddInvokeTransaction(ctx, invokeTx)
-}
-
-func (account *Account) AddDeclareTransaction(ctx context.Context, declareTransaction rpc.BroadcastDeclareTxn) (*rpc.AddDeclareTransactionResponse, error) {
-	return account.provider.AddDeclareTransaction(ctx, declareTransaction)
-}
-
 func (account *Account) AddDeployAccountTransaction(ctx context.Context, deployAccountTransaction rpc.BroadcastDeployAccountTxn) (*rpc.AddDeployAccountTransactionResponse, error) {
->>>>>>> b6a0a9ea
 	return account.provider.AddDeployAccountTransaction(ctx, deployAccountTransaction)
 }
 
@@ -668,10 +656,8 @@
 func (account *Account) StateUpdate(ctx context.Context, blockID rpc.BlockID) (*rpc.StateUpdateOutput, error) {
 	return account.provider.StateUpdate(ctx, blockID)
 }
-<<<<<<< HEAD
 
 // SpecVersion returns the spec version of the account.
-//
 // It takes a context as a parameter and returns a string and an error
 //
 // Parameters:
@@ -686,34 +672,24 @@
 // Syncing returns the sync status of the account.
 //
 // Parameters:
-// - context.Context: The context.Context object
+// - ctx: The context.Context object
 // Returns:
 // - *rpc.SyncStatus: *rpc.SyncStatus
 // - error: an error.
-=======
-func (account *Account) SpecVersion(ctx context.Context) (string, error) {
-	return account.provider.SpecVersion(ctx)
-}
->>>>>>> b6a0a9ea
 func (account *Account) Syncing(ctx context.Context) (*rpc.SyncStatus, error) {
 	return account.provider.Syncing(ctx)
 }
 
-<<<<<<< HEAD
 // TraceBlockTransactions retrieves a list of trace transactions for a given block hash.
 //
 // Parameters:
 // - ctx: The context.Context object.
-// - blockHash: The hash of the block to retrieve trace transactions for.
+// - blockID: The hash of the block to retrieve trace transactions for.
 // Returns
 // - []rpc.Trace: The list of trace transactions for the given block.
 // - error: An error if there was a problem retrieving the trace transactions.
-func (account *Account) TraceBlockTransactions(ctx context.Context, blockHash *felt.Felt) ([]rpc.Trace, error) {
-	return account.provider.TraceBlockTransactions(ctx, blockHash)
-=======
 func (account *Account) TraceBlockTransactions(ctx context.Context, blockID rpc.BlockID) ([]rpc.Trace, error) {
 	return account.provider.TraceBlockTransactions(ctx, blockID)
->>>>>>> b6a0a9ea
 }
 
 // TransactionReceipt retrieves the transaction receipt for the given transaction hash.
@@ -727,7 +703,6 @@
 	return account.provider.TransactionReceipt(ctx, transactionHash)
 }
 
-<<<<<<< HEAD
 // TransactionTrace returns the transaction trace for a given transaction hash.
 //
 // Parameters:
@@ -735,12 +710,8 @@
 // - transactionHash: The transaction hash for which the transaction trace is to be retrieved.
 // Returns: 
 // - rpc.TxnTrace: The rpc.TxnTrace object representing the transaction trace, and an error if any.
-func (account *Account) TransactionTrace(ctx context.Context, transactionHash *felt.Felt) (rpc.TxnTrace, error) {
-	return account.provider.TransactionTrace(ctx, transactionHash)
-=======
 func (account *Account) TraceTransaction(ctx context.Context, transactionHash *felt.Felt) (rpc.TxnTrace, error) {
 	return account.provider.TraceTransaction(ctx, transactionHash)
->>>>>>> b6a0a9ea
 }
 
 // TransactionByBlockIdAndIndex returns a transaction by block ID and index.
@@ -767,7 +738,18 @@
 	return account.provider.TransactionByHash(ctx, hash)
 }
 
-<<<<<<< HEAD
+// GetTransactionStatus returns the transaction status.
+//
+// Parameters:
+// - ctx: The context.Context
+// - Txnhash: The *felt.Felt Txn hash.
+// Returns:
+// - *rpc.TxnStatusResp: the transaction status
+// - error: anerror if any
+func (account *Account) GetTransactionStatus(ctx context.Context, Txnhash *felt.Felt) (*rpc.TxnStatusResp, error) {
+	return account.provider.GetTransactionStatus(ctx, Txnhash)
+}
+
 // FmtCalldata generates the formatted calldata for the given function calls and Cairo version.
 //
 // Parameters:
@@ -776,12 +758,6 @@
 // Returns:
 // - a slice of *felt.Felt representing the formatted calldata.
 // - an error if Cairo version is not supported.
-=======
-func (account *Account) GetTransactionStatus(ctx context.Context, Txnhash *felt.Felt) (*rpc.TxnStatusResp, error) {
-	return account.provider.GetTransactionStatus(ctx, Txnhash)
-}
-
->>>>>>> b6a0a9ea
 func (account *Account) FmtCalldata(fnCalls []rpc.FunctionCall, cairoVersion int) ([]*felt.Felt, error) {
 	switch cairoVersion {
 	case 0:
