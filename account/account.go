package account

import (
	"context"
	"errors"
	"fmt"
	"slices"
	"time"

	"github.com/NethermindEth/juno/core/felt"
	"github.com/NethermindEth/starknet.go/contracts"
	"github.com/NethermindEth/starknet.go/rpc"
)

var (
	ErrTxnTypeUnSupported    = errors.New("unsupported transaction type")
	ErrTxnVersionUnSupported = errors.New("unsupported transaction version")
	BRAAVOS_WARNING_MESSAGE  = `WARNING: Currently, Braavos accounts are incompatible with transactions sent via
	RPC 0.8.0. Ref: https://community.starknet.io/t/starknet-devtools-for-0-13-5/115495#p-2359168-braavos-compatibility-issues-3`
)

//go:generate mockgen -destination=../mocks/mock_account.go -package=mocks -source=account.go AccountInterface
type AccountInterface interface {
	BuildAndEstimateDeployAccountTxn(
		ctx context.Context,
		salt *felt.Felt,
		classHash *felt.Felt,
		constructorCalldata []*felt.Felt,
<<<<<<< HEAD
		multiplier float64,
		withQueryBitVersion bool,
	) (rpc.BroadcastDeployAccountTxnV3, *felt.Felt, error)
	BuildAndSendInvokeTxn(
		ctx context.Context,
		functionCalls []rpc.InvokeFunctionCall,
		multiplier float64,
		withQueryBitVersion bool,
	) (rpc.AddInvokeTransactionResponse, error)
=======
		opts *TxnOptions,
	) (*rpc.BroadcastDeployAccountTxnV3, *felt.Felt, error)
	BuildAndSendInvokeTxn(
		ctx context.Context,
		functionCalls []rpc.InvokeFunctionCall,
		opts *TxnOptions,
	) (*rpc.AddInvokeTransactionResponse, error)
>>>>>>> 11a32842
	BuildAndSendDeclareTxn(
		ctx context.Context,
		casmClass *contracts.CasmClass,
		contractClass *contracts.ContractClass,
<<<<<<< HEAD
		multiplier float64,
		withQueryBitVersion bool,
	) (rpc.AddDeclareTransactionResponse, error)
=======
		opts *TxnOptions,
	) (*rpc.AddDeclareTransactionResponse, error)
	DeployContractWithUDC(
		ctx context.Context,
		classHash *felt.Felt,
		constructorCalldata []*felt.Felt,
		txnOpts *TxnOptions,
		udcOpts *UDCOptions,
	) (*rpc.AddInvokeTransactionResponse, *felt.Felt, error)
>>>>>>> 11a32842
	Nonce(ctx context.Context) (*felt.Felt, error)
	SendTransaction(ctx context.Context, txn rpc.BroadcastTxn) (rpc.TransactionResponse, error)
	Sign(ctx context.Context, msg *felt.Felt) ([]*felt.Felt, error)
	SignInvokeTransaction(ctx context.Context, tx rpc.InvokeTxnType) error
	SignDeployAccountTransaction(ctx context.Context, tx rpc.DeployAccountType, precomputeAddress *felt.Felt) error
	SignDeclareTransaction(ctx context.Context, tx rpc.DeclareTxnType) error
	TransactionHashInvoke(invokeTxn rpc.InvokeTxnType) (*felt.Felt, error)
	TransactionHashDeployAccount(tx rpc.DeployAccountType, contractAddress *felt.Felt) (*felt.Felt, error)
	TransactionHashDeclare(tx rpc.DeclareTxnType) (*felt.Felt, error)
	Verify(msgHash *felt.Felt, signature []*felt.Felt) (bool, error)
	WaitForTransactionReceipt(
		ctx context.Context,
		transactionHash *felt.Felt,
		pollInterval time.Duration,
	) (*rpc.TransactionReceiptWithBlockInfo, error)
}

var _ AccountInterface = &Account{} //nolint:exhaustruct

type Account struct {
	Provider     rpc.RpcProvider
	ChainId      *felt.Felt
	Address      *felt.Felt
	publicKey    string
	CairoVersion CairoVersion
	ks           Keystore
}

// CairoVersion represents the version of Cairo used by the account contract.
type CairoVersion int

// Cairo version constants
const (
	// CairoV0 represents Cairo 0 contracts
	CairoV0 CairoVersion = 0
	// CairoV2 represents Cairo 2 contracts
	CairoV2 CairoVersion = 2
)

// NewAccount creates a new Account instance.
//
// Parameters:
//   - provider: the provider to use
//   - accountAddress: the account address
//   - publicKey: the public key of the account
//   - keystore: the keystore to use
//   - cairoVersion: the cairo version of the account (CairoVersion0 or CairoVersion2)
//
// It returns:
//   - *Account: a pointer to newly created Account
//   - error: an error if any
func NewAccount(
	provider rpc.RpcProvider,
	accountAddress *felt.Felt,
	publicKey string,
	keystore Keystore,
	cairoVersion CairoVersion,
) (*Account, error) {
	// TODO: Remove this temporary check once solved (starknet v0.14.0 should do it)
	// This temporary check is to warn the user that Braavos account restricts transactions to have exactly two resource fields.
	// This makes them incompatible with transactions sent via RPC 0.8.0
	accClassHash, err := provider.ClassHashAt(context.Background(), rpc.WithBlockTag("latest"), accountAddress)
	// ignoring the error to not break mock tests (if the provider is not working, it will return an error in the next ChainID call anyway)
	if err == nil {
		// Since felt.Felt.String() returns a string without leading zeros, we need to remove them from the
		// class hashes for the comparison
		braavosClassHashes := []string{
			// Original class hash: 0x02c8c7e6fbcfb3e8e15a46648e8914c6aa1fc506fc1e7fb3d1e19630716174bc
			"0x2c8c7e6fbcfb3e8e15a46648e8914c6aa1fc506fc1e7fb3d1e19630716174bc",
			// Original class hash: 0x00816dd0297efc55dc1e7559020a3a825e81ef734b558f03c83325d4da7e6253
			"0x816dd0297efc55dc1e7559020a3a825e81ef734b558f03c83325d4da7e6253",
			// Original class hash: 0x041bf1e71792aecb9df3e9d04e1540091c5e13122a731e02bec588f71dc1a5c3
			"0x41bf1e71792aecb9df3e9d04e1540091c5e13122a731e02bec588f71dc1a5c3",
		}
		if slices.Contains(braavosClassHashes, accClassHash.String()) {
			fmt.Print(BRAAVOS_WARNING_MESSAGE + "\n\n")
		}
	}

	chainID, err := provider.ChainID(context.Background())
	if err != nil {
		return nil, err
	}

	account := &Account{
		Provider:     provider,
		Address:      accountAddress,
		publicKey:    publicKey,
		ks:           keystore,
		CairoVersion: cairoVersion,
		ChainId:      new(felt.Felt).SetBytes([]byte(chainID)),
	}

	return account, nil
}

// Nonce retrieves the nonce for the account's contract address.
func (account *Account) Nonce(ctx context.Context) (*felt.Felt, error) {
	return account.Provider.Nonce(context.Background(), rpc.WithBlockTag("pending"), account.Address)
}

// PrecomputeAccountAddress calculates the precomputed address for an account.
// ref: https://docs.starknet.io/architecture-and-concepts/smart-contracts/contract-address/
//
// Parameters:
//   - salt: the salt for the address of the deployed contract
//   - classHash: the class hash of the contract to be deployed
//   - constructorCalldata: the parameters passed to the constructor
//
// Returns:
//   - *felt.Felt: the precomputed address as a *felt.Felt
//   - error: an error if any
func PrecomputeAccountAddress(salt, classHash *felt.Felt, constructorCalldata []*felt.Felt) *felt.Felt {
	return contracts.PrecomputeAddress(&felt.Zero, salt, classHash, constructorCalldata)
}

// FmtCalldata generates the formatted calldata for the given function calls and Cairo version.
//
// Parameters:
//   - fnCalls: a slice of rpc.FunctionCall representing the function calls.
//
// Returns:
//   - a slice of *felt.Felt representing the formatted calldata.
//   - an error if Cairo version is not supported.
func (account *Account) FmtCalldata(fnCalls []rpc.FunctionCall) ([]*felt.Felt, error) {
	switch account.CairoVersion {
	case CairoV0:
		return FmtCallDataCairo0(fnCalls), nil
	case CairoV2:
		return FmtCallDataCairo2(fnCalls), nil
	default:
		return nil, fmt.Errorf("account cairo version '%d' not supported", account.CairoVersion)
	}
}

// FmtCallDataCairo0 generates a slice of *felt.Felt that represents the calldata for the given function calls in Cairo 0 format.
//
// Parameters:
//   - fnCalls: a slice of rpc.FunctionCall containing the function calls.
//
// Returns:
//   - a slice of *felt.Felt representing the generated calldata.
//
// https://github.com/project3fusion/StarkSharp/blob/main/StarkSharp/StarkSharp.Rpc/Modules/Transactions/Hash/TransactionHash.cs#L27
func FmtCallDataCairo0(callArray []rpc.FunctionCall) []*felt.Felt {
	calldata := make([]*felt.Felt, 0, 10) //nolint:mnd
	calls := make([]*felt.Felt, 0, 10)    //nolint:mnd

	calldata = append(calldata, new(felt.Felt).SetUint64(uint64(len(callArray))))

	offset := uint64(0)
	for _, call := range callArray {
		calldata = append(calldata, call.ContractAddress, call.EntryPointSelector, new(felt.Felt).SetUint64(offset))
		callDataLen := uint64(len(call.Calldata))
		calldata = append(calldata, new(felt.Felt).SetUint64(callDataLen))
		offset += callDataLen

		calls = append(calls, call.Calldata...)
	}

	calldata = append(calldata, new(felt.Felt).SetUint64(offset))
	calldata = append(calldata, calls...)

	return calldata
}

// FmtCallDataCairo2 generates the calldata for the given function calls for Cairo 2 contracts.
//
// Parameters:
//   - fnCalls: a slice of rpc.FunctionCall containing the function calls.
//
// Returns:
//   - a slice of *felt.Felt representing the generated calldata.
//
// https://github.com/project3fusion/StarkSharp/blob/main/StarkSharp/StarkSharp.Rpc/Modules/Transactions/Hash/TransactionHash.cs#L22
func FmtCallDataCairo2(callArray []rpc.FunctionCall) []*felt.Felt {
	result := make([]*felt.Felt, 0, 10) //nolint:mnd

	result = append(result, new(felt.Felt).SetUint64(uint64(len(callArray))))

	for _, call := range callArray {
		result = append(result, call.ContractAddress, call.EntryPointSelector)

		callDataLen := uint64(len(call.Calldata))
		result = append(result, new(felt.Felt).SetUint64(callDataLen))

		result = append(result, call.Calldata...)
	}

	return result
}

func makeResourceBoundsMapWithZeroValues() *rpc.ResourceBoundsMapping {
	return &rpc.ResourceBoundsMapping{
		L1Gas: rpc.ResourceBounds{
			MaxAmount:       "0x0",
			MaxPricePerUnit: "0x0",
		},
		L1DataGas: rpc.ResourceBounds{
			MaxAmount:       "0x0",
			MaxPricePerUnit: "0x0",
		},
		L2Gas: rpc.ResourceBounds{
			MaxAmount:       "0x0",
			MaxPricePerUnit: "0x0",
		},
	}
}<|MERGE_RESOLUTION|>--- conflicted
+++ resolved
@@ -26,17 +26,6 @@
 		salt *felt.Felt,
 		classHash *felt.Felt,
 		constructorCalldata []*felt.Felt,
-<<<<<<< HEAD
-		multiplier float64,
-		withQueryBitVersion bool,
-	) (rpc.BroadcastDeployAccountTxnV3, *felt.Felt, error)
-	BuildAndSendInvokeTxn(
-		ctx context.Context,
-		functionCalls []rpc.InvokeFunctionCall,
-		multiplier float64,
-		withQueryBitVersion bool,
-	) (rpc.AddInvokeTransactionResponse, error)
-=======
 		opts *TxnOptions,
 	) (*rpc.BroadcastDeployAccountTxnV3, *felt.Felt, error)
 	BuildAndSendInvokeTxn(
@@ -44,16 +33,10 @@
 		functionCalls []rpc.InvokeFunctionCall,
 		opts *TxnOptions,
 	) (*rpc.AddInvokeTransactionResponse, error)
->>>>>>> 11a32842
 	BuildAndSendDeclareTxn(
 		ctx context.Context,
 		casmClass *contracts.CasmClass,
 		contractClass *contracts.ContractClass,
-<<<<<<< HEAD
-		multiplier float64,
-		withQueryBitVersion bool,
-	) (rpc.AddDeclareTransactionResponse, error)
-=======
 		opts *TxnOptions,
 	) (*rpc.AddDeclareTransactionResponse, error)
 	DeployContractWithUDC(
@@ -63,7 +46,6 @@
 		txnOpts *TxnOptions,
 		udcOpts *UDCOptions,
 	) (*rpc.AddInvokeTransactionResponse, *felt.Felt, error)
->>>>>>> 11a32842
 	Nonce(ctx context.Context) (*felt.Felt, error)
 	SendTransaction(ctx context.Context, txn rpc.BroadcastTxn) (rpc.TransactionResponse, error)
 	Sign(ctx context.Context, msg *felt.Felt) ([]*felt.Felt, error)
