package account

import (
	"context"
	"errors"
	"fmt"
	"slices"
	"time"

	"github.com/NethermindEth/juno/core/felt"
	"github.com/NethermindEth/starknet.go/contracts"
	"github.com/NethermindEth/starknet.go/hash"
	internalUtils "github.com/NethermindEth/starknet.go/internal/utils"
	"github.com/NethermindEth/starknet.go/rpc"
	"github.com/NethermindEth/starknet.go/utils"
)

var (
	ErrTxnTypeUnSupported    = errors.New("unsupported transaction type")
	ErrTxnVersionUnSupported = errors.New("unsupported transaction version")
)

//go:generate mockgen -destination=../mocks/mock_account.go -package=mocks -source=account.go AccountInterface
type AccountInterface interface {
<<<<<<< HEAD
	BuildAndEstimateDeployAccountTxn(ctx context.Context, salt *felt.Felt, classHash *felt.Felt, constructorCalldata []*felt.Felt, opts *utils.TransactionOptions) (*rpc.BroadcastDeployAccountTxnV3, *felt.Felt, error)
	BuildAndSendInvokeTxn(ctx context.Context, functionCalls []rpc.InvokeFunctionCall, opts *utils.TransactionOptions) (*rpc.AddInvokeTransactionResponse, error)
	BuildAndSendDeclareTxn(ctx context.Context, casmClass *contracts.CasmClass, contractClass *contracts.ContractClass, opts *utils.TransactionOptions) (*rpc.AddDeclareTransactionResponse, error)
=======
	BuildAndEstimateDeployAccountTxn(
		ctx context.Context,
		salt *felt.Felt,
		classHash *felt.Felt,
		constructorCalldata []*felt.Felt,
		multiplier float64,
		withQueryBitVersion bool,
	) (*rpc.BroadcastDeployAccountTxnV3, *felt.Felt, error)
	BuildAndSendInvokeTxn(
		ctx context.Context,
		functionCalls []rpc.InvokeFunctionCall,
		multiplier float64,
		withQueryBitVersion bool,
	) (*rpc.AddInvokeTransactionResponse, error)
	BuildAndSendDeclareTxn(
		ctx context.Context,
		casmClass *contracts.CasmClass,
		contractClass *contracts.ContractClass,
		multiplier float64,
		withQueryBitVersion bool,
	) (*rpc.AddDeclareTransactionResponse, error)
>>>>>>> ccb14dd3
	Nonce(ctx context.Context) (*felt.Felt, error)
	SendTransaction(ctx context.Context, txn rpc.BroadcastTxn) (*rpc.TransactionResponse, error)
	Sign(ctx context.Context, msg *felt.Felt) ([]*felt.Felt, error)
	SignInvokeTransaction(ctx context.Context, tx rpc.InvokeTxnType) error
	SignDeployAccountTransaction(ctx context.Context, tx rpc.DeployAccountType, precomputeAddress *felt.Felt) error
	SignDeclareTransaction(ctx context.Context, tx rpc.DeclareTxnType) error
	TransactionHashInvoke(invokeTxn rpc.InvokeTxnType) (*felt.Felt, error)
	TransactionHashDeployAccount(tx rpc.DeployAccountType, contractAddress *felt.Felt) (*felt.Felt, error)
	TransactionHashDeclare(tx rpc.DeclareTxnType) (*felt.Felt, error)
	WaitForTransactionReceipt(
		ctx context.Context,
		transactionHash *felt.Felt,
		pollInterval time.Duration,
	) (*rpc.TransactionReceiptWithBlockInfo, error)
}

var _ AccountInterface = &Account{} //nolint:exhaustruct

type Account struct {
	Provider     rpc.RpcProvider
	ChainId      *felt.Felt
	Address      *felt.Felt
	publicKey    string
	CairoVersion int
	ks           Keystore
}

const BRAAVOS_WARNING_MESSAGE = `WARNING: Currently, Braavos accounts are incompatible with transactions sent via
RPC 0.8.0. Ref: https://community.starknet.io/t/starknet-devtools-for-0-13-5/115495#p-2359168-braavos-compatibility-issues-3`

// NewAccount creates a new Account instance.
//
// Parameters:
//   - provider: is the provider of type rpc.RpcProvider
//   - accountAddress: is the account address of type *felt.Felt
//   - publicKey: is the public key of type string
//   - keystore: is the keystore of type Keystore
//
// It returns:
//   - *Account: a pointer to newly created Account
//   - error: an error if any
func NewAccount(
	provider rpc.RpcProvider,
	accountAddress *felt.Felt,
	publicKey string,
	keystore Keystore,
	cairoVersion int,
) (*Account, error) {
	// TODO: Remove this temporary check once solved (starknet v0.14.0 should do it)
	// This temporary check is to warn the user that Braavos account restricts transactions to have exactly two resource fields.
	// This makes them incompatible with transactions sent via RPC 0.8.0
	accClassHash, err := provider.ClassHashAt(context.Background(), rpc.WithBlockTag("latest"), accountAddress)
	// ignoring the error to not break mock tests (if the provider is not working, it will return an error in the next ChainID call anyway)
	if err == nil {
		// Since felt.Felt.String() returns a string without leading zeros, we need to remove them from the
		// class hashes for the comparison
		braavosClassHashes := []string{
			// Original class hash: 0x02c8c7e6fbcfb3e8e15a46648e8914c6aa1fc506fc1e7fb3d1e19630716174bc
			"0x2c8c7e6fbcfb3e8e15a46648e8914c6aa1fc506fc1e7fb3d1e19630716174bc",
			// Original class hash: 0x00816dd0297efc55dc1e7559020a3a825e81ef734b558f03c83325d4da7e6253
			"0x816dd0297efc55dc1e7559020a3a825e81ef734b558f03c83325d4da7e6253",
			// Original class hash: 0x041bf1e71792aecb9df3e9d04e1540091c5e13122a731e02bec588f71dc1a5c3
			"0x41bf1e71792aecb9df3e9d04e1540091c5e13122a731e02bec588f71dc1a5c3",
		}
		if slices.Contains(braavosClassHashes, accClassHash.String()) {
			fmt.Print(BRAAVOS_WARNING_MESSAGE + "\n\n")
		}
	}

	chainID, err := provider.ChainID(context.Background())
	if err != nil {
		return nil, err
	}

	account := &Account{
		Provider:     provider,
		Address:      accountAddress,
		publicKey:    publicKey,
		ks:           keystore,
		CairoVersion: cairoVersion,
		ChainId:      new(felt.Felt).SetBytes([]byte(chainID)),
	}

	return account, nil
}

// Nonce retrieves the nonce for the account's contract address.
func (account *Account) Nonce(ctx context.Context) (*felt.Felt, error) {
	return account.Provider.Nonce(context.Background(), rpc.WithBlockTag("pending"), account.Address)
}

// BuildAndSendInvokeTxn builds and sends a v3 invoke transaction with the given function calls.
// It automatically calculates the nonce, formats the calldata, estimates fees, and signs the transaction with the account's private key.
//
// Parameters:
//   - ctx: The context.Context for the request.
//   - functionCalls: A slice of rpc.InvokeFunctionCall representing the function calls for the transaction, allowing either single or
//     multiple function calls in the same transaction.
//   - opts: TransactionOptions containing options for building the transaction
//
// Returns:
//   - *rpc.AddInvokeTransactionResponse: the response of the submitted transaction.
//   - error: An error if the transaction building fails.
func (account *Account) BuildAndSendInvokeTxn(
	ctx context.Context,
	functionCalls []rpc.InvokeFunctionCall,
	opts *utils.TransactionOptions,
) (*rpc.AddInvokeTransactionResponse, error) {
	if opts == nil {
		opts = &utils.TransactionOptions{}
	}

	nonce, err := account.Nonce(ctx)
	if err != nil {
		return nil, err
	}

	callData, err := account.FmtCalldata(utils.InvokeFuncCallsToFunctionCalls(functionCalls))
	if err != nil {
		return nil, err
	}

	broadcastInvokeTxnV3 := utils.BuildInvokeTxn(account.Address, nonce, callData, makeResourceBoundsMapWithZeroValues(), opts)

	if opts.WithQueryBitVersion {
		broadcastInvokeTxnV3.Version = rpc.TransactionV3WithQueryBit
	}

	err = account.SignInvokeTransaction(ctx, broadcastInvokeTxnV3)
	if err != nil {
		return nil, err
	}

<<<<<<< HEAD
	estimateFee, err := account.Provider.EstimateFee(ctx, []rpc.BroadcastTxn{broadcastInvokeTxnV3}, []rpc.SimulationFlag{}, rpc.WithBlockTag("pending"))
=======
	// estimate txn fee
	estimateFee, err := account.Provider.EstimateFee(
		ctx,
		[]rpc.BroadcastTxn{broadcastInvokeTxnV3},
		[]rpc.SimulationFlag{},
		rpc.WithBlockTag("pending"),
	)
>>>>>>> ccb14dd3
	if err != nil {
		return nil, err
	}
	txnFee := estimateFee[0]
	broadcastInvokeTxnV3.ResourceBounds = utils.FeeEstToResBoundsMap(txnFee, opts.Multiplier)

	err = account.SignInvokeTransaction(ctx, broadcastInvokeTxnV3)
	if err != nil {
		return nil, err
	}

	txnResponse, err := account.Provider.AddInvokeTransaction(ctx, broadcastInvokeTxnV3)
	if err != nil {
		return nil, err
	}

	return txnResponse, nil
}

// BuildAndSendDeclareTxn builds and sends a v3 declare transaction.
// It automatically calculates the nonce, formats the calldata, estimates fees, and signs the transaction with the account's private key.
//
// Parameters:
//   - ctx: The context.Context for the request.
//   - casmClass: The casm class of the contract to be declared
//   - contractClass: The sierra contract class of the contract to be declared
//   - opts: TransactionOptions containing options for building the transaction
//
// Returns:
//   - *rpc.AddDeclareTransactionResponse: the response of the submitted transaction.
//   - error: An error if the transaction building fails.
func (account *Account) BuildAndSendDeclareTxn(
	ctx context.Context,
	casmClass *contracts.CasmClass,
	contractClass *contracts.ContractClass,
	opts *utils.TransactionOptions,
) (*rpc.AddDeclareTransactionResponse, error) {
	if opts == nil {
		opts = &utils.TransactionOptions{}
	}

	nonce, err := account.Nonce(ctx)
	if err != nil {
		return nil, err
	}

<<<<<<< HEAD
	broadcastDeclareTxnV3, err := utils.BuildDeclareTxn(account.Address, casmClass, contractClass, nonce, makeResourceBoundsMapWithZeroValues(), opts)
=======
	// building and signing the txn, as it needs a signature to estimate the fee
	broadcastDeclareTxnV3, err := utils.BuildDeclareTxn(
		account.Address,
		casmClass,
		contractClass,
		nonce,
		makeResourceBoundsMapWithZeroValues(),
	)
>>>>>>> ccb14dd3
	if err != nil {
		return nil, err
	}

	if opts.WithQueryBitVersion {
		broadcastDeclareTxnV3.Version = rpc.TransactionV3WithQueryBit
	}

	err = account.SignDeclareTransaction(ctx, broadcastDeclareTxnV3)
	if err != nil {
		return nil, err
	}

<<<<<<< HEAD
	estimateFee, err := account.Provider.EstimateFee(ctx, []rpc.BroadcastTxn{broadcastDeclareTxnV3}, []rpc.SimulationFlag{}, rpc.WithBlockTag("pending"))
=======
	// estimate txn fee
	estimateFee, err := account.Provider.EstimateFee(
		ctx,
		[]rpc.BroadcastTxn{broadcastDeclareTxnV3},
		[]rpc.SimulationFlag{},
		rpc.WithBlockTag("pending"),
	)
>>>>>>> ccb14dd3
	if err != nil {
		return nil, err
	}
	txnFee := estimateFee[0]
	broadcastDeclareTxnV3.ResourceBounds = utils.FeeEstToResBoundsMap(txnFee, opts.Multiplier)

	err = account.SignDeclareTransaction(ctx, broadcastDeclareTxnV3)
	if err != nil {
		return nil, err
	}

	txnResponse, err := account.Provider.AddDeclareTransaction(ctx, broadcastDeclareTxnV3)
	if err != nil {
		return nil, err
	}

	return txnResponse, nil
}

// BuildAndEstimateDeployAccountTxn builds and signs a v3 deploy account transaction, estimates the fee, and computes the address.
//
// This function doesn't send the transaction because the precomputed account address requires funding first. This address is calculated
// deterministically and returned by this function, and must be funded with the appropriate amount of STRK tokens. Without sufficient
// funds, the transaction will fail. See the 'examples/deployAccount/' for more details on how to do this.
//
// Parameters:
//   - ctx: The context.Context for the request.
//   - salt: A value used to randomize the deployed contract address
//   - classHash: The hash of the contract class to deploy
//   - constructorCalldata: The parameters for the constructor function
//   - opts: TransactionOptions containing options for building the transaction
//
// Returns:
//   - *rpc.BroadcastDeployAccountTxnV3: The built and signed transaction
//   - *felt.Felt: The precomputed address of the account to be deployed
//   - error: An error if the transaction building fails
func (account *Account) BuildAndEstimateDeployAccountTxn(
	ctx context.Context,
	salt *felt.Felt,
	classHash *felt.Felt,
	constructorCalldata []*felt.Felt,
	opts *utils.TransactionOptions,
) (*rpc.BroadcastDeployAccountTxnV3, *felt.Felt, error) {
<<<<<<< HEAD
	if opts == nil {
		opts = &utils.TransactionOptions{}
	}

	broadcastDepAccTxnV3 := utils.BuildDeployAccountTxn(&felt.Zero, salt, constructorCalldata, classHash, makeResourceBoundsMapWithZeroValues(), opts)
=======
	// building and signing the txn, as it needs a signature to estimate the fee
	broadcastDepAccTxnV3 := utils.BuildDeployAccountTxn(
		&felt.Zero,
		salt,
		constructorCalldata,
		classHash,
		makeResourceBoundsMapWithZeroValues(),
	)
>>>>>>> ccb14dd3

	if opts.WithQueryBitVersion {
		broadcastDepAccTxnV3.Version = rpc.TransactionV3WithQueryBit
	}

	precomputedAddress := PrecomputeAccountAddress(salt, classHash, constructorCalldata)

	err := account.SignDeployAccountTransaction(ctx, broadcastDepAccTxnV3, precomputedAddress)
	if err != nil {
		return nil, nil, err
	}

<<<<<<< HEAD
	estimateFee, err := account.Provider.EstimateFee(ctx, []rpc.BroadcastTxn{broadcastDepAccTxnV3}, []rpc.SimulationFlag{}, rpc.WithBlockTag("pending"))
=======
	// estimate txn fee
	estimateFee, err := account.Provider.EstimateFee(
		ctx,
		[]rpc.BroadcastTxn{broadcastDepAccTxnV3},
		[]rpc.SimulationFlag{},
		rpc.WithBlockTag("pending"),
	)
>>>>>>> ccb14dd3
	if err != nil {
		return nil, nil, err
	}
	txnFee := estimateFee[0]
	broadcastDepAccTxnV3.ResourceBounds = utils.FeeEstToResBoundsMap(txnFee, opts.Multiplier)

	err = account.SignDeployAccountTransaction(ctx, broadcastDepAccTxnV3, precomputedAddress)
	if err != nil {
		return nil, nil, err
	}

	return broadcastDepAccTxnV3, precomputedAddress, nil
}

// Sign signs the given felt message using the account's private key.
//
// Parameters:
//   - ctx: is the context used for the signing operation
//   - msg: is the felt message to be signed
//
// Returns:
//   - []*felt.Felt: an array of signed felt messages
//   - error: an error, if any
func (account *Account) Sign(ctx context.Context, msg *felt.Felt) ([]*felt.Felt, error) {
	msgBig := internalUtils.FeltToBigInt(msg)

	s1, s2, err := account.ks.Sign(ctx, account.publicKey, msgBig)
	if err != nil {
		return nil, err
	}
	s1Felt := internalUtils.BigIntToFelt(s1)
	s2Felt := internalUtils.BigIntToFelt(s2)

	return []*felt.Felt{s1Felt, s2Felt}, nil
}

// SignInvokeTransaction signs and invokes a transaction.
//
// Parameters:
//   - ctx: the context.Context for the function execution.
//   - invokeTx: the InvokeTxnV3 pointer representing the transaction to be invoked.
//
// Returns:
//   - error: an error if there was an error in the signing or invoking process
func (account *Account) SignInvokeTransaction(ctx context.Context, invokeTx rpc.InvokeTxnType) error {
	switch invoke := invokeTx.(type) {
	case *rpc.InvokeTxnV0:
		signature, err := signInvokeTransaction(ctx, account, invoke)
		if err != nil {
			return err
		}
		invoke.Signature = signature
	case *rpc.InvokeTxnV1:
		signature, err := signInvokeTransaction(ctx, account, invoke)
		if err != nil {
			return err
		}
		invoke.Signature = signature
	case *rpc.InvokeTxnV3:
		signature, err := signInvokeTransaction(ctx, account, invoke)
		if err != nil {
			return err
		}
		invoke.Signature = signature
	default:
		return fmt.Errorf("invalid invoke txn of type %T, did you pass a valid invoke txn pointer?", invoke)
	}

	return nil
}

// signInvokeTransaction is a generic helper function that signs an invoke transaction.
func signInvokeTransaction[T rpc.InvokeTxnType](ctx context.Context, account *Account, invokeTx *T) ([]*felt.Felt, error) {
	txHash, err := account.TransactionHashInvoke(*invokeTx)
	if err != nil {
		return nil, err
	}
	signature, err := account.Sign(ctx, txHash)
	if err != nil {
		return nil, err
	}

	return signature, nil
}

// SignDeployAccountTransaction signs a deploy account transaction.
//
// Parameters:
//   - ctx: the context.Context for the function execution
//   - tx: the *rpc.DeployAccountTxnV3 pointer representing the transaction to be signed
//   - precomputeAddress: the precomputed address for the transaction
//
// Returns:
//   - error: an error if any
func (account *Account) SignDeployAccountTransaction(ctx context.Context, tx rpc.DeployAccountType, precomputeAddress *felt.Felt) error {
	switch deployAcc := tx.(type) {
	case *rpc.DeployAccountTxnV1:
		signature, err := signDeployAccountTransaction(ctx, account, deployAcc, precomputeAddress)
		if err != nil {
			return err
		}
		deployAcc.Signature = signature
	case *rpc.DeployAccountTxnV3:
		signature, err := signDeployAccountTransaction(ctx, account, deployAcc, precomputeAddress)
		if err != nil {
			return err
		}
		deployAcc.Signature = signature
	default:
		return fmt.Errorf("invalid deploy account txn of type %T, did you pass a valid deploy account txn pointer?", deployAcc)
	}

	return nil
}

// signDeployAccountTransaction is a generic helper function that signs a deploy account transaction.
func signDeployAccountTransaction[T rpc.DeployAccountType](
	ctx context.Context,
	account *Account,
	tx *T,
	precomputeAddress *felt.Felt,
) ([]*felt.Felt, error) {
	txHash, err := account.TransactionHashDeployAccount(*tx, precomputeAddress)
	if err != nil {
		return nil, err
	}
	signature, err := account.Sign(ctx, txHash)
	if err != nil {
		return nil, err
	}

	return signature, nil
}

// SignDeclareTransaction signs a declare transaction using the provided Account.
//
// Parameters:
//   - ctx: the context.Context
//   - tx: the pointer to a Declare or BroadcastDeclare txn
//
// Returns:
//   - error: an error if any
func (account *Account) SignDeclareTransaction(ctx context.Context, tx rpc.DeclareTxnType) error {
	switch declare := tx.(type) {
	case *rpc.DeclareTxnV1:
		signature, err := signDeclareTransaction(ctx, account, declare)
		if err != nil {
			return err
		}
		declare.Signature = signature
	case *rpc.DeclareTxnV2:
		signature, err := signDeclareTransaction(ctx, account, declare)
		if err != nil {
			return err
		}
		declare.Signature = signature
	case *rpc.DeclareTxnV3:
		signature, err := signDeclareTransaction(ctx, account, declare)
		if err != nil {
			return err
		}
		declare.Signature = signature
	case *rpc.BroadcastDeclareTxnV3:
		signature, err := signDeclareTransaction(ctx, account, declare)
		if err != nil {
			return err
		}
		declare.Signature = signature
	default:
		return fmt.Errorf("invalid declare txn of type %T, did you pass a valid declare txn pointer?", declare)
	}

	return nil
}

// signDeclareTransaction is a generic helper function that signs a declare transaction.
func signDeclareTransaction[T rpc.DeclareTxnType](ctx context.Context, account *Account, tx *T) ([]*felt.Felt, error) {
	txHash, err := account.TransactionHashDeclare(*tx)
	if err != nil {
		return nil, err
	}
	signature, err := account.Sign(ctx, txHash)
	if err != nil {
		return nil, err
	}

	return signature, nil
}

// TransactionHashDeployAccount calculates the transaction hash for a deploy account transaction.
//
// Parameters:
//   - tx: The deploy account transaction to calculate the hash for. Can be of type DeployAccountTxn or DeployAccountTxnV3.
//   - contractAddress: The contract address as parameters as a *felt.Felt
//
// Returns:
//   - *felt.Felt: the calculated transaction hash
//   - error: an error if any
func (account *Account) TransactionHashDeployAccount(tx rpc.DeployAccountType, contractAddress *felt.Felt) (*felt.Felt, error) {
	// https://docs.starknet.io/architecture-and-concepts/network-architecture/transactions/#deploy_account_transaction
	switch txn := tx.(type) {
	// deployAccTxn v1, pointer and struct
	case *rpc.DeployAccountTxnV1:
		return hash.TransactionHashDeployAccountV1(txn, contractAddress, account.ChainId)
	case rpc.DeployAccountTxnV1:
		return hash.TransactionHashDeployAccountV1(&txn, contractAddress, account.ChainId)
	// deployAccTxn v3, pointer and struct
	case *rpc.DeployAccountTxnV3:
		return hash.TransactionHashDeployAccountV3(txn, contractAddress, account.ChainId)
	case rpc.DeployAccountTxnV3:
		return hash.TransactionHashDeployAccountV3(&txn, contractAddress, account.ChainId)
	default:
		return nil, fmt.Errorf("%w: got '%T' instead of a valid invoke txn type", ErrTxnTypeUnSupported, txn)
	}
}

// TransactionHashInvoke calculates the transaction hash for the given invoke transaction.
//
// Parameters:
//   - tx: The invoke transaction to calculate the hash for. Can be of type InvokeTxnV0, InvokeTxnV1, or InvokeTxnV3.
//
// Returns:
//   - *felt.Felt: The calculated transaction hash as a *felt.Felt
//   - error: an error, if any
//
// If the transaction type is unsupported, the function returns an error.
func (account *Account) TransactionHashInvoke(tx rpc.InvokeTxnType) (*felt.Felt, error) {
	switch txn := tx.(type) {
	// invoke v0, pointer and struct
	case *rpc.InvokeTxnV0:
		return hash.TransactionHashInvokeV0(txn, account.ChainId)
	case rpc.InvokeTxnV0:
		return hash.TransactionHashInvokeV0(&txn, account.ChainId)
	// invoke v1, pointer and struct
	case *rpc.InvokeTxnV1:
		return hash.TransactionHashInvokeV1(txn, account.ChainId)
	case rpc.InvokeTxnV1:
		return hash.TransactionHashInvokeV1(&txn, account.ChainId)
	// invoke v3, pointer and struct
	case *rpc.InvokeTxnV3:
		return hash.TransactionHashInvokeV3(txn, account.ChainId)
	case rpc.InvokeTxnV3:
		return hash.TransactionHashInvokeV3(&txn, account.ChainId)
	default:
		return nil, fmt.Errorf("%w: got '%T' instead of a valid invoke txn type", ErrTxnTypeUnSupported, txn)
	}
}

// TransactionHashDeclare calculates the transaction hash for declaring a transaction type.
//
// Parameters:
//   - tx: The `tx` parameter of type `rpc.DeclareTxnType`. Can be one of the types DeclareTxnV1/V2/V3, and BroadcastDeclareTxnV3
//
// Returns:
//   - *felt.Felt: the calculated transaction hash as `*felt.Felt` value
//   - error: an error, if any
//
// If the `tx` parameter is not one of the supported types, the function returns an error `ErrTxnTypeUnSupported`.
func (account *Account) TransactionHashDeclare(tx rpc.DeclareTxnType) (*felt.Felt, error) {
	switch txn := tx.(type) {
	// Due to inconsistencies in version 0 hash calculation we don't calculate the hash
	case *rpc.DeclareTxnV0, rpc.DeclareTxnV0:
		return nil, ErrTxnVersionUnSupported
	// declare v1, pointer and struct
	case *rpc.DeclareTxnV1:
		return hash.TransactionHashDeclareV1(txn, account.ChainId)
	case rpc.DeclareTxnV1:
		return hash.TransactionHashDeclareV1(&txn, account.ChainId)
	// declare v2, pointer and struct
	case *rpc.DeclareTxnV2:
		return hash.TransactionHashDeclareV2(txn, account.ChainId)
	case rpc.DeclareTxnV2:
		return hash.TransactionHashDeclareV2(&txn, account.ChainId)
	// declare v3, pointer and struct
	case *rpc.DeclareTxnV3:
		return hash.TransactionHashDeclareV3(txn, account.ChainId)
	case rpc.DeclareTxnV3:
		return hash.TransactionHashDeclareV3(&txn, account.ChainId)
	// broadcast declare v3, pointer and struct
	case *rpc.BroadcastDeclareTxnV3:
		return hash.TransactionHashBroadcastDeclareV3(txn, account.ChainId)
	case rpc.BroadcastDeclareTxnV3:
		return hash.TransactionHashBroadcastDeclareV3(&txn, account.ChainId)
	default:
		return nil, fmt.Errorf("%w: got '%T' instead of a valid declare txn type", ErrTxnTypeUnSupported, txn)
	}
}

// PrecomputeAccountAddress calculates the precomputed address for an account.
// ref: https://docs.starknet.io/architecture-and-concepts/smart-contracts/contract-address/
//
// Parameters:
//   - salt: the salt for the address of the deployed contract
//   - classHash: the class hash of the contract to be deployed
//   - constructorCalldata: the parameters passed to the constructor
//
// Returns:
//   - *felt.Felt: the precomputed address as a *felt.Felt
//   - error: an error if any
func PrecomputeAccountAddress(salt, classHash *felt.Felt, constructorCalldata []*felt.Felt) *felt.Felt {
	return contracts.PrecomputeAddress(&felt.Zero, salt, classHash, constructorCalldata)
}

// WaitForTransactionReceipt waits for the transaction receipt of the given transaction hash to succeed or fail.
//
// Parameters:
//   - ctx: The context
//   - transactionHash: The hash
//   - pollInterval: The time interval to poll the transaction receipt
//
// It returns:
//   - *rpc.TransactionReceipt: the transaction receipt
//   - error: an error
func (account *Account) WaitForTransactionReceipt(
	ctx context.Context,
	transactionHash *felt.Felt,
	pollInterval time.Duration,
) (*rpc.TransactionReceiptWithBlockInfo, error) {
	t := time.NewTicker(pollInterval)
	for {
		select {
		case <-ctx.Done():
			return nil, rpc.Err(rpc.InternalError, rpc.StringErrData(ctx.Err().Error()))
		case <-t.C:
			receiptWithBlockInfo, err := account.Provider.TransactionReceipt(ctx, transactionHash)
			if err != nil {
				rpcErr := err.(*rpc.RPCError)
				if rpcErr.Code == rpc.ErrHashNotFound.Code && rpcErr.Message == rpc.ErrHashNotFound.Message {
					continue
				} else {
					return nil, err
				}
			}

			return receiptWithBlockInfo, nil
		}
	}
}

// SendTransaction can send Invoke, Declare, and Deploy transactions. It provides a unified way to send different transactions.
// It can only send v3 transactions.
//
// Parameters:
//   - ctx: the context.Context object for the transaction.
//   - txn: the Broadcast V3 Transaction to be sent.
//
// Returns:
//   - *rpc.TransactionResponse: the transaction response.
//   - error: an error if any.
func (account *Account) SendTransaction(ctx context.Context, txn rpc.BroadcastTxn) (*rpc.TransactionResponse, error) {
	switch tx := txn.(type) {
	// broadcast invoke v3, pointer and struct
	case *rpc.BroadcastInvokeTxnV3:
		resp, err := account.Provider.AddInvokeTransaction(ctx, tx)
		if err != nil {
			return nil, err
		}

		return &rpc.TransactionResponse{Hash: resp.Hash}, nil //nolint:exhaustruct
	case rpc.BroadcastInvokeTxnV3:
		resp, err := account.Provider.AddInvokeTransaction(ctx, &tx)
		if err != nil {
			return nil, err
		}

		return &rpc.TransactionResponse{Hash: resp.Hash}, nil //nolint:exhaustruct
	// broadcast declare v3, pointer and struct
	case *rpc.BroadcastDeclareTxnV3:
		resp, err := account.Provider.AddDeclareTransaction(ctx, tx)
		if err != nil {
			return nil, err
		}

		return &rpc.TransactionResponse{Hash: resp.Hash, ClassHash: resp.ClassHash}, nil //nolint:exhaustruct
	case rpc.BroadcastDeclareTxnV3:
		resp, err := account.Provider.AddDeclareTransaction(ctx, &tx)
		if err != nil {
			return nil, err
		}

		return &rpc.TransactionResponse{Hash: resp.Hash, ClassHash: resp.ClassHash}, nil //nolint:exhaustruct
	// broadcast deploy account v3, pointer and struct
	case *rpc.BroadcastDeployAccountTxnV3:
		resp, err := account.Provider.AddDeployAccountTransaction(ctx, tx)
		if err != nil {
			return nil, err
		}

		return &rpc.TransactionResponse{Hash: resp.Hash, ContractAddress: resp.ContractAddress}, nil //nolint:exhaustruct
	case rpc.BroadcastDeployAccountTxnV3:
		resp, err := account.Provider.AddDeployAccountTransaction(ctx, &tx)
		if err != nil {
			return nil, err
		}

		return &rpc.TransactionResponse{Hash: resp.Hash, ContractAddress: resp.ContractAddress}, nil //nolint:exhaustruct
	default:
		return nil, fmt.Errorf("unsupported transaction type: should be a v3 transaction, instead got %T", tx)
	}
}

// FmtCalldata generates the formatted calldata for the given function calls and Cairo version.
//
// Parameters:
//   - fnCalls: a slice of rpc.FunctionCall representing the function calls.
//
// Returns:
//   - a slice of *felt.Felt representing the formatted calldata.
//   - an error if Cairo version is not supported.
func (account *Account) FmtCalldata(fnCalls []rpc.FunctionCall) ([]*felt.Felt, error) {
	switch account.CairoVersion {
	case 0:
		return FmtCallDataCairo0(fnCalls), nil
	case 2:
		return FmtCallDataCairo2(fnCalls), nil
	default:
		return nil, fmt.Errorf("account cairo version '%d' not supported", account.CairoVersion)
	}
}

// FmtCallDataCairo0 generates a slice of *felt.Felt that represents the calldata for the given function calls in Cairo 0 format.
//
// Parameters:
//   - fnCalls: a slice of rpc.FunctionCall containing the function calls.
//
// Returns:
//   - a slice of *felt.Felt representing the generated calldata.
//
// https://github.com/project3fusion/StarkSharp/blob/main/StarkSharp/StarkSharp.Rpc/Modules/Transactions/Hash/TransactionHash.cs#L27
func FmtCallDataCairo0(callArray []rpc.FunctionCall) []*felt.Felt {
	calldata := make([]*felt.Felt, 0, 10) //nolint:mnd
	calls := make([]*felt.Felt, 0, 10)    //nolint:mnd

	calldata = append(calldata, new(felt.Felt).SetUint64(uint64(len(callArray))))

	offset := uint64(0)
	for _, call := range callArray {
		calldata = append(calldata, call.ContractAddress, call.EntryPointSelector, new(felt.Felt).SetUint64(offset))
		callDataLen := uint64(len(call.Calldata))
		calldata = append(calldata, new(felt.Felt).SetUint64(callDataLen))
		offset += callDataLen

		calls = append(calls, call.Calldata...)
	}

	calldata = append(calldata, new(felt.Felt).SetUint64(offset))
	calldata = append(calldata, calls...)

	return calldata
}

// FmtCallDataCairo2 generates the calldata for the given function calls for Cairo 2 contracts.
//
// Parameters:
//   - fnCalls: a slice of rpc.FunctionCall containing the function calls.
//
// Returns:
//   - a slice of *felt.Felt representing the generated calldata.
//
// https://github.com/project3fusion/StarkSharp/blob/main/StarkSharp/StarkSharp.Rpc/Modules/Transactions/Hash/TransactionHash.cs#L22
func FmtCallDataCairo2(callArray []rpc.FunctionCall) []*felt.Felt {
	result := make([]*felt.Felt, 0, 10) //nolint:mnd

	result = append(result, new(felt.Felt).SetUint64(uint64(len(callArray))))

	for _, call := range callArray {
		result = append(result, call.ContractAddress, call.EntryPointSelector)

		callDataLen := uint64(len(call.Calldata))
		result = append(result, new(felt.Felt).SetUint64(callDataLen))

		result = append(result, call.Calldata...)
	}

	return result
}

func makeResourceBoundsMapWithZeroValues() *rpc.ResourceBoundsMapping {
	return &rpc.ResourceBoundsMapping{
		L1Gas: rpc.ResourceBounds{
			MaxAmount:       "0x0",
			MaxPricePerUnit: "0x0",
		},
		L1DataGas: rpc.ResourceBounds{
			MaxAmount:       "0x0",
			MaxPricePerUnit: "0x0",
		},
		L2Gas: rpc.ResourceBounds{
			MaxAmount:       "0x0",
			MaxPricePerUnit: "0x0",
		},
	}
}<|MERGE_RESOLUTION|>--- conflicted
+++ resolved
@@ -22,33 +22,9 @@
 
 //go:generate mockgen -destination=../mocks/mock_account.go -package=mocks -source=account.go AccountInterface
 type AccountInterface interface {
-<<<<<<< HEAD
 	BuildAndEstimateDeployAccountTxn(ctx context.Context, salt *felt.Felt, classHash *felt.Felt, constructorCalldata []*felt.Felt, opts *utils.TransactionOptions) (*rpc.BroadcastDeployAccountTxnV3, *felt.Felt, error)
 	BuildAndSendInvokeTxn(ctx context.Context, functionCalls []rpc.InvokeFunctionCall, opts *utils.TransactionOptions) (*rpc.AddInvokeTransactionResponse, error)
 	BuildAndSendDeclareTxn(ctx context.Context, casmClass *contracts.CasmClass, contractClass *contracts.ContractClass, opts *utils.TransactionOptions) (*rpc.AddDeclareTransactionResponse, error)
-=======
-	BuildAndEstimateDeployAccountTxn(
-		ctx context.Context,
-		salt *felt.Felt,
-		classHash *felt.Felt,
-		constructorCalldata []*felt.Felt,
-		multiplier float64,
-		withQueryBitVersion bool,
-	) (*rpc.BroadcastDeployAccountTxnV3, *felt.Felt, error)
-	BuildAndSendInvokeTxn(
-		ctx context.Context,
-		functionCalls []rpc.InvokeFunctionCall,
-		multiplier float64,
-		withQueryBitVersion bool,
-	) (*rpc.AddInvokeTransactionResponse, error)
-	BuildAndSendDeclareTxn(
-		ctx context.Context,
-		casmClass *contracts.CasmClass,
-		contractClass *contracts.ContractClass,
-		multiplier float64,
-		withQueryBitVersion bool,
-	) (*rpc.AddDeclareTransactionResponse, error)
->>>>>>> ccb14dd3
 	Nonce(ctx context.Context) (*felt.Felt, error)
 	SendTransaction(ctx context.Context, txn rpc.BroadcastTxn) (*rpc.TransactionResponse, error)
 	Sign(ctx context.Context, msg *felt.Felt) ([]*felt.Felt, error)
@@ -182,9 +158,6 @@
 		return nil, err
 	}
 
-<<<<<<< HEAD
-	estimateFee, err := account.Provider.EstimateFee(ctx, []rpc.BroadcastTxn{broadcastInvokeTxnV3}, []rpc.SimulationFlag{}, rpc.WithBlockTag("pending"))
-=======
 	// estimate txn fee
 	estimateFee, err := account.Provider.EstimateFee(
 		ctx,
@@ -192,7 +165,6 @@
 		[]rpc.SimulationFlag{},
 		rpc.WithBlockTag("pending"),
 	)
->>>>>>> ccb14dd3
 	if err != nil {
 		return nil, err
 	}
@@ -239,18 +211,7 @@
 		return nil, err
 	}
 
-<<<<<<< HEAD
 	broadcastDeclareTxnV3, err := utils.BuildDeclareTxn(account.Address, casmClass, contractClass, nonce, makeResourceBoundsMapWithZeroValues(), opts)
-=======
-	// building and signing the txn, as it needs a signature to estimate the fee
-	broadcastDeclareTxnV3, err := utils.BuildDeclareTxn(
-		account.Address,
-		casmClass,
-		contractClass,
-		nonce,
-		makeResourceBoundsMapWithZeroValues(),
-	)
->>>>>>> ccb14dd3
 	if err != nil {
 		return nil, err
 	}
@@ -264,17 +225,7 @@
 		return nil, err
 	}
 
-<<<<<<< HEAD
 	estimateFee, err := account.Provider.EstimateFee(ctx, []rpc.BroadcastTxn{broadcastDeclareTxnV3}, []rpc.SimulationFlag{}, rpc.WithBlockTag("pending"))
-=======
-	// estimate txn fee
-	estimateFee, err := account.Provider.EstimateFee(
-		ctx,
-		[]rpc.BroadcastTxn{broadcastDeclareTxnV3},
-		[]rpc.SimulationFlag{},
-		rpc.WithBlockTag("pending"),
-	)
->>>>>>> ccb14dd3
 	if err != nil {
 		return nil, err
 	}
@@ -318,22 +269,11 @@
 	constructorCalldata []*felt.Felt,
 	opts *utils.TransactionOptions,
 ) (*rpc.BroadcastDeployAccountTxnV3, *felt.Felt, error) {
-<<<<<<< HEAD
 	if opts == nil {
 		opts = &utils.TransactionOptions{}
 	}
 
 	broadcastDepAccTxnV3 := utils.BuildDeployAccountTxn(&felt.Zero, salt, constructorCalldata, classHash, makeResourceBoundsMapWithZeroValues(), opts)
-=======
-	// building and signing the txn, as it needs a signature to estimate the fee
-	broadcastDepAccTxnV3 := utils.BuildDeployAccountTxn(
-		&felt.Zero,
-		salt,
-		constructorCalldata,
-		classHash,
-		makeResourceBoundsMapWithZeroValues(),
-	)
->>>>>>> ccb14dd3
 
 	if opts.WithQueryBitVersion {
 		broadcastDepAccTxnV3.Version = rpc.TransactionV3WithQueryBit
@@ -346,9 +286,6 @@
 		return nil, nil, err
 	}
 
-<<<<<<< HEAD
-	estimateFee, err := account.Provider.EstimateFee(ctx, []rpc.BroadcastTxn{broadcastDepAccTxnV3}, []rpc.SimulationFlag{}, rpc.WithBlockTag("pending"))
-=======
 	// estimate txn fee
 	estimateFee, err := account.Provider.EstimateFee(
 		ctx,
@@ -356,7 +293,6 @@
 		[]rpc.SimulationFlag{},
 		rpc.WithBlockTag("pending"),
 	)
->>>>>>> ccb14dd3
 	if err != nil {
 		return nil, nil, err
 	}
