package account

import (
	"context"
	"errors"
	"fmt"
	"slices"
	"time"

	"github.com/NethermindEth/juno/core/felt"
	"github.com/NethermindEth/starknet.go/contracts"
	"github.com/NethermindEth/starknet.go/hash"
	internalUtils "github.com/NethermindEth/starknet.go/internal/utils"
	"github.com/NethermindEth/starknet.go/rpc"
	"github.com/NethermindEth/starknet.go/utils"
)

var (
	ErrTxnTypeUnSupported    = errors.New("unsupported transaction type")
	ErrTxnVersionUnSupported = errors.New("unsupported transaction version")
)

//go:generate mockgen -destination=../mocks/mock_account.go -package=mocks -source=account.go AccountInterface
type AccountInterface interface {
	BuildAndEstimateDeployAccountTxn(ctx context.Context, salt *felt.Felt, classHash *felt.Felt, constructorCalldata []*felt.Felt, multiplier float64) (*rpc.BroadcastDeployAccountTxnV3, *felt.Felt, error)
	BuildAndSendInvokeTxn(ctx context.Context, functionCalls []rpc.InvokeFunctionCall, multiplier float64) (*rpc.AddInvokeTransactionResponse, error)
	BuildAndSendDeclareTxn(ctx context.Context, casmClass *contracts.CasmClass, contractClass *contracts.ContractClass, multiplier float64) (*rpc.AddDeclareTransactionResponse, error)
	Nonce(ctx context.Context) (*felt.Felt, error)
	SendTransaction(ctx context.Context, txn rpc.BroadcastTxn) (*rpc.TransactionResponse, error)
	Sign(ctx context.Context, msg *felt.Felt) ([]*felt.Felt, error)
	SignInvokeTransaction(ctx context.Context, tx rpc.InvokeTxnType) error
	SignDeployAccountTransaction(ctx context.Context, tx rpc.DeployAccountType, precomputeAddress *felt.Felt) error
	SignDeclareTransaction(ctx context.Context, tx rpc.DeclareTxnType) error
	TransactionHashInvoke(invokeTxn rpc.InvokeTxnType) (*felt.Felt, error)
	TransactionHashDeployAccount(tx rpc.DeployAccountType, contractAddress *felt.Felt) (*felt.Felt, error)
	TransactionHashDeclare(tx rpc.DeclareTxnType) (*felt.Felt, error)
	WaitForTransactionReceipt(ctx context.Context, transactionHash *felt.Felt, pollInterval time.Duration) (*rpc.TransactionReceiptWithBlockInfo, error)
}

var _ AccountInterface = &Account{}

type Account struct {
	Provider       rpc.RpcProvider
	ChainId        *felt.Felt
<<<<<<< HEAD
	Address *felt.Felt
=======
	Address        *felt.Felt
>>>>>>> 5ad2a08e
	publicKey      string
	CairoVersion   int
	ks             Keystore
}

var BRAAVOS_WARNING_MESSAGE = "WARNING: Currently, Braavos accounts are incompatible with transactions sent via RPC 0.8.0. Ref: https://community.starknet.io/t/starknet-devtools-for-0-13-5/115495#p-2359168-braavos-compatibility-issues-3"

// NewAccount creates a new Account instance.
//
// Parameters:
//   - provider: is the provider of type rpc.RpcProvider
//   - accountAddress: is the account address of type *felt.Felt
//   - publicKey: is the public key of type string
//   - keystore: is the keystore of type Keystore
//
// It returns:
//   - *Account: a pointer to newly created Account
//   - error: an error if any
func NewAccount(provider rpc.RpcProvider, address *felt.Felt, publicKey string, keystore Keystore, cairoVersion int) (*Account, error) {
	// TODO: Remove this temporary check once solved (starknet v0.14.0 should do it)
	// This temporary check is to warn the user that Braavos account restricts transactions to have exactly two resource fields.
	// This makes them incompatible with transactions sent via RPC 0.8.0
	accClassHash, err := provider.ClassHashAt(context.Background(), rpc.WithBlockTag("latest"), address)
	// ignoring the error to not break mock tests (if the provider is not working, it will return an error in the next ChainID call anyway)
	if err == nil {
		// Since felt.Felt.String() returns a string without leading zeros, we need to remove them from the
		// class hashes for the comparison
		braavosClassHashes := []string{
			// Original class hash: 0x02c8c7e6fbcfb3e8e15a46648e8914c6aa1fc506fc1e7fb3d1e19630716174bc
			"0x2c8c7e6fbcfb3e8e15a46648e8914c6aa1fc506fc1e7fb3d1e19630716174bc",
			// Original class hash: 0x00816dd0297efc55dc1e7559020a3a825e81ef734b558f03c83325d4da7e6253
			"0x816dd0297efc55dc1e7559020a3a825e81ef734b558f03c83325d4da7e6253",
			// Original class hash: 0x041bf1e71792aecb9df3e9d04e1540091c5e13122a731e02bec588f71dc1a5c3
			"0x41bf1e71792aecb9df3e9d04e1540091c5e13122a731e02bec588f71dc1a5c3",
		}
		if slices.Contains(braavosClassHashes, accClassHash.String()) {
			fmt.Print(BRAAVOS_WARNING_MESSAGE + "\n\n")
		}
	}

	account := &Account{
		Provider:       provider,
<<<<<<< HEAD
		Address: address,
=======
		Address:        address,
>>>>>>> 5ad2a08e
		publicKey:      publicKey,
		ks:             keystore,
		CairoVersion:   cairoVersion,
	}

	chainID, err := provider.ChainID(context.Background())
	if err != nil {
		return nil, err
	}
	account.ChainId = new(felt.Felt).SetBytes([]byte(chainID))

	return account, nil
}

// Nonce retrieves the nonce for the account's contract address.
func (account *Account) Nonce(ctx context.Context) (*felt.Felt, error) {
	return account.Provider.Nonce(context.Background(), rpc.WithBlockTag("pending"), account.Address)
}

// BuildAndSendInvokeTxn builds and sends a v3 invoke transaction with the given function calls.
// It automatically calculates the nonce, formats the calldata, estimates fees, and signs the transaction with the account's private key.
//
// Parameters:
//   - ctx: The context.Context for the request.
//   - functionCalls: A slice of rpc.InvokeFunctionCall representing the function calls for the transaction, allowing either single or
//     multiple function calls in the same transaction.
//   - multiplier: A safety factor for fee estimation that helps prevent transaction failures due to
//     fee fluctuations. It multiplies both the max amount and max price per unit by this value.
//     A value of 1.5 (50% buffer) is recommended to balance between transaction success rate and
//     avoiding excessive fees. Higher values provide more safety margin but may result in overpayment.
//
// Returns:
//   - *rpc.AddInvokeTransactionResponse: the response of the submitted transaction.
//   - error: An error if the transaction building fails.
func (account *Account) BuildAndSendInvokeTxn(ctx context.Context, functionCalls []rpc.InvokeFunctionCall, multiplier float64) (*rpc.AddInvokeTransactionResponse, error) {
	nonce, err := account.Nonce(ctx)
	if err != nil {
		return nil, err
	}

	callData, err := account.FmtCalldata(utils.InvokeFuncCallsToFunctionCalls(functionCalls))
	if err != nil {
		return nil, err
	}

	// building and signing the txn, as it needs a signature to estimate the fee
	broadcastInvokeTxnV3 := utils.BuildInvokeTxn(account.Address, nonce, callData, makeResourceBoundsMapWithZeroValues())
	err = account.SignInvokeTransaction(ctx, &broadcastInvokeTxnV3.InvokeTxnV3)
	if err != nil {
		return nil, err
	}

	// estimate txn fee
	estimateFee, err := account.Provider.EstimateFee(ctx, []rpc.BroadcastTxn{broadcastInvokeTxnV3}, []rpc.SimulationFlag{}, rpc.WithBlockTag("pending"))
	if err != nil {
		return nil, err
	}
	txnFee := estimateFee[0]
	broadcastInvokeTxnV3.ResourceBounds = utils.FeeEstToResBoundsMap(txnFee, multiplier)

	// signing the txn again with the estimated fee, as the fee value is used in the txn hash calculation
	err = account.SignInvokeTransaction(ctx, &broadcastInvokeTxnV3.InvokeTxnV3)
	if err != nil {
		return nil, err
	}

	txnResponse, err := account.Provider.AddInvokeTransaction(ctx, broadcastInvokeTxnV3)
	if err != nil {
		return nil, err
	}

	return txnResponse, nil
}

// BuildAndSendDeclareTxn builds and sends a v3 declare transaction.
// It automatically calculates the nonce, formats the calldata, estimates fees, and signs the transaction with the account's private key.
//
// Parameters:
//   - ctx: The context.Context for the request.
//   - casmClass: The casm class of the contract to be declared
//   - contractClass: The sierra contract class of the contract to be declared
//   - multiplier: A safety factor for fee estimation that helps prevent transaction failures due to
//     fee fluctuations. It multiplies both the max amount and max price per unit by this value.
//     A value of 1.5 (50% buffer) is recommended to balance between transaction success rate and
//     avoiding excessive fees. Higher values provide more safety margin but may result in overpayment.
//
// Returns:
//   - *rpc.AddDeclareTransactionResponse: the response of the submitted transaction.
//   - error: An error if the transaction building fails.
func (account *Account) BuildAndSendDeclareTxn(
	ctx context.Context,
	casmClass *contracts.CasmClass,
	contractClass *contracts.ContractClass,
	multiplier float64,
) (*rpc.AddDeclareTransactionResponse, error) {
	nonce, err := account.Nonce(ctx)
	if err != nil {
		return nil, err
	}

	// building and signing the txn, as it needs a signature to estimate the fee
	broadcastDeclareTxnV3, err := utils.BuildDeclareTxn(account.Address, casmClass, contractClass, nonce, makeResourceBoundsMapWithZeroValues())
	if err != nil {
		return nil, err
	}
	err = account.SignDeclareTransaction(ctx, broadcastDeclareTxnV3)
	if err != nil {
		return nil, err
	}

	// estimate txn fee
	estimateFee, err := account.Provider.EstimateFee(ctx, []rpc.BroadcastTxn{broadcastDeclareTxnV3}, []rpc.SimulationFlag{}, rpc.WithBlockTag("pending"))
	if err != nil {
		return nil, err
	}
	txnFee := estimateFee[0]
	broadcastDeclareTxnV3.ResourceBounds = utils.FeeEstToResBoundsMap(txnFee, multiplier)

	// signing the txn again with the estimated fee, as the fee value is used in the txn hash calculation
	err = account.SignDeclareTransaction(ctx, broadcastDeclareTxnV3)
	if err != nil {
		return nil, err
	}

	txnResponse, err := account.Provider.AddDeclareTransaction(ctx, broadcastDeclareTxnV3)
	if err != nil {
		return nil, err
	}

	return txnResponse, nil
}

// BuildAndEstimateDeployAccountTxn builds and signs a v3 deploy account transaction, estimates the fee, and computes the address.
//
// This function doesn't send the transaction because the precomputed account address requires funding first. This address is calculated
// deterministically and returned by this function, and must be funded with the appropriate amount of STRK tokens. Without sufficient
// funds, the transaction will fail. See the 'examples/deployAccount/' for more details on how to do this.
//
// Parameters:
//   - ctx: The context.Context for the request.
//   - salt: the salt for the address of the deployed contract
//   - classHash: the class hash of the contract to be deployed
//   - constructorCalldata: the parameters passed to the constructor
//   - multiplier: A safety factor for fee estimation that helps prevent transaction failures due to
//     fee fluctuations. It multiplies both the max amount and max price per unit by this value.
//     A value of 1.5 (50% buffer) is recommended to balance between transaction success rate and
//     avoiding excessive fees. Higher values provide more safety margin but may result in overpayment.
//
// Returns:
//   - *rpc.BroadcastDeployAccountTxnV3: the transaction to be broadcasted, signed and with the estimated fee based on the multiplier
//   - *felt.Felt: the precomputed account address as a *felt.Felt, it needs to be funded with appropriate amount of tokens
//   - error: an error if any
func (account *Account) BuildAndEstimateDeployAccountTxn(
	ctx context.Context,
	salt *felt.Felt,
	classHash *felt.Felt,
	constructorCalldata []*felt.Felt,
	multiplier float64,
) (*rpc.BroadcastDeployAccountTxnV3, *felt.Felt, error) {
	// building and signing the txn, as it needs a signature to estimate the fee
	broadcastDepAccTxnV3 := utils.BuildDeployAccountTxn(&felt.Zero, salt, constructorCalldata, classHash, makeResourceBoundsMapWithZeroValues())

	precomputedAddress := PrecomputeAccountAddress(salt, classHash, constructorCalldata)

	// signing the txn, as it needs a signature to estimate the fee
	err := account.SignDeployAccountTransaction(ctx, &broadcastDepAccTxnV3.DeployAccountTxnV3, precomputedAddress)
	if err != nil {
		return nil, nil, err
	}

	// estimate txn fee
	estimateFee, err := account.Provider.EstimateFee(ctx, []rpc.BroadcastTxn{broadcastDepAccTxnV3}, []rpc.SimulationFlag{}, rpc.WithBlockTag("pending"))
	if err != nil {
		return nil, nil, err
	}
	txnFee := estimateFee[0]
	broadcastDepAccTxnV3.ResourceBounds = utils.FeeEstToResBoundsMap(txnFee, multiplier)

	// signing the txn again with the estimated fee, as the fee value is used in the txn hash calculation
	err = account.SignDeployAccountTransaction(ctx, &broadcastDepAccTxnV3.DeployAccountTxnV3, precomputedAddress)
	if err != nil {
		return nil, nil, err
	}

	return broadcastDepAccTxnV3, precomputedAddress, nil
}

// Sign signs the given felt message using the account's private key.
//
// Parameters:
//   - ctx: is the context used for the signing operation
//   - msg: is the felt message to be signed
//
// Returns:
//   - []*felt.Felt: an array of signed felt messages
//   - error: an error, if any
func (account *Account) Sign(ctx context.Context, msg *felt.Felt) ([]*felt.Felt, error) {
	msgBig := internalUtils.FeltToBigInt(msg)

	s1, s2, err := account.ks.Sign(ctx, account.publicKey, msgBig)
	if err != nil {
		return nil, err
	}
	s1Felt := internalUtils.BigIntToFelt(s1)
	s2Felt := internalUtils.BigIntToFelt(s2)

	return []*felt.Felt{s1Felt, s2Felt}, nil
}

// SignInvokeTransaction signs and invokes a transaction.
//
// Parameters:
//   - ctx: the context.Context for the function execution.
//   - invokeTx: the InvokeTxnV3 pointer representing the transaction to be invoked.
//
// Returns:
//   - error: an error if there was an error in the signing or invoking process
func (account *Account) SignInvokeTransaction(ctx context.Context, invokeTx rpc.InvokeTxnType) error {
	switch invoke := invokeTx.(type) {
	case *rpc.InvokeTxnV0:
		signature, err := signInvokeTransaction(ctx, account, invoke)
		if err != nil {
			return err
		}
		invoke.Signature = signature
	case *rpc.InvokeTxnV1:
		signature, err := signInvokeTransaction(ctx, account, invoke)
		if err != nil {
			return err
		}
		invoke.Signature = signature
	case *rpc.InvokeTxnV3:
		signature, err := signInvokeTransaction(ctx, account, invoke)
		if err != nil {
			return err
		}
		invoke.Signature = signature
	default:
		return fmt.Errorf("invalid invoke txn of type %T, did you pass a valid invoke txn pointer?", invoke)
	}

	return nil
}

// signInvokeTransaction is a generic helper function that signs an invoke transaction.
func signInvokeTransaction[T any](ctx context.Context, account *Account, invokeTx *T) ([]*felt.Felt, error) {
	txHash, err := account.TransactionHashInvoke(invokeTx)
	if err != nil {
		return nil, err
	}
	signature, err := account.Sign(ctx, txHash)
	if err != nil {
		return nil, err
	}

	return signature, nil
}

// SignDeployAccountTransaction signs a deploy account transaction.
//
// Parameters:
//   - ctx: the context.Context for the function execution
//   - tx: the *rpc.DeployAccountTxnV3 pointer representing the transaction to be signed
//   - precomputeAddress: the precomputed address for the transaction
//
// Returns:
//   - error: an error if any
func (account *Account) SignDeployAccountTransaction(ctx context.Context, tx rpc.DeployAccountType, precomputeAddress *felt.Felt) error {
	switch deployAcc := tx.(type) {
	case *rpc.DeployAccountTxn:
		signature, err := signDeployAccountTransaction(ctx, account, deployAcc, precomputeAddress)
		if err != nil {
			return err
		}
		deployAcc.Signature = signature
	case *rpc.DeployAccountTxnV3:
		signature, err := signDeployAccountTransaction(ctx, account, deployAcc, precomputeAddress)
		if err != nil {
			return err
		}
		deployAcc.Signature = signature
	default:
		return fmt.Errorf("invalid deploy account txn of type %T, did you pass a valid deploy account txn pointer?", deployAcc)
	}

	return nil
}

// signDeployAccountTransaction is a generic helper function that signs a deploy account transaction.
func signDeployAccountTransaction[T any](ctx context.Context, account *Account, tx *T, precomputeAddress *felt.Felt) ([]*felt.Felt, error) {
	txHash, err := account.TransactionHashDeployAccount(*tx, precomputeAddress)
	if err != nil {
		return nil, err
	}
	signature, err := account.Sign(ctx, txHash)
	if err != nil {
		return nil, err
	}

	return signature, nil
}

// SignDeclareTransaction signs a declare transaction using the provided Account.
//
// Parameters:
//   - ctx: the context.Context
//   - tx: the pointer to a Declare or BroadcastDeclare txn
//
// Returns:
//   - error: an error if any
func (account *Account) SignDeclareTransaction(ctx context.Context, tx rpc.DeclareTxnType) error {
	switch declare := tx.(type) {
	case *rpc.DeclareTxnV1:
		signature, err := signDeclareTransaction(ctx, account, declare)
		if err != nil {
			return err
		}
		declare.Signature = signature
	case *rpc.DeclareTxnV2:
		signature, err := signDeclareTransaction(ctx, account, declare)
		if err != nil {
			return err
		}
		declare.Signature = signature
	case *rpc.DeclareTxnV3:
		signature, err := signDeclareTransaction(ctx, account, declare)
		if err != nil {
			return err
		}
		declare.Signature = signature
	case *rpc.BroadcastDeclareTxnV3:
		signature, err := signDeclareTransaction(ctx, account, declare)
		if err != nil {
			return err
		}
		declare.Signature = signature
	default:
		return fmt.Errorf("invalid declare txn of type %T, did you pass a valid declare txn pointer?", declare)
	}

	return nil
}

// signDeclareTransaction is a generic helper function that signs a declare transaction.
func signDeclareTransaction[T any](ctx context.Context, account *Account, tx *T) ([]*felt.Felt, error) {
	txHash, err := account.TransactionHashDeclare(*tx)
	if err != nil {
		return nil, err
	}
	signature, err := account.Sign(ctx, txHash)
	if err != nil {
		return nil, err
	}

	return signature, nil
}

//
// Parameters:
//   - tx: The deploy account transaction to calculate the hash for. Can be of type DeployAccountTxn or DeployAccountTxnV3.
//   - contractAddress: The contract address as parameters as a *felt.Felt
//
// Returns:
//   - *felt.Felt: the calculated transaction hash
//   - error: an error if any
func (account *Account) TransactionHashDeployAccount(tx rpc.DeployAccountType, contractAddress *felt.Felt) (*felt.Felt, error) {

	// https://docs.starknet.io/architecture-and-concepts/network-architecture/transactions/#deploy_account_transaction
	switch txn := tx.(type) {
	// deployAccTxn v0, pointer and struct
	case *rpc.DeployAccountTxn:
		return hash.TransactionHashDeployAccountV1(txn, contractAddress, account.ChainId)
	case rpc.DeployAccountTxn:
		return hash.TransactionHashDeployAccountV1(&txn, contractAddress, account.ChainId)
	// deployAccTxn v3, pointer and struct
	case *rpc.DeployAccountTxnV3:
		return hash.TransactionHashDeployAccountV3(txn, contractAddress, account.ChainId)
	case rpc.DeployAccountTxnV3:
		return hash.TransactionHashDeployAccountV3(&txn, contractAddress, account.ChainId)
	default:
		return nil, fmt.Errorf("%w: got '%T' instead of a valid invoke txn type", ErrTxnTypeUnSupported, txn)
	}
}

//
// Parameters:
//   - tx: The invoke transaction to calculate the hash for. Can be of type InvokeTxnV0, InvokeTxnV1, or InvokeTxnV3.
//
// Returns:
//   - *felt.Felt: The calculated transaction hash as a *felt.Felt
//   - error: an error, if any
//
// If the transaction type is unsupported, the function returns an error.
func (account *Account) TransactionHashInvoke(tx rpc.InvokeTxnType) (*felt.Felt, error) {
	switch txn := tx.(type) {
	// invoke v0, pointer and struct
	case *rpc.InvokeTxnV0:
		return hash.TransactionHashInvokeV0(txn, account.ChainId)
	case rpc.InvokeTxnV0:
		return hash.TransactionHashInvokeV0(&txn, account.ChainId)
	// invoke v1, pointer and struct
	case *rpc.InvokeTxnV1:
		return hash.TransactionHashInvokeV1(txn, account.ChainId)
	case rpc.InvokeTxnV1:
		return hash.TransactionHashInvokeV1(&txn, account.ChainId)
	// invoke v3, pointer and struct
	case *rpc.InvokeTxnV3:
		return hash.TransactionHashInvokeV3(txn, account.ChainId)
	case rpc.InvokeTxnV3:
		return hash.TransactionHashInvokeV3(&txn, account.ChainId)
	default:
		return nil, fmt.Errorf("%w: got '%T' instead of a valid invoke txn type", ErrTxnTypeUnSupported, txn)
	}
}

//
// Parameters:
//   - tx: The `tx` parameter of type `rpc.DeclareTxnType`. Can be one of the types DeclareTxnV1/V2/V3, and BroadcastDeclareTxnV3
//
// Returns:
//   - *felt.Felt: the calculated transaction hash as `*felt.Felt` value
//   - error: an error, if any
//
// If the `tx` parameter is not one of the supported types, the function returns an error `ErrTxnTypeUnSupported`.
func (account *Account) TransactionHashDeclare(tx rpc.DeclareTxnType) (*felt.Felt, error) {
	switch txn := tx.(type) {
	// Due to inconsistencies in version 0 hash calculation we don't calculate the hash
	case *rpc.DeclareTxnV0, rpc.DeclareTxnV0:
		return nil, ErrTxnVersionUnSupported
	// declare v1, pointer and struct
	case *rpc.DeclareTxnV1:
		return hash.TransactionHashDeclareV1(txn, account.ChainId)
	case rpc.DeclareTxnV1:
		return hash.TransactionHashDeclareV1(&txn, account.ChainId)
	// declare v2, pointer and struct
	case *rpc.DeclareTxnV2:
		return hash.TransactionHashDeclareV2(txn, account.ChainId)
	case rpc.DeclareTxnV2:
		return hash.TransactionHashDeclareV2(&txn, account.ChainId)
	// declare v3, pointer and struct
	case *rpc.DeclareTxnV3:
		return hash.TransactionHashDeclareV3(txn, account.ChainId)
	case rpc.DeclareTxnV3:
		return hash.TransactionHashDeclareV3(&txn, account.ChainId)
	// broadcast declare v3, pointer and struct
	case *rpc.BroadcastDeclareTxnV3:
		return hash.TransactionHashBroadcastDeclareV3(txn, account.ChainId)
	case rpc.BroadcastDeclareTxnV3:
		return hash.TransactionHashBroadcastDeclareV3(&txn, account.ChainId)
	default:
		return nil, fmt.Errorf("%w: got '%T' instead of a valid declare txn type", ErrTxnTypeUnSupported, txn)
	}
}

// PrecomputeAccountAddress calculates the precomputed address for an account.
// ref: https://docs.starknet.io/architecture-and-concepts/smart-contracts/contract-address/
//
// Parameters:
//   - salt: the salt for the address of the deployed contract
//   - classHash: the class hash of the contract to be deployed
//   - constructorCalldata: the parameters passed to the constructor
//
// Returns:
//   - *felt.Felt: the precomputed address as a *felt.Felt
//   - error: an error if any
func PrecomputeAccountAddress(salt *felt.Felt, classHash *felt.Felt, constructorCalldata []*felt.Felt) *felt.Felt {
	return contracts.PrecomputeAddress(&felt.Zero, salt, classHash, constructorCalldata)
}

// WaitForTransactionReceipt waits for the transaction receipt of the given transaction hash to succeed or fail.
//
// Parameters:
//   - ctx: The context
//   - pollInterval: The time interval to poll the transaction receipt
//
// It returns:
//   - *rpc.TransactionReceipt: the transaction receipt
//   - error: an error
func (account *Account) WaitForTransactionReceipt(ctx context.Context, txHash *felt.Felt, pollInterval time.Duration) (*rpc.TransactionReceiptWithBlockInfo, error) {
	t := time.NewTicker(pollInterval)
	for {
		select {
		case <-ctx.Done():
			return nil, rpc.Err(rpc.InternalError, rpc.StringErrData(ctx.Err().Error()))
		case <-t.C:
			receiptWithBlockInfo, err := account.Provider.TransactionReceipt(ctx, txHash)
			if err != nil {
				rpcErr := err.(*rpc.RPCError)
				if rpcErr.Code == rpc.ErrHashNotFound.Code && rpcErr.Message == rpc.ErrHashNotFound.Message {
					continue
				} else {
					return nil, err
				}
			}
			return receiptWithBlockInfo, nil
		}
	}
}

// SendTransaction can send Invoke, Declare, and Deploy transactions. It provides a unified way to send different transactions.
// It can only send v3 transactions.
//
// Parameters:
//   - ctx: the context.Context object for the transaction.
//   - txn: the Broadcast V3 Transaction to be sent.
//
// Returns:
//   - *rpc.TransactionResponse: the transaction response.
//   - error: an error if any.
func (account *Account) SendTransaction(ctx context.Context, txn rpc.BroadcastTxn) (*rpc.TransactionResponse, error) {
	switch tx := txn.(type) {
	// broadcast invoke v3, pointer and struct
	case *rpc.BroadcastInvokeTxnV3:
		resp, err := account.Provider.AddInvokeTransaction(ctx, tx)
		if err != nil {
			return nil, err
		}
		return &rpc.TransactionResponse{Hash: resp.Hash}, nil
	case rpc.BroadcastInvokeTxnV3:
		resp, err := account.Provider.AddInvokeTransaction(ctx, &tx)
		if err != nil {
			return nil, err
		}
		return &rpc.TransactionResponse{Hash: resp.Hash}, nil
	// broadcast declare v3, pointer and struct
	case *rpc.BroadcastDeclareTxnV3:
		resp, err := account.Provider.AddDeclareTransaction(ctx, tx)
		if err != nil {
			return nil, err
		}
		return &rpc.TransactionResponse{Hash: resp.Hash, ClassHash: resp.ClassHash}, nil
	case rpc.BroadcastDeclareTxnV3:
		resp, err := account.Provider.AddDeclareTransaction(ctx, &tx)
		if err != nil {
			return nil, err
		}
		return &rpc.TransactionResponse{Hash: resp.Hash, ClassHash: resp.ClassHash}, nil
	// broadcast deploy account v3, pointer and struct
	case *rpc.BroadcastDeployAccountTxnV3:
		resp, err := account.Provider.AddDeployAccountTransaction(ctx, tx)
		if err != nil {
			return nil, err
		}
<<<<<<< HEAD
		return &rpc.TransactionResponse{Hash: resp.Hash, ContractAddress: resp.ContractAddress}, nil
=======
		return &rpc.TransactionResponse{Hash: resp.Hash, Contract: resp.Contract}, nil
>>>>>>> 5ad2a08e
	case rpc.BroadcastDeployAccountTxnV3:
		resp, err := account.Provider.AddDeployAccountTransaction(ctx, &tx)
		if err != nil {
			return nil, err
		}
<<<<<<< HEAD
		return &rpc.TransactionResponse{Hash: resp.Hash, ContractAddress: resp.ContractAddress}, nil
=======
		return &rpc.TransactionResponse{Hash: resp.Hash, Contract: resp.Contract}, nil
>>>>>>> 5ad2a08e
	default:
		return nil, fmt.Errorf("unsupported transaction type: should be a v3 transaction, instead got %T", tx)
	}
}

// FmtCalldata generates the formatted calldata for the given function calls and Cairo version.
//
// Parameters:
//   - fnCalls: a slice of rpc.FunctionCall representing the function calls.
//
// Returns:
//   - a slice of *felt.Felt representing the formatted calldata.
//   - an error if Cairo version is not supported.
func (account *Account) FmtCalldata(fnCalls []rpc.FunctionCall) ([]*felt.Felt, error) {
	switch account.CairoVersion {
	case 0:
		return FmtCallDataCairo0(fnCalls), nil
	case 2:
		return FmtCallDataCairo2(fnCalls), nil
	default:
		return nil, fmt.Errorf("account cairo version '%d' not supported", account.CairoVersion)
	}
}

// FmtCallDataCairo0 generates a slice of *felt.Felt that represents the calldata for the given function calls in Cairo 0 format.
//
// Parameters:
//   - fnCalls: a slice of rpc.FunctionCall containing the function calls.
//
// Returns:
//   - a slice of *felt.Felt representing the generated calldata.
//
// https://github.com/project3fusion/StarkSharp/blob/main/StarkSharp/StarkSharp.Rpc/Modules/Transactions/Hash/TransactionHash.cs#L27
func FmtCallDataCairo0(callArray []rpc.FunctionCall) []*felt.Felt {
	var calldata []*felt.Felt
	var calls []*felt.Felt

	calldata = append(calldata, new(felt.Felt).SetUint64(uint64(len(callArray))))

	offset := uint64(0)
	for _, call := range callArray {
		calldata = append(calldata, call.Contract)
		calldata = append(calldata, call.EntryPointSelector)
		calldata = append(calldata, new(felt.Felt).SetUint64(uint64(offset)))
		callDataLen := uint64(len(call.Calldata))
		calldata = append(calldata, new(felt.Felt).SetUint64(callDataLen))
		offset += callDataLen

		calls = append(calls, call.Calldata...)
	}

	calldata = append(calldata, new(felt.Felt).SetUint64(offset))
	calldata = append(calldata, calls...)

	return calldata
}

// FmtCallDataCairo2 generates the calldata for the given function calls for Cairo 2 contracs.
//
// Parameters:
//   - fnCalls: a slice of rpc.FunctionCall containing the function calls.
//
// Returns:
//   - a slice of *felt.Felt representing the generated calldata.
//
// https://github.com/project3fusion/StarkSharp/blob/main/StarkSharp/StarkSharp.Rpc/Modules/Transactions/Hash/TransactionHash.cs#L22
func FmtCallDataCairo2(callArray []rpc.FunctionCall) []*felt.Felt {
	var result []*felt.Felt

	result = append(result, new(felt.Felt).SetUint64(uint64(len(callArray))))

	for _, call := range callArray {
		result = append(result, call.Contract)
		result = append(result, call.EntryPointSelector)

		callDataLen := uint64(len(call.Calldata))
		result = append(result, new(felt.Felt).SetUint64(callDataLen))

		result = append(result, call.Calldata...)
	}

	return result
}

func makeResourceBoundsMapWithZeroValues() rpc.ResourceBoundsMapping {
	return rpc.ResourceBoundsMapping{
		L1Gas: rpc.ResourceBounds{
			MaxAmount:       "0x0",
			MaxPricePerUnit: "0x0",
		},
		L1DataGas: rpc.ResourceBounds{
			MaxAmount:       "0x0",
			MaxPricePerUnit: "0x0",
		},
		L2Gas: rpc.ResourceBounds{
			MaxAmount:       "0x0",
			MaxPricePerUnit: "0x0",
		},
	}
}<|MERGE_RESOLUTION|>--- conflicted
+++ resolved
@@ -42,11 +42,7 @@
 type Account struct {
 	Provider       rpc.RpcProvider
 	ChainId        *felt.Felt
-<<<<<<< HEAD
-	Address *felt.Felt
-=======
 	Address        *felt.Felt
->>>>>>> 5ad2a08e
 	publicKey      string
 	CairoVersion   int
 	ks             Keystore
@@ -89,11 +85,7 @@
 
 	account := &Account{
 		Provider:       provider,
-<<<<<<< HEAD
-		Address: address,
-=======
 		Address:        address,
->>>>>>> 5ad2a08e
 		publicKey:      publicKey,
 		ks:             keystore,
 		CairoVersion:   cairoVersion,
@@ -637,21 +629,13 @@
 		if err != nil {
 			return nil, err
 		}
-<<<<<<< HEAD
-		return &rpc.TransactionResponse{Hash: resp.Hash, ContractAddress: resp.ContractAddress}, nil
-=======
 		return &rpc.TransactionResponse{Hash: resp.Hash, Contract: resp.Contract}, nil
->>>>>>> 5ad2a08e
 	case rpc.BroadcastDeployAccountTxnV3:
 		resp, err := account.Provider.AddDeployAccountTransaction(ctx, &tx)
 		if err != nil {
 			return nil, err
 		}
-<<<<<<< HEAD
-		return &rpc.TransactionResponse{Hash: resp.Hash, ContractAddress: resp.ContractAddress}, nil
-=======
 		return &rpc.TransactionResponse{Hash: resp.Hash, Contract: resp.Contract}, nil
->>>>>>> 5ad2a08e
 	default:
 		return nil, fmt.Errorf("unsupported transaction type: should be a v3 transaction, instead got %T", tx)
 	}
