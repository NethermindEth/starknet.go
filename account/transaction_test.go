--- conflicted
+++ resolved
@@ -173,17 +173,13 @@
 	require.NotNil(t, precomputedAddress)
 	t.Logf("Precomputed address: %s", precomputedAddress)
 
-<<<<<<< HEAD
 	// multiplier is 1, since the BuildAndEstimateDeployAccountTxn method already
 	// multiplies the fee by 1.5
-	overallFee, err := utils.ResBoundsMapToOverallFee(deployAccTxn.ResourceBounds, 1)
-=======
 	overallFee, err := utils.ResBoundsMapToOverallFee(
 		deployAccTxn.ResourceBounds,
 		1,
 		deployAccTxn.Tip,
 	)
->>>>>>> 269178c6
 	require.NoError(t, err, "Error converting resource bounds to overall fee")
 
 	// Fund the new account with STRK tokens
