--- conflicted
+++ resolved
@@ -727,6 +727,7 @@
 		tests.TestnetEnv: {
 			{
 				// https://sepolia.voyager.online/tx/0x51d224a96a8a07e07e31754e20e713c9cccdcfd7f61105700b1a72b2715ed9f
+				// https://sepolia.voyager.online/tx/0x51d224a96a8a07e07e31754e20e713c9cccdcfd7f61105700b1a72b2715ed9f
 				ExpectedErr:          rpc.ErrInvalidTransactionNonce,
 				CairoContractVersion: account.CairoV2,
 				AccountAddress:       internalUtils.TestHexToFelt(t, "0x01AE6Fe02FcD9f61A3A8c30D68a8a7c470B0d7dD6F0ee685d5BBFa0d79406ff9"),
@@ -735,9 +736,12 @@
 				PrivKey:              internalUtils.TestHexToFelt(t, "0x04818374f8071c3b4c3070ff7ce766e7b9352628df7b815ea4de26e0fadb5cc9"), //
 				InvokeTx: rpc.BroadcastInvokeTxnV3{
 					Nonce:   internalUtils.TestHexToFelt(t, "0x196bfe"),
+					Nonce:   internalUtils.TestHexToFelt(t, "0x196bfe"),
 					Type:    rpc.TransactionTypeInvoke,
 					Version: rpc.TransactionV3,
 					Signature: []*felt.Felt{
+						internalUtils.TestHexToFelt(t, "0x7d975abd8cb41ad812a57f509b5ce8c696a56dd1d133baeb8a8c6804e1f24ac"),
+						internalUtils.TestHexToFelt(t, "0x82285115ef2f99fa7e69ee04d11054c94b0686e62873bdb4b3377efc0830b4"),
 						internalUtils.TestHexToFelt(t, "0x7d975abd8cb41ad812a57f509b5ce8c696a56dd1d133baeb8a8c6804e1f24ac"),
 						internalUtils.TestHexToFelt(t, "0x82285115ef2f99fa7e69ee04d11054c94b0686e62873bdb4b3377efc0830b4"),
 					},
@@ -745,22 +749,35 @@
 						L1Gas: rpc.ResourceBounds{
 							MaxAmount:       "0x11170",
 							MaxPricePerUnit: "0x8d79883d20000",
+							MaxAmount:       "0x11170",
+							MaxPricePerUnit: "0x8d79883d20000",
 						},
 						L1DataGas: rpc.ResourceBounds{
+							MaxAmount:       "0x2710",
+							MaxPricePerUnit: "0x62448724953354",
 							MaxAmount:       "0x2710",
 							MaxPricePerUnit: "0x62448724953354",
 						},
 						L2Gas: rpc.ResourceBounds{
 							MaxAmount:       "0x5f5e100",
 							MaxPricePerUnit: "0xba43b7400",
+							MaxAmount:       "0x5f5e100",
+							MaxPricePerUnit: "0xba43b7400",
 						},
 					},
+					Tip:                   "0x5f5e100",
 					Tip:                   "0x5f5e100",
 					PayMasterData:         []*felt.Felt{},
 					AccountDeploymentData: []*felt.Felt{},
 					SenderAddress:         internalUtils.TestHexToFelt(t, "0x4f4e29add19afa12c868ba1f4439099f225403ff9a71fe667eebb50e13518d3"),
+					SenderAddress:         internalUtils.TestHexToFelt(t, "0x4f4e29add19afa12c868ba1f4439099f225403ff9a71fe667eebb50e13518d3"),
 					Calldata: internalUtils.TestHexArrToFelt(t, []string{
 						"0x2",
+						"0x3eaf27245e5a10286542e75c216d17432dd077984c86d37944ba7f5002d10d3",
+						"0x382be990ca34815134e64a9ac28f41a907c62e5ad10547f97174362ab94dc89",
+						"0x0",
+						"0x2a730fc5366a8932645ada40338487d5c272294d70a43dc2d53f03534f418ea",
+						"0x3d3da80997f8be5d16e9ae7ee6a4b5f7191d60765a1a6c219ab74269c85cf97",
 						"0x3eaf27245e5a10286542e75c216d17432dd077984c86d37944ba7f5002d10d3",
 						"0x382be990ca34815134e64a9ac28f41a907c62e5ad10547f97174362ab94dc89",
 						"0x0",
@@ -867,14 +884,10 @@
 	)
 
 	// Compiled Class Hash
-<<<<<<< HEAD
 	casmClass := internalUtils.TestUnmarshalJSONFileToType[contracts.CasmClass](
 		t,
 		"./testData/contracts_v2_HelloStarknet.casm.json",
 	)
-=======
-	casmClass := *internalUtils.TestUnmarshalJSONFileToType[contracts.CasmClass](t, "./testData/contracts_v2_HelloStarknet.casm.json", "")
->>>>>>> 27839286
 	compClassHash, err := hash.CompiledClassHashV2(&casmClass)
 	require.NoError(t, err)
 
