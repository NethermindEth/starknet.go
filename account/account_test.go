package account_test

import (
	"context"
	"encoding/json"
	"errors"
	"flag"
	"fmt"
	"math/big"
	"os"
	"testing"
	"time"

	"github.com/NethermindEth/juno/core/felt"
	"github.com/NethermindEth/starknet.go/account"
	"github.com/NethermindEth/starknet.go/contracts"
	"github.com/NethermindEth/starknet.go/devnet"
	"github.com/NethermindEth/starknet.go/hash"
	"github.com/NethermindEth/starknet.go/mocks"
	"github.com/NethermindEth/starknet.go/rpc"
	"github.com/NethermindEth/starknet.go/utils"
	"github.com/golang/mock/gomock"
	"github.com/joho/godotenv"
	"github.com/test-go/testify/require"
)

var (
	// set the environment for the test, default: mock
	testEnv = "mock"
	base    = ""
)

// TestMain is used to trigger the tests and, in that case, check for the environment to use.
//
// It sets up the test environment by parsing command line flags and loading environment variables.
// The test environment can be set using the "env" flag.
// It then sets the base path for integration tests by reading the value from the "INTEGRATION_BASE" environment variable.
// If the base path is not set and the test environment is not "mock", it panics.
// Finally, it exits with the return value of the test suite
//
// Parameters:
// - m: is the test main
// Returns:
//  none
func TestMain(m *testing.M) {
	flag.StringVar(&testEnv, "env", "mock", "set the test environment")
	flag.Parse()
	godotenv.Load(fmt.Sprintf(".env.%s", testEnv), ".env")
	base = os.Getenv("INTEGRATION_BASE")
	if base == "" && testEnv != "mock" {
		panic(fmt.Sprint("Failed to set INTEGRATION_BASE for ", testEnv))
	}
	os.Exit(m.Run())
}

// TestTransactionHashInvoke tests the TransactionHashInvoke function.
//
// This function tests the TransactionHashInvoke method of the Account struct.
// It generates a set of test cases and iterates over them to verify the correctness
// of the transaction hash. Each test case consists of the expected hash, a flag
// indicating whether the KeyStore should be set, account address, public key,
// private key, chain ID, function call, and transaction details.
// 
// Parameters:
//   - t: The testing.T object for running the test
// Returns:
//   none
func TestTransactionHashInvoke(t *testing.T) {
	mockCtrl := gomock.NewController(t)
	t.Cleanup(mockCtrl.Finish)
	mockRpcProvider := mocks.NewMockRpcProvider(mockCtrl)

	type testSetType struct {
		ExpectedHash   *felt.Felt
		SetKS          bool
		AccountAddress *felt.Felt
		PubKey         string
		PrivKey        *felt.Felt
		ChainID        string
		FnCall         rpc.FunctionCall
		TxDetails      rpc.TxDetails
	}
	testSet := map[string][]testSetType{
		"mock": {
			{
				// https://goerli.voyager.online/tx/0x73cf79c4bfa0c7a41f473c07e1be5ac25faa7c2fdf9edcbd12c1438f40f13d8
				ExpectedHash:   utils.TestHexToFelt(t, "0x73cf79c4bfa0c7a41f473c07e1be5ac25faa7c2fdf9edcbd12c1438f40f13d8"),
				SetKS:          true,
				AccountAddress: utils.TestHexToFelt(t, "0x043784df59268c02b716e20bf77797bd96c68c2f100b2a634e448c35e3ad363e"),
				PrivKey:        utils.TestHexToFelt(t, "0x043b7fe9d91942c98cd5fd37579bd99ec74f879c4c79d886633eecae9dad35fa"),
				PubKey:         "0x043784df59268c02b716e20bf77797bd96c68c2f100b2a634e448c35e3ad363e",
				ChainID:        "SN_GOERLI",
				FnCall: rpc.FunctionCall{
					Calldata: utils.TestHexArrToFelt(t, []string{
						"0x1",
						"0x049d36570d4e46f48e99674bd3fcc84644ddd6b96f7c741b1562b82f9e004dc7",
						"0x83afd3f4caedc6eebf44246fe54e38c95e3179a5ec9ea81740eca5b482d12e",
						"0x0",
						"0x3",
						"0x3",
						"0x049d36570d4e46f48e99674bd3fcc84644ddd6b96f7c741b1562b82f9e004dc7",
						"0x1",
						"0x0",
					}),
				},
				TxDetails: rpc.TxDetails{
					Nonce:   utils.TestHexToFelt(t, "0x2"),
					MaxFee:  utils.TestHexToFelt(t, "0x574fbde6000"),
					Version: rpc.TransactionV1,
				},
			},
			{
				ExpectedHash:   utils.TestHexToFelt(t, "0x135c34f53f8b7f59efd450eb689fccd9dd4cfe7f9d9dc4d09954c5653138698"),
				SetKS:          false,
				AccountAddress: &felt.Zero,
				ChainID:        "SN_GOERLI",
				FnCall: rpc.FunctionCall{
					ContractAddress:    &felt.Zero,
					EntryPointSelector: &felt.Zero,
					Calldata:           []*felt.Felt{&felt.Zero},
				},
				TxDetails: rpc.TxDetails{
					Nonce:   &felt.Zero,
					MaxFee:  &felt.Zero,
					Version: rpc.TransactionV1,
				},
			},
			{
				ExpectedHash:   utils.TestHexToFelt(t, "0x3476c76a81522fe52616c41e95d062f5c3ea4eeb6c652904ad389fcd9ff4637"),
				SetKS:          false,
				AccountAddress: utils.TestHexToFelt(t, "0x59cd166e363be0a921e42dd5cfca0049aedcf2093a707ef90b5c6e46d4555a8"),
				ChainID:        "SN_MAIN",
				FnCall: rpc.FunctionCall{
					Calldata: utils.TestHexArrToFelt(t, []string{
						"0x1",
						"0x5dbdedc203e92749e2e746e2d40a768d966bd243df04a6b712e222bc040a9af",
						"0x2f0b3c5710379609eb5495f1ecd348cb28167711b73609fe565a72734550354",
						"0x0",
						"0x1",
						"0x1",
						"0x52884ee3f",
					}),
				},
				TxDetails: rpc.TxDetails{
					Nonce:   utils.TestHexToFelt(t, "0x1"),
					MaxFee:  utils.TestHexToFelt(t, "0x2a173cd36e400"),
					Version: rpc.TransactionV1,
				},
			},
		},
		"devnet":  {},
		"testnet": {},
		"mainnet": {},
	}[testEnv]
	for _, test := range testSet {

		t.Run("Transaction hash", func(t *testing.T) {
			ks := account.NewMemKeystore()
			if test.SetKS {
				privKeyBI, ok := new(big.Int).SetString(test.PrivKey.String(), 0)
				require.True(t, ok)
				ks.Put(test.PubKey, privKeyBI)
			}

			mockRpcProvider.EXPECT().ChainID(context.Background()).Return(test.ChainID, nil)
			account, err := account.NewAccount(mockRpcProvider, test.AccountAddress, test.PubKey, ks)
			require.NoError(t, err, "error returned from account.NewAccount()")
			invokeTxn := rpc.InvokeTxnV1{
				Calldata:      test.FnCall.Calldata,
				Nonce:         test.TxDetails.Nonce,
				MaxFee:        test.TxDetails.MaxFee,
				SenderAddress: account.AccountAddress,
				Version:       test.TxDetails.Version,
			}
			hash, err := account.TransactionHashInvoke(invokeTxn)
			require.NoError(t, err, "error returned from account.TransactionHash()")
			require.Equal(t, test.ExpectedHash.String(), hash.String(), "transaction hash does not match expected")
		})
	}

}

// TestFmtCallData tests the FmtCallData function.
//
// It tests the FmtCallData function by providing different test sets
// and comparing the output with the expected call data.
// 
// Parameters:
// - t: The testing.T instance for running the test
// Return:
//   none
func TestFmtCallData(t *testing.T) {
	mockCtrl := gomock.NewController(t)
	t.Cleanup(mockCtrl.Finish)
	mockRpcProvider := mocks.NewMockRpcProvider(mockCtrl)

	type testSetType struct {
		CairoVersion     int
		ChainID          string
		FnCall           rpc.FunctionCall
		ExpectedCallData []*felt.Felt
	}
	testSet := map[string][]testSetType{
		"devnet": {},
		"mock": {
			{
				CairoVersion: 0,
				ChainID:      "SN_GOERLI",
				FnCall: rpc.FunctionCall{
					ContractAddress:    utils.TestHexToFelt(t, "0x049d36570d4e46f48e99674bd3fcc84644ddd6b96f7c741b1562b82f9e004dc7"),
					EntryPointSelector: utils.GetSelectorFromNameFelt("transfer"),
					Calldata: utils.TestHexArrToFelt(t, []string{
						"0x049d36570d4e46f48e99674bd3fcc84644ddd6b96f7c741b1562b82f9e004dc7",
						"0x1"}),
				},
				ExpectedCallData: utils.TestHexArrToFelt(t, []string{
					"0x1",
					"0x49d36570d4e46f48e99674bd3fcc84644ddd6b96f7c741b1562b82f9e004dc7",
					"0x83afd3f4caedc6eebf44246fe54e38c95e3179a5ec9ea81740eca5b482d12e",
					"0x0",
					"0x3",
					"0x3",
					"0x49d36570d4e46f48e99674bd3fcc84644ddd6b96f7c741b1562b82f9e004dc7",
					"0x1",
					"0x0",
				}),
			},
		},
		"testnet": {},
		"mainnet": {},
	}[testEnv]

	for _, test := range testSet {
		mockRpcProvider.EXPECT().ChainID(context.Background()).Return(test.ChainID, nil)
		acnt, err := account.NewAccount(mockRpcProvider, &felt.Zero, "pubkey", account.NewMemKeystore())
		require.NoError(t, err)

		fmtCallData, err := acnt.FmtCalldata([]rpc.FunctionCall{test.FnCall}, test.CairoVersion)
		require.NoError(t, err)
		require.Equal(t, fmtCallData, test.ExpectedCallData)
	}
}

// TestChainIdMOCK is a test function that tests the behavior of the ChainId function.
//
// It creates a mock controller and a mock RpcProvider. It defines a test set
// consisting of different ChainID and ExpectedID pairs. It then iterates over
// the test set and sets the expected behavior for the ChainID method of the
// mockRpcProvider. It creates a new account using the mockRpcProvider,
// Zero value, "pubkey", and a new in-memory keystore. It asserts that the
// account's ChainId matches the expected ID for each test case in the test set.
//
// Parameters:
// - t: The testing.T instance for running the test
// Return:
//   none
func TestChainIdMOCK(t *testing.T) {
	mockCtrl := gomock.NewController(t)
	t.Cleanup(mockCtrl.Finish)
	mockRpcProvider := mocks.NewMockRpcProvider(mockCtrl)

	type testSetType struct {
		ChainID    string
		ExpectedID string
	}
	testSet := map[string][]testSetType{
		"devnet": {},
		"mock": {
			{
				ChainID:    "SN_MAIN",
				ExpectedID: "0x534e5f4d41494e",
			},
			{
				ChainID:    "SN_GOERLI",
				ExpectedID: "0x534e5f474f45524c49",
			},
		},
		"testnet": {},
		"mainnet": {},
	}[testEnv]

	for _, test := range testSet {
		mockRpcProvider.EXPECT().ChainID(context.Background()).Return(test.ChainID, nil)
		account, err := account.NewAccount(mockRpcProvider, &felt.Zero, "pubkey", account.NewMemKeystore())
		require.NoError(t, err)
		require.Equal(t, account.ChainId.String(), test.ExpectedID)
	}
}

// TestChainId tests the ChainId function.
//
// This function tests the ChainId function by setting up a mock controller, defining a test set,
// and running a series of assertions on the expected results.
// It checks if the ChainId function returns the correct ChainID and ExpectedID values
// for different test environments.
// Parameters:
// - t: The testing.T instance for running the test
// Return:
//   none
func TestChainId(t *testing.T) {
	mockCtrl := gomock.NewController(t)
	t.Cleanup(mockCtrl.Finish)

	type testSetType struct {
		ChainID    string
		ExpectedID string
	}
	testSet := map[string][]testSetType{
		"devnet": {
			{
				ChainID:    "SN_GOERLI",
				ExpectedID: "0x534e5f474f45524c49",
			},
		},
		"mock":    {},
		"testnet": {},
		"mainnet": {},
	}[testEnv]

	for _, test := range testSet {
		client, err := rpc.NewClient(base + "/rpc")
		require.NoError(t, err, "Error in rpc.NewClient")
		provider := rpc.NewProvider(client)

		account, err := account.NewAccount(provider, &felt.Zero, "pubkey", account.NewMemKeystore())
		require.NoError(t, err)
		require.Equal(t, account.ChainId.String(), test.ExpectedID)
	}

}

// TestSignMOCK is a test function that tests the Sign method of the Account struct using mock objects.
//
// It sets up a mock controller and a mock RPC provider, and defines a test set containing different scenarios.
// Each scenario includes an address, private key, chain ID, a felt to sign, and the expected signatures.
// The function iterates over the test set and performs the following steps for each test case:
// - Converts the private key to a big.Int object and stores it in a memory keystore.
// - Mocks the ChainID method of the RPC provider to return the specified chain ID.
// - Creates an account using the mock RPC provider, the test address, the address string, and the keystore.
// - Converts the felt to sign to a big.Int object.
// - Calls the Sign method of the account with the felt to sign and retrieves the signature.
// - Verifies that the obtained signature matches the expected signature.
//
// Parameters:
// - t: The testing.T instance for running the test
// Returns:
//  none
func TestSignMOCK(t *testing.T) {
	mockCtrl := gomock.NewController(t)
	t.Cleanup(mockCtrl.Finish)
	mockRpcProvider := mocks.NewMockRpcProvider(mockCtrl)

	type testSetType struct {
		Address     *felt.Felt
		PrivKey     *felt.Felt
		ChainId     string
		FeltToSign  *felt.Felt
		ExpectedSig []*felt.Felt
	}
	testSet := map[string][]testSetType{
		"mock": {
			// Accepted on testnet https://goerli.voyager.online/tx/0x73cf79c4bfa0c7a41f473c07e1be5ac25faa7c2fdf9edcbd12c1438f40f13d8
			{
				Address:    utils.TestHexToFelt(t, "0x043784df59268c02b716e20bf77797bd96c68c2f100b2a634e448c35e3ad363e"),
				PrivKey:    utils.TestHexToFelt(t, "0x043b7fe9d91942c98cd5fd37579bd99ec74f879c4c79d886633eecae9dad35fa"),
				ChainId:    "SN_GOERLI",
				FeltToSign: utils.TestHexToFelt(t, "0x73cf79c4bfa0c7a41f473c07e1be5ac25faa7c2fdf9edcbd12c1438f40f13d8"),
				ExpectedSig: []*felt.Felt{
					utils.TestHexToFelt(t, "0x10d405427040655f118bc8b897e2f2f8147858bbcb0e3d6bc6dfbc6d0205e8"),
					utils.TestHexToFelt(t, "0x5cdfe4a3d5b63002e9011ec0ba59ae2b75a43cb2a3bc1699b35aa64cb9ca3cf"),
				},
			},
		},
		"devnet":  {},
		"testnet": {},
		"mainnet": {},
	}[testEnv]

	for _, test := range testSet {
		privKeyBI, ok := new(big.Int).SetString(test.PrivKey.String(), 0)
		require.True(t, ok)
		ks := account.NewMemKeystore()
		ks.Put(test.Address.String(), privKeyBI)

		mockRpcProvider.EXPECT().ChainID(context.Background()).Return(test.ChainId, nil)
		account, err := account.NewAccount(mockRpcProvider, test.Address, test.Address.String(), ks)
		require.NoError(t, err, "error returned from account.NewAccount()")

		msg := utils.TestHexToFelt(t, "0x73cf79c4bfa0c7a41f473c07e1be5ac25faa7c2fdf9edcbd12c1438f40f13d8")
		sig, err := account.Sign(context.Background(), msg)

		require.NoError(t, err, "error returned from account.Sign()")
		require.Equal(t, test.ExpectedSig[0].String(), sig[0].String(), "s1 does not match expected")
		require.Equal(t, test.ExpectedSig[1].String(), sig[1].String(), "s2 does not match expected")
	}

}

// TestAddInvoke is a test function that verifies the behavior of the AddInvokeTransaction method.
//
// This function tests the AddInvokeTransaction method by setting up test data and invoking the method with different test sets.
// It asserts that the expected hash and error values are returned for each test set.
//
// Parameters:
// - t: The testing.T instance for running the test
// Returns:
//   none
func TestAddInvoke(t *testing.T) {

	type testSetType struct {
		ExpectedError        *rpc.RPCError
		CairoContractVersion int
		SetKS                bool
		AccountAddress       *felt.Felt
		PubKey               *felt.Felt
		PrivKey              *felt.Felt
		InvokeTx             rpc.InvokeTxnV1
		FnCall               rpc.FunctionCall
		TxDetails            rpc.TxDetails
	}
	testSet := map[string][]testSetType{
		"mock":   {},
		"devnet": {},
		"testnet": {
			{
				// https://goerli.voyager.online/tx/0x73cf79c4bfa0c7a41f473c07e1be5ac25faa7c2fdf9edcbd12c1438f40f13d8#overview
				ExpectedError:        rpc.ErrDuplicateTx,
				CairoContractVersion: 0,
				AccountAddress:       utils.TestHexToFelt(t, "0x043784df59268c02b716e20bf77797bd96c68c2f100b2a634e448c35e3ad363e"),
				SetKS:                true,
				PubKey:               utils.TestHexToFelt(t, "0x049f060d2dffd3bf6f2c103b710baf519530df44529045f92c3903097e8d861f"),
				PrivKey:              utils.TestHexToFelt(t, "0x043b7fe9d91942c98cd5fd37579bd99ec74f879c4c79d886633eecae9dad35fa"),
				InvokeTx: rpc.InvokeTxnV1{
					Nonce:         new(felt.Felt).SetUint64(2),
					MaxFee:        utils.TestHexToFelt(t, "0x574fbde6000"),
					Version:       rpc.TransactionV1,
					Type:          rpc.TransactionType_Invoke,
					SenderAddress: utils.TestHexToFelt(t, "0x043784df59268c02b716e20bf77797bd96c68c2f100b2a634e448c35e3ad363e"),
				},
				FnCall: rpc.FunctionCall{
					ContractAddress:    utils.TestHexToFelt(t, "0x049d36570d4e46f48e99674bd3fcc84644ddd6b96f7c741b1562b82f9e004dc7"),
					EntryPointSelector: utils.GetSelectorFromNameFelt("transfer"),
					Calldata: []*felt.Felt{
						utils.TestHexToFelt(t, "0x049d36570d4e46f48e99674bd3fcc84644ddd6b96f7c741b1562b82f9e004dc7"),
						utils.TestHexToFelt(t, "0x1"),
					},
				},
			},
			{
				// https://goerli.voyager.online/tx/0x171537c58b16db45aeec3d3f493617cd3dd571561b856c115dc425b85212c86#overview
				ExpectedError:        rpc.ErrDuplicateTx,
				CairoContractVersion: 0,
				AccountAddress:       utils.TestHexToFelt(t, "0x043784df59268c02b716e20bf77797bd96c68c2f100b2a634e448c35e3ad363e"),
				SetKS:                true,
				PubKey:               utils.TestHexToFelt(t, "0x049f060d2dffd3bf6f2c103b710baf519530df44529045f92c3903097e8d861f"),
				PrivKey:              utils.TestHexToFelt(t, "0x043b7fe9d91942c98cd5fd37579bd99ec74f879c4c79d886633eecae9dad35fa"),
				InvokeTx: rpc.InvokeTxnV1{
					Nonce:         new(felt.Felt).SetUint64(6),
					MaxFee:        utils.TestHexToFelt(t, "0x9184e72a000"),
					Version:       rpc.TransactionV1,
					Type:          rpc.TransactionType_Invoke,
					SenderAddress: utils.TestHexToFelt(t, "0x043784df59268c02b716e20bf77797bd96c68c2f100b2a634e448c35e3ad363e"),
				},
				FnCall: rpc.FunctionCall{
					ContractAddress:    utils.TestHexToFelt(t, "0x03E85bFbb8E2A42B7BeaD9E88e9A1B19dbCcf661471061807292120462396ec9"),
					EntryPointSelector: utils.GetSelectorFromNameFelt("burn"),
					Calldata: []*felt.Felt{
						utils.TestHexToFelt(t, "0x043784df59268c02b716e20bf77797bd96c68c2f100b2a634e448c35e3ad363e"),
						utils.TestHexToFelt(t, "0x1"),
					},
				},
			},
			{
				// https://goerli.voyager.online/tx/0x1bc0f8c04584735ea9e4485f927c25a6e025bda3117beb508cd1bb5e41f08d9
				ExpectedError:        rpc.ErrDuplicateTx,
				CairoContractVersion: 2,
				AccountAddress:       utils.TestHexToFelt(t, "0x0088d0038623a89bf853c70ea68b1062ccf32b094d1d7e5f924cda8404dc73e1"),
				SetKS:                true,
				PubKey:               utils.TestHexToFelt(t, "0x7ed3c6482e12c3ef7351214d1195ee7406d814af04a305617599ff27be43883"),
				PrivKey:              utils.TestHexToFelt(t, "0x07514c4f0de1f800b0b0c7377ef39294ce218a7abd9a1c9b6aa574779f7cdc6a"),
				InvokeTx: rpc.InvokeTxnV1{
					Nonce:         new(felt.Felt).SetUint64(6),
					MaxFee:        utils.TestHexToFelt(t, "0x9184e72a000"),
					Version:       rpc.TransactionV1,
					Type:          rpc.TransactionType_Invoke,
					SenderAddress: utils.TestHexToFelt(t, "0x0088d0038623a89bf853c70ea68b1062ccf32b094d1d7e5f924cda8404dc73e1"),
				},
				FnCall: rpc.FunctionCall{
					ContractAddress:    utils.TestHexToFelt(t, "0x05044dfb70b9475663e3ddddb11bbbeccc71614b8db86fc3dc0c16b2b9d3151d"),
					EntryPointSelector: utils.GetSelectorFromNameFelt("increase_value_8"),
					Calldata: []*felt.Felt{
						utils.TestHexToFelt(t, "0x1234"),
					},
				},
			},
			{
				// https://goerli.voyager.online/tx/0xe8cdb03ddc6b65c2c268eb8084bef41ef63009c10a38f8d1e167652a721588
				ExpectedError:        rpc.ErrDuplicateTx,
				CairoContractVersion: 2,
				AccountAddress:       utils.TestHexToFelt(t, "0x0088d0038623a89bf853c70ea68b1062ccf32b094d1d7e5f924cda8404dc73e1"),
				SetKS:                true,
				PubKey:               utils.TestHexToFelt(t, "0x7ed3c6482e12c3ef7351214d1195ee7406d814af04a305617599ff27be43883"),
				PrivKey:              utils.TestHexToFelt(t, "0x07514c4f0de1f800b0b0c7377ef39294ce218a7abd9a1c9b6aa574779f7cdc6a"),
				InvokeTx: rpc.InvokeTxnV1{
					Nonce:         new(felt.Felt).SetUint64(7),
					MaxFee:        utils.TestHexToFelt(t, "0x9184e72a000"),
					Version:       rpc.TransactionV1,
					Type:          rpc.TransactionType_Invoke,
					SenderAddress: utils.TestHexToFelt(t, "0x0088d0038623a89bf853c70ea68b1062ccf32b094d1d7e5f924cda8404dc73e1"),
				},
				FnCall: rpc.FunctionCall{
					ContractAddress:    utils.TestHexToFelt(t, "0x05044dfb70b9475663e3ddddb11bbbeccc71614b8db86fc3dc0c16b2b9d3151d"),
					EntryPointSelector: utils.GetSelectorFromNameFelt("increase_value"),
					Calldata:           []*felt.Felt{},
				},
			},
			{
				// https://goerli.voyager.online/tx/0xdcec9fdd48440243fa8fdb8bf87cc40d5ef91181d5a4a0304140df5701c238
				ExpectedError:        rpc.ErrDuplicateTx,
				CairoContractVersion: 2,
				AccountAddress:       utils.TestHexToFelt(t, "0x0088d0038623a89bf853c70ea68b1062ccf32b094d1d7e5f924cda8404dc73e1"),
				SetKS:                true,
				PubKey:               utils.TestHexToFelt(t, "0x7ed3c6482e12c3ef7351214d1195ee7406d814af04a305617599ff27be43883"),
				PrivKey:              utils.TestHexToFelt(t, "0x07514c4f0de1f800b0b0c7377ef39294ce218a7abd9a1c9b6aa574779f7cdc6a"),
				InvokeTx: rpc.InvokeTxnV1{
					Nonce:         new(felt.Felt).SetUint64(18),
					MaxFee:        utils.TestHexToFelt(t, "0x9184e72a000"),
					Version:       rpc.TransactionV1,
					Type:          rpc.TransactionType_Invoke,
					SenderAddress: utils.TestHexToFelt(t, "0x0088d0038623a89bf853c70ea68b1062ccf32b094d1d7e5f924cda8404dc73e1"),
				},
				FnCall: rpc.FunctionCall{
					ContractAddress:    utils.TestHexToFelt(t, "0x05044dfb70b9475663e3ddddb11bbbeccc71614b8db86fc3dc0c16b2b9d3151d"),
					EntryPointSelector: utils.GetSelectorFromNameFelt("increase_value_8"),
					Calldata:           []*felt.Felt{utils.TestHexToFelt(t, "0xaC25b2B9F4ca06179fA0D2522F47Bc86A9DF9314")},
				},
			},
		},
		"mainnet": {},
	}[testEnv]

	for _, test := range testSet {
		client, err := rpc.NewClient(base)
		require.NoError(t, err, "Error in rpc.NewClient")
		provider := rpc.NewProvider(client)

		// Set up ks
		ks := account.NewMemKeystore()
		if test.SetKS {
			fakePrivKeyBI, ok := new(big.Int).SetString(test.PrivKey.String(), 0)
			require.True(t, ok)
			ks.Put(test.PubKey.String(), fakePrivKeyBI)
		}

		acnt, err := account.NewAccount(provider, test.AccountAddress, test.PubKey.String(), ks)
		require.NoError(t, err)

		test.InvokeTx.Calldata, err = acnt.FmtCalldata([]rpc.FunctionCall{test.FnCall}, test.CairoContractVersion)
		require.NoError(t, err)

		err = acnt.SignInvokeTransaction(context.Background(), &test.InvokeTx)
		require.NoError(t, err)

		resp, err := acnt.AddInvokeTransaction(context.Background(), test.InvokeTx)
		if err != nil {
			require.Equal(t, err.Error(), test.ExpectedError.Error())
			require.Nil(t, resp)
		}

	}
}

// TestAddDeployAccountDevnet tests the functionality of adding a deploy account in the devnet environment.
//
// The test checks if the environment is set to "devnet" and skips the test if not. It then initializes a new RPC client
// and provider using the base URL. After that, it sets up a devnet environment and creates a fake user account. The
// fake user's address and public key are converted to the appropriate format. The test also sets up a memory keystore
// and puts the fake user's public key and private key in it. Then, it creates a new account using the provider, fake
// user's address, public key, and keystore. Next, it converts a class hash to the appropriate format. The test
// constructs a deploy account transaction and precomputes the address. It then signs the transaction and mints coins to
// the precomputed address. Finally, it adds the deploy account transaction and verifies that no errors occurred and the
// response is not nil.
//
// Parameters:
//  - t: is the testing framework
// Returns:
//  none
func TestAddDeployAccountDevnet(t *testing.T) {
	if testEnv != "devnet" {
		t.Skip("Skipping test as it requires a devnet environment")
	}
	client, err := rpc.NewClient(base + "/rpc")
	require.NoError(t, err, "Error in rpc.NewClient")
	provider := rpc.NewProvider(client)

	devnet, acnts, err := newDevnet(t, base)
	require.NoError(t, err, "Error setting up Devnet")
	fakeUser := acnts[0]
	fakeUserAddr := utils.TestHexToFelt(t, fakeUser.Address)
	fakeUserPub := utils.TestHexToFelt(t, fakeUser.PublicKey)

	// Set up ks
	ks := account.NewMemKeystore()
	fakePrivKeyBI, ok := new(big.Int).SetString(fakeUser.PrivateKey, 0)
	require.True(t, ok)
	ks.Put(fakeUser.PublicKey, fakePrivKeyBI)

	acnt, err := account.NewAccount(provider, fakeUserAddr, fakeUser.PublicKey, ks)
	require.NoError(t, err)

	classHash := utils.TestHexToFelt(t, "0x7b3e05f48f0c69e4a65ce5e076a66271a527aff2c34ce1083ec6e1526997a69") // preDeployed classhash
	require.NoError(t, err)

	tx := rpc.DeployAccountTxn{
		Nonce:               &felt.Zero, // Contract accounts start with nonce zero.
		MaxFee:              new(felt.Felt).SetUint64(4724395326064),
		Type:                rpc.TransactionType_DeployAccount,
		Version:             rpc.TransactionV1,
		Signature:           []*felt.Felt{},
		ClassHash:           classHash,
		ContractAddressSalt: fakeUserPub,
		ConstructorCalldata: []*felt.Felt{fakeUserPub},
	}

	precomputedAddress, err := acnt.PrecomputeAddress(&felt.Zero, fakeUserPub, classHash, tx.ConstructorCalldata)
	require.NoError(t, acnt.SignDeployAccountTransaction(context.Background(), &tx, precomputedAddress))

	_, err = devnet.Mint(precomputedAddress, new(big.Int).SetUint64(10000000000000000000))
	require.NoError(t, err)

	resp, err := acnt.AddDeployAccountTransaction(context.Background(), rpc.BroadcastDeployAccountTxn{DeployAccountTxn: tx})
	require.NoError(t, err, "AddDeployAccountTransaction gave an Error")
	require.NotNil(t, resp, "AddDeployAccountTransaction resp not nil")
}

// TestTransactionHashDeployAccountTestnet tests the TransactionHashDeployAccount function when using the testnet environment.
//
// It creates a client and provider, initializes the required addresses and keys, and sets up the transaction parameters.
// It then precomputes the address and calculates the hash of the transaction.
// Finally, it verifies that the calculated hash matches the expected hash.
//
// Parameters:
//  - t: is the testing framework
// Returns:
//  none
func TestTransactionHashDeployAccountTestnet(t *testing.T) {

	if testEnv != "testnet" {
		t.Skip("Skipping test as it requires a testnet environment")
	}

	client, err := rpc.NewClient(base)
	require.NoError(t, err, "Error in rpc.NewClient")
	provider := rpc.NewProvider(client)

	AccountAddress := utils.TestHexToFelt(t, "0x0088d0038623a89bf853c70ea68b1062ccf32b094d1d7e5f924cda8404dc73e1")
	PubKey := utils.TestHexToFelt(t, "0x7ed3c6482e12c3ef7351214d1195ee7406d814af04a305617599ff27be43883")
	PrivKey := utils.TestHexToFelt(t, "0x07514c4f0de1f800b0b0c7377ef39294ce218a7abd9a1c9b6aa574779f7cdc6a")

	ExpectedHash := utils.TestHexToFelt(t, "0x5b6b5927cd70ad7a80efdbe898244525871875c76540b239f6730118598b9cb")
	ExpectedPrecomputeAddr := utils.TestHexToFelt(t, "0x88d0038623a89bf853c70ea68b1062ccf32b094d1d7e5f924cda8404dc73e1")
	ks := account.NewMemKeystore()
	fakePrivKeyBI, ok := new(big.Int).SetString(PrivKey.String(), 0)
	require.True(t, ok)
	ks.Put(PubKey.String(), fakePrivKeyBI)

	acnt, err := account.NewAccount(provider, AccountAddress, PubKey.String(), ks)
	require.NoError(t, err)

	classHash := utils.TestHexToFelt(t, "0x3131fa018d520a037686ce3efddeab8f28895662f019ca3ca18a626650f7d1e")

	tx := rpc.DeployAccountTxn{
		Nonce:               &felt.Zero,
		MaxFee:              utils.TestHexToFelt(t, "0x105ef39b2000"),
		Type:                rpc.TransactionType_DeployAccount,
		Version:             rpc.TransactionV1,
		Signature:           []*felt.Felt{},
		ClassHash:           classHash,
		ContractAddressSalt: utils.TestHexToFelt(t, "0x7ed3c6482e12c3ef7351214d1195ee7406d814af04a305617599ff27be43883"),
		ConstructorCalldata: []*felt.Felt{
			utils.TestHexToFelt(t, "0x5aa23d5bb71ddaa783da7ea79d405315bafa7cf0387a74f4593578c3e9e6570"),
			utils.TestHexToFelt(t, "0x2dd76e7ad84dbed81c314ffe5e7a7cacfb8f4836f01af4e913f275f89a3de1a"),
			utils.TestHexToFelt(t, "0x1"),
			utils.TestHexToFelt(t, "0x7ed3c6482e12c3ef7351214d1195ee7406d814af04a305617599ff27be43883"),
		},
	}
	precomputedAddress, err := acnt.PrecomputeAddress(&felt.Zero, tx.ContractAddressSalt, classHash, tx.ConstructorCalldata)
	require.Equal(t, ExpectedPrecomputeAddr.String(), precomputedAddress.String(), "Error with calulcating PrecomputeAddress")

	hash, err := acnt.TransactionHashDeployAccount(tx, precomputedAddress)
	require.NoError(t, err, "TransactionHashDeployAccount gave an Error")
	require.Equal(t, hash.String(), ExpectedHash.String(), "Error with calulcating TransactionHashDeployAccount")
}

// TestTransactionHashDeclare tests the TransactionHashDeclare function.
//
// This function verifies that the TransactionHashDeclare function returns the
// expected hash value for a given transaction.
// The function requires a testnet environment to run.
// It creates a new client using the provided base URL and verifies that no
// error occurs.
// It then creates a new account using the provider and verifies that no error
// occurs.
// It constructs a DeclareTxnV2 struct with test hex values for the nonce,
// max fee, signature, sender address, compiled class hash, and class hash.
// Finally, it calls the TransactionHashDeclare function and compares the
// returned hash with the expected hash, ensuring they match.
//
// Parameters:
// - t: reference to the testing.T object
// Returns:
//  none
func TestTransactionHashDeclare(t *testing.T) {
	// https://goerli.voyager.online/tx/0x4e0519272438a3ae0d0fca776136e2bb6fcd5d3b2af47e53575c5874ccfce92
	if testEnv != "testnet" {
		t.Skip("Skipping test as it requires a testnet environment")
	}
	expectedHash := utils.TestHexToFelt(t, "0x4e0519272438a3ae0d0fca776136e2bb6fcd5d3b2af47e53575c5874ccfce92")

	client, err := rpc.NewClient(base)
	require.NoError(t, err, "Error in rpc.NewClient")
	provider := rpc.NewProvider(client)

	acnt, err := account.NewAccount(provider, &felt.Zero, "", account.NewMemKeystore())
	require.NoError(t, err)

	tx := rpc.DeclareTxnV2{
		Nonce:             utils.TestHexToFelt(t, "0xb"),
		MaxFee:            utils.TestHexToFelt(t, "0x50c8f3053db"),
		Type:              rpc.TransactionType_Declare,
		Version:           rpc.TransactionV2,
		Signature:         []*felt.Felt{},
		SenderAddress:     utils.TestHexToFelt(t, "0x36437dffa1b0bf630f04690a3b302adbabb942deb488ea430660c895ff25acf"),
		CompiledClassHash: utils.TestHexToFelt(t, "0x615a5260d3d47d79fba87898da95cb5394b181c7d5097bc8ced4ed06ac24ac5"),
		ClassHash:         utils.TestHexToFelt(t, "0x639cdc0c42c8c4d3d805e56294fa0e6bf5a584ad0fcd538b843cc294913b982"),
	}

	hash, err := acnt.TransactionHashDeclare(tx)
	require.NoError(t, err)
	require.Equal(t, expectedHash.String(), hash.String(), "TransactionHashDeclare not what expected")
}

// TestWaitForTransactionReceiptMOCK is a unit test for the WaitForTransactionReceipt function.
//
// It tests the functionality of WaitForTransactionReceipt by mocking the RpcProvider and simulating different test scenarios.
// It creates a test set with different parameters and expectations, and iterates over the test set to run the test cases.
// For each test case, it sets up the necessary mocks, creates a context with a timeout, and calls the WaitForTransactionReceipt function.
// It then asserts the expected result against the actual result.
// The function uses the testify package for assertions and the gomock package for creating mocks.
//
// Parameters:
// - t: The testing.T object for test assertions and logging
// Returns:
//  none
func TestWaitForTransactionReceiptMOCK(t *testing.T) {
	mockCtrl := gomock.NewController(t)
	t.Cleanup(mockCtrl.Finish)
	mockRpcProvider := mocks.NewMockRpcProvider(mockCtrl)

	mockRpcProvider.EXPECT().ChainID(context.Background()).Return("SN_GOERLI", nil)
	acnt, err := account.NewAccount(mockRpcProvider, &felt.Zero, "", account.NewMemKeystore())
	require.NoError(t, err, "error returned from account.NewAccount()")

	type testSetType struct {
		Timeout                      time.Duration
		ShouldCallTransactionReceipt bool
		Hash                         *felt.Felt
		ExpectedErr                  error
		ExpectedReceipt              rpc.TransactionReceipt
	}
	testSet := map[string][]testSetType{
		"mock": {
			{
				Timeout:                      time.Duration(1000),
				ShouldCallTransactionReceipt: true,
				Hash:                         new(felt.Felt).SetUint64(1),
				ExpectedReceipt:              nil,
				ExpectedErr:                  errors.New("UnExpectedErr"),
			},
			{
				Timeout:                      time.Duration(1000),
				Hash:                         new(felt.Felt).SetUint64(2),
				ShouldCallTransactionReceipt: true,
				ExpectedReceipt: rpc.InvokeTransactionReceipt{
					TransactionHash: new(felt.Felt).SetUint64(2),
					ExecutionStatus: rpc.TxnExecutionStatusSUCCEEDED,
				},
				ExpectedErr: nil,
			},
			{
				Timeout:                      time.Duration(1),
				Hash:                         new(felt.Felt).SetUint64(3),
				ShouldCallTransactionReceipt: false,
				ExpectedReceipt:              nil,
				ExpectedErr:                  context.DeadlineExceeded,
			},
		},
	}[testEnv]

	for _, test := range testSet {
		ctx, cancel := context.WithTimeout(context.Background(), test.Timeout*time.Second)
		defer cancel()
		if test.ShouldCallTransactionReceipt {
			mockRpcProvider.EXPECT().TransactionReceipt(ctx, test.Hash).Return(test.ExpectedReceipt, test.ExpectedErr)
		}
		resp, err := acnt.WaitForTransactionReceipt(ctx, test.Hash, 2*time.Second)

		if test.ExpectedErr != nil {
			require.Equal(t, test.ExpectedErr, err)
		} else {
			require.Equal(t, test.ExpectedReceipt.GetExecutionStatus(), (*resp).GetExecutionStatus())
		}

	}
}

// TestWaitForTransactionReceipt is a test function that tests the WaitForTransactionReceipt method.
//
// It checks if the test environment is "devnet" and skips the test if it's not.
// It creates a new RPC client using the base URL and "/rpc" endpoint.
// It creates a new RPC provider using the client.
// It creates a new account using the provider, a zero-value Felt object, the "pubkey" string, and a new memory keystore.
// It defines a testSet variable that contains an array of testSetType structs.
// Each testSetType struct contains a Timeout integer, a Hash object, an ExpectedErr error, and an ExpectedReceipt TransactionReceipt object.
// It retrieves the testSet based on the testEnv variable.
// It iterates over each test in the testSet.
// For each test, it creates a new context with a timeout based on the test's Timeout value.
// It calls the WaitForTransactionReceipt method on the account object, passing the context, the test's Hash value, and a 1-second timeout.
// If the test's ExpectedErr is not nil, it asserts that the returned error matches the test's ExpectedErr error.
// Otherwise, it asserts that the ExecutionStatus of the returned receipt matches the ExecutionStatus of the test's ExpectedReceipt.
// It then cleans up the test environment.
//
// Parameters:
// - t: The testing.T instance for running the test
// Returns:
//  none
func TestWaitForTransactionReceipt(t *testing.T) {
	if testEnv != "devnet" {
		t.Skip("Skipping test as it requires a devnet environment")
	}
	client, err := rpc.NewClient(base + "/rpc")
	require.NoError(t, err, "Error in rpc.NewClient")
	provider := rpc.NewProvider(client)

	acnt, err := account.NewAccount(provider, &felt.Zero, "pubkey", account.NewMemKeystore())
	require.NoError(t, err, "error returned from account.NewAccount()")

	type testSetType struct {
		Timeout         int
		Hash            *felt.Felt
		ExpectedErr     error
		ExpectedReceipt rpc.TransactionReceipt
	}
	testSet := map[string][]testSetType{
		"devnet": {
			{
				Timeout:         3, // Should poll 3 times
				Hash:            new(felt.Felt).SetUint64(100),
				ExpectedReceipt: nil,
				ExpectedErr:     errors.New("Post \"http://0.0.0.0:5050/rpc\": context deadline exceeded"),
			},
		},
	}[testEnv]

	for _, test := range testSet {
		ctx, cancel := context.WithTimeout(context.Background(), time.Duration(test.Timeout)*time.Second)
		defer cancel()

		resp, err := acnt.WaitForTransactionReceipt(ctx, test.Hash, 1*time.Second)
		if test.ExpectedErr != nil {
			require.Equal(t, test.ExpectedErr.Error(), err.Error())
		} else {
			require.Equal(t, test.ExpectedReceipt.GetExecutionStatus(), (*resp).GetExecutionStatus())
		}

	}
}

// TestAddDeclareTxn is a test function that verifies the behavior of the AddDeclareTransaction method.
//
// This function tests the AddDeclareTransaction method by setting up test data and invoking the method with different test sets.
// It asserts that the expected hash and error values are returned for each test set.
//
// Parameters:
//  - t: The testing.T instance for running the test
// Returns:
//  none
func TestAddDeclareTxn(t *testing.T) {
	// https://goerli.voyager.online/tx/0x76af2faec46130ffad1ab2f615ad16b30afcf49cfbd09f655a26e545b03a21d
	if testEnv != "testnet" {
		t.Skip("Skipping test as it requires a testnet environment")
	}
	expectedTxHash := utils.TestHexToFelt(t, "0x76af2faec46130ffad1ab2f615ad16b30afcf49cfbd09f655a26e545b03a21d")
	expectedClassHash := utils.TestHexToFelt(t, "0x76af2faec46130ffad1ab2f615ad16b30afcf49cfbd09f655a26e545b03a21d")

	AccountAddress := utils.TestHexToFelt(t, "0x0088d0038623a89bf853c70ea68b1062ccf32b094d1d7e5f924cda8404dc73e1")
	PubKey := utils.TestHexToFelt(t, "0x7ed3c6482e12c3ef7351214d1195ee7406d814af04a305617599ff27be43883")
	PrivKey := utils.TestHexToFelt(t, "0x07514c4f0de1f800b0b0c7377ef39294ce218a7abd9a1c9b6aa574779f7cdc6a")

	ks := account.NewMemKeystore()
	fakePrivKeyBI, ok := new(big.Int).SetString(PrivKey.String(), 0)
	require.True(t, ok)
	ks.Put(PubKey.String(), fakePrivKeyBI)

	client, err := rpc.NewClient(base)
	require.NoError(t, err, "Error in rpc.NewClient")
	provider := rpc.NewProvider(client)

	acnt, err := account.NewAccount(provider, AccountAddress, PubKey.String(), ks)
	require.NoError(t, err)

	// Class Hash
	content, err := os.ReadFile("./tests/hello_starknet_compiled.sierra.json")
	require.NoError(t, err)

	var class rpc.ContractClass
	err = json.Unmarshal(content, &class)
	require.NoError(t, err)
	classHash, err := hash.ClassHash(class)
	require.NoError(t, err)

	// Compiled Class Hash
	content2, err := os.ReadFile("./tests/hello_starknet_compiled.sierra.json")
	require.NoError(t, err)

	var casmClass contracts.CasmClass
	err = json.Unmarshal(content2, &casmClass)
	require.NoError(t, err)
	compClassHash := hash.CompiledClassHash(casmClass)

	nonce, err := acnt.Nonce(context.Background(), rpc.BlockID{Tag: "latest"}, acnt.AccountAddress)
	require.NoError(t, err)

	tx := rpc.DeclareTxnV2{
		Nonce:             nonce,
		MaxFee:            utils.TestHexToFelt(t, "0x50c8f3053db"),
		Type:              rpc.TransactionType_Declare,
		Version:           rpc.TransactionV2,
		Signature:         []*felt.Felt{},
		SenderAddress:     AccountAddress,
		CompiledClassHash: compClassHash,
		ClassHash:         classHash,
	}

	err = acnt.SignDeclareTransaction(context.Background(), &tx)
	require.NoError(t, err)

	resp, err := acnt.AddDeclareTransaction(context.Background(), tx)

	if err != nil {
		require.Equal(t, err.Error(), rpc.ErrDuplicateTx.Error())
	} else {
		require.Equal(t, expectedTxHash.String(), resp.TransactionHash.String(), "AddDeclareTransaction TxHash not what expected")
		require.Equal(t, expectedClassHash.String(), resp.ClassHash.String(), "AddDeclareTransaction ClassHash not what expected")
	}
}

<<<<<<< HEAD
func TestDeployAccountDevnet(t *testing.T) {
	if testEnv != "devnet" {
		t.Skip("Skipping test as it requires a devnet environment")
	}
	client, err := rpc.NewClient(base + "/rpc")
	require.NoError(t, err, "Error in rpc.NewClient")
	provider := rpc.NewProvider(client)

	devnet, acnts, err := newDevnet(t, base)
	require.NoError(t, err, "Error setting up Devnet")
	fakeUser := acnts[0]
	fakeUserAddr := utils.TestHexToFelt(t, fakeUser.Address)
	fakeUserPub := utils.TestHexToFelt(t, fakeUser.PublicKey)

	// Set up ks
	ks := account.NewMemKeystore()
	fakePrivKeyBI, ok := new(big.Int).SetString(fakeUser.PrivateKey, 0)
	require.True(t, ok)
	ks.Put(fakeUser.PublicKey, fakePrivKeyBI)

	acnt, err := account.NewAccount(provider, fakeUserAddr, fakeUser.PublicKey, ks)
	require.NoError(t, err)

	classHash := utils.TestHexToFelt(t, "0x7b3e05f48f0c69e4a65ce5e076a66271a527aff2c34ce1083ec6e1526997a69") // preDeployed classhash
	require.NoError(t, err)

	precomputedAddress, err := acnt.PrecomputeAddress(&felt.Zero, fakeUserPub, classHash, []*felt.Felt{fakeUserPub})

	_, err = devnet.Mint(precomputedAddress, new(big.Int).SetUint64(10000000000000000000))

	require.NoError(t, err)

	deployOptions := account.DeployOptions{
		ClassHash:           classHash,
		MaxFee:              new(felt.Felt).SetUint64(0),
		DeploytWaitTime:     2 * time.Second,
		ConstructorCalldata: []*felt.Felt{},
	}
	resp, err := acnt.DeployAccount(deployOptions)
	require.NoError(t, err, "DeployAccount gave an Error")
	require.NotNil(t, resp, "DeployAccount resp not nil")
}

=======
// newDevnet creates a new devnet with the given URL.
//
// Parameters:
// - t: The testing.T instance for running the test
// - url: The URL of the devnet to be created
// Returns:
// - *devnet.DevNet: a pointer to a devnet object
// - []devnet.TestAccount: a slice of test accounts
// - error: an error, if any
>>>>>>> 96944d91
func newDevnet(t *testing.T, url string) (*devnet.DevNet, []devnet.TestAccount, error) {
	devnet := devnet.NewDevNet(url)
	acnts, err := devnet.Accounts()
	return devnet, acnts, err
}<|MERGE_RESOLUTION|>--- conflicted
+++ resolved
@@ -955,7 +955,6 @@
 	}
 }
 
-<<<<<<< HEAD
 func TestDeployAccountDevnet(t *testing.T) {
 	if testEnv != "devnet" {
 		t.Skip("Skipping test as it requires a devnet environment")
@@ -999,7 +998,7 @@
 	require.NotNil(t, resp, "DeployAccount resp not nil")
 }
 
-=======
+
 // newDevnet creates a new devnet with the given URL.
 //
 // Parameters:
@@ -1009,7 +1008,7 @@
 // - *devnet.DevNet: a pointer to a devnet object
 // - []devnet.TestAccount: a slice of test accounts
 // - error: an error, if any
->>>>>>> 96944d91
+
 func newDevnet(t *testing.T, url string) (*devnet.DevNet, []devnet.TestAccount, error) {
 	devnet := devnet.NewDevNet(url)
 	acnts, err := devnet.Accounts()
