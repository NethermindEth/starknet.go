package account_test

import (
	"context"
	"flag"
	"fmt"
	"math/big"
	"os"
	"strings"
	"testing"
	"time"

	"github.com/NethermindEth/juno/core/felt"
	"github.com/NethermindEth/starknet.go/account"
	"github.com/NethermindEth/starknet.go/contracts"
	"github.com/NethermindEth/starknet.go/devnet"
	"github.com/NethermindEth/starknet.go/hash"
	"github.com/NethermindEth/starknet.go/mocks"
	"github.com/NethermindEth/starknet.go/rpc"
	"github.com/NethermindEth/starknet.go/utils"
	"github.com/joho/godotenv"
	"github.com/stretchr/testify/require"
	"go.uber.org/mock/gomock"
)

var (
	// set the environment for the test, default: mock
	testEnv = "mock"
	base    = ""
)

// TestMain is used to trigger the tests and, in that case, check for the environment to use.
//
// It sets up the test environment by parsing command line flags and loading environment variables.
// The test environment can be set using the "env" flag.
// It then sets the base path for integration tests by reading the value from the "HTTP_PROVIDER_URL" environment variable.
// If the base path is not set and the test environment is not "mock", it panics.
// Finally, it exits with the return value of the test suite
//
// Parameters:
// - m: is the test main
// Returns:
//
//	none
func TestMain(m *testing.M) {
	flag.StringVar(&testEnv, "env", "mock", "set the test environment")
	flag.Parse()
	if testEnv == "mock" {
		return
	}
	base = os.Getenv("HTTP_PROVIDER_URL")
	if base == "" {
		if err := godotenv.Load(fmt.Sprintf(".env.%s", testEnv)); err != nil {
			panic(fmt.Sprintf("Failed to load .env.%s, err: %s", testEnv, err))
		}
		base = os.Getenv("HTTP_PROVIDER_URL")
	}
	os.Exit(m.Run())
}

// TestTransactionHashInvoke tests the TransactionHashInvoke function.
//
// This function tests the TransactionHashInvoke method of the Account struct.
// It generates a set of test cases and iterates over them to verify the correctness
// of the transaction hash. Each test case consists of the expected hash, a flag
// indicating whether the KeyStore should be set, account address, public key,
// private key, chain ID, function call, and transaction details.
//
// Parameters:
//   - t: The testing.T object for running the test
//
// Returns:
//
//	none
func TestTransactionHashInvoke(t *testing.T) {
	mockCtrl := gomock.NewController(t)
	t.Cleanup(mockCtrl.Finish)
	mockRpcProvider := mocks.NewMockRpcProvider(mockCtrl)

	type testSetType struct {
		ExpectedHash   *felt.Felt
		SetKS          bool
		AccountAddress *felt.Felt
		PubKey         string
		PrivKey        *felt.Felt
		ChainID        string
		FnCall         rpc.FunctionCall
		TxDetails      rpc.TxDetails
	}
	testSet := map[string][]testSetType{
		"mock": {
			{
				// https://sepolia.voyager.online/tx/0x5d307ad21a407ab6e93754b2fca71dd2d3b28313f6e844a7f3ecc404263a406
				ExpectedHash:   utils.TestHexToFelt(t, "0x5d307ad21a407ab6e93754b2fca71dd2d3b28313f6e844a7f3ecc404263a406"),
				SetKS:          true,
				AccountAddress: utils.TestHexToFelt(t, "0x06fb2806bc2564827796e0796144f8104581acdcbcd7721615ad376f70baf87d"),
				PrivKey:        utils.TestHexToFelt(t, "0x043b7fe9d91942c98cd5fd37579bd99ec74f879c4c79d886633eecae9dad35fa"),
				PubKey:         "0x06fb2806bc2564827796e0796144f8104581acdcbcd7721615ad376f70baf87d",
				ChainID:        "SN_SEPOLIA",
				FnCall: rpc.FunctionCall{
					Calldata: utils.TestHexArrToFelt(t, []string{
						"0x1",
						"0x517567ac7026ce129c950e6e113e437aa3c83716cd61481c6bb8c5057e6923e",
						"0xcaffbd1bd76bd7f24a3fa1d69d1b2588a86d1f9d2359b13f6a84b7e1cbd126",
						"0x7",
						"0x457874726163745265736f7572636546696e697368",
						"0x5",
						"0x5",
						"0xb82",
						"0x1",
						"0x1",
						"0x35c",
					}),
				},
				TxDetails: rpc.TxDetails{
					Nonce:   utils.TestHexToFelt(t, "0x3cf"),
					MaxFee:  utils.TestHexToFelt(t, "0x1a6f9d0dc5952"),
					Version: rpc.TransactionV1,
				},
			},
		},
		"devnet": {},
		"testnet": {
			{
				// https://sepolia.voyager.online/tx/0x5d307ad21a407ab6e93754b2fca71dd2d3b28313f6e844a7f3ecc404263a406
				ExpectedHash:   utils.TestHexToFelt(t, "0x5d307ad21a407ab6e93754b2fca71dd2d3b28313f6e844a7f3ecc404263a406"),
				SetKS:          true,
				AccountAddress: utils.TestHexToFelt(t, "0x06fb2806bc2564827796e0796144f8104581acdcbcd7721615ad376f70baf87d"),
				PrivKey:        utils.TestHexToFelt(t, "0x043b7fe9d91942c98cd5fd37579bd99ec74f879c4c79d886633eecae9dad35fa"),
				PubKey:         "0x06fb2806bc2564827796e0796144f8104581acdcbcd7721615ad376f70baf87d",
				ChainID:        "SN_SEPOLIA",
				FnCall: rpc.FunctionCall{
					Calldata: utils.TestHexArrToFelt(t, []string{
						"0x1",
						"0x517567ac7026ce129c950e6e113e437aa3c83716cd61481c6bb8c5057e6923e",
						"0xcaffbd1bd76bd7f24a3fa1d69d1b2588a86d1f9d2359b13f6a84b7e1cbd126",
						"0x7",
						"0x457874726163745265736f7572636546696e697368",
						"0x5",
						"0x5",
						"0xb82",
						"0x1",
						"0x1",
						"0x35c",
					}),
				},
				TxDetails: rpc.TxDetails{
					Nonce:   utils.TestHexToFelt(t, "0x3cf"),
					MaxFee:  utils.TestHexToFelt(t, "0x1a6f9d0dc5952"),
					Version: rpc.TransactionV1,
				},
			},
		},
		"mainnet": {},
	}[testEnv]
	for _, test := range testSet {

		t.Run("Transaction hash", func(t *testing.T) {
			ks := account.NewMemKeystore()
			if test.SetKS {
				privKeyBI, ok := new(big.Int).SetString(test.PrivKey.String(), 0)
				require.True(t, ok)
				ks.Put(test.PubKey, privKeyBI)
			}

			mockRpcProvider.EXPECT().ChainID(context.Background()).Return(test.ChainID, nil)
			account, err := account.NewAccount(mockRpcProvider, test.AccountAddress, test.PubKey, ks, 0)
			require.NoError(t, err, "error returned from account.NewAccount()")
			invokeTxn := rpc.BroadcastInvokev1Txn{
				InvokeTxnV1: rpc.InvokeTxnV1{
					Calldata:      test.FnCall.Calldata,
					Nonce:         test.TxDetails.Nonce,
					MaxFee:        test.TxDetails.MaxFee,
					SenderAddress: account.AccountAddress,
					Version:       test.TxDetails.Version,
				}}
			hash, err := account.TransactionHashInvoke(invokeTxn.InvokeTxnV1)
			require.NoError(t, err, "error returned from account.TransactionHash()")
			require.Equal(t, test.ExpectedHash.String(), hash.String(), "transaction hash does not match expected")
		})
	}

}

// TestFmtCallData tests the FmtCallData function.
//
// It tests the FmtCallData function by providing different test sets
// and comparing the output with the expected call data.
//
// Parameters:
// - t: The testing.T instance for running the test
// Return:
//
//	none
func TestFmtCallData(t *testing.T) {
	mockCtrl := gomock.NewController(t)
	t.Cleanup(mockCtrl.Finish)
	mockRpcProvider := mocks.NewMockRpcProvider(mockCtrl)

	type testSetType struct {
		CairoVersion     int
		ChainID          string
		FnCall           rpc.FunctionCall
		ExpectedCallData []*felt.Felt
	}
	testSet := map[string][]testSetType{
		"devnet": {},
		"mock":   {},
		"testnet": {
			{
				CairoVersion: 2,
				ChainID:      "SN_SEPOLIA",
				FnCall: rpc.FunctionCall{
					ContractAddress:    utils.TestHexToFelt(t, "0x04daadb9d30c887e1ab2cf7d78dfe444a77aab5a49c3353d6d9977e7ed669902"),
					EntryPointSelector: utils.GetSelectorFromNameFelt("name_set"),
					Calldata: []*felt.Felt{
						utils.TestHexToFelt(t, "0x617279616e5f676f64617261"),
					},
				},
				ExpectedCallData: utils.TestHexArrToFelt(t, []string{
					"0x01",
					"0x04daadb9d30c887e1ab2cf7d78dfe444a77aab5a49c3353d6d9977e7ed669902",
					"0x0166d775d0cf161f1ce9b90698485f0c7a0e249af1c4b38126bddb37859737ac",
					"0x01",
					"0x617279616e5f676f64617261",
				}),
			},
			{
				CairoVersion: 2,
				ChainID:      "SN_SEPOLIA",
				FnCall: rpc.FunctionCall{
					ContractAddress:    utils.TestHexToFelt(t, "0x017cE9DffA7C87a03EB496c96e04ac36c4902085030763A83a35788d475e15CA"),
					EntryPointSelector: utils.GetSelectorFromNameFelt("name_set"),
					Calldata: []*felt.Felt{
						utils.TestHexToFelt(t, "0x737461726b6e6574"),
					},
				},
				ExpectedCallData: utils.TestHexArrToFelt(t, []string{
					"0x01",
					"0x017ce9dffa7c87a03eb496c96e04ac36c4902085030763a83a35788d475e15ca",
					"0x0166d775d0cf161f1ce9b90698485f0c7a0e249af1c4b38126bddb37859737ac",
					"0x01",
					"0x737461726b6e6574",
				}),
			},
		},
		"mainnet": {},
	}[testEnv]

	for _, test := range testSet {
		mockRpcProvider.EXPECT().ChainID(context.Background()).Return(test.ChainID, nil)
		acnt, err := account.NewAccount(mockRpcProvider, &felt.Zero, "pubkey", account.NewMemKeystore(), test.CairoVersion)
		require.NoError(t, err)

		fmtCallData, err := acnt.FmtCalldata([]rpc.FunctionCall{test.FnCall})
		require.NoError(t, err)
		require.Equal(t, fmtCallData, test.ExpectedCallData)
	}
}

// TestChainIdMOCK is a test function that tests the behavior of the ChainId function.
//
// It creates a mock controller and a mock RpcProvider. It defines a test set
// consisting of different ChainID and ExpectedID pairs. It then iterates over
// the test set and sets the expected behavior for the ChainID method of the
// mockRpcProvider. It creates a new account using the mockRpcProvider,
// Zero value, "pubkey", and a new in-memory keystore. It asserts that the
// account's ChainId matches the expected ID for each test case in the test set.
//
// Parameters:
// - t: The testing.T instance for running the test
// Return:
//
//	none
func TestChainIdMOCK(t *testing.T) {
	mockCtrl := gomock.NewController(t)
	t.Cleanup(mockCtrl.Finish)
	mockRpcProvider := mocks.NewMockRpcProvider(mockCtrl)

	type testSetType struct {
		ChainID    string
		ExpectedID string
	}
	testSet := map[string][]testSetType{
		"devnet": {},
		"mock": {
			{
				ChainID:    "SN_MAIN",
				ExpectedID: "0x534e5f4d41494e",
			},
			{
				ChainID:    "SN_SEPOLIA",
				ExpectedID: "0x534e5f5345504f4c4941",
			},
		},
		"testnet": {},
		"mainnet": {},
	}[testEnv]

	for _, test := range testSet {
		mockRpcProvider.EXPECT().ChainID(context.Background()).Return(test.ChainID, nil)
		account, err := account.NewAccount(mockRpcProvider, &felt.Zero, "pubkey", account.NewMemKeystore(), 0)
		require.NoError(t, err)
		require.Equal(t, test.ExpectedID, account.ChainId.String())
	}
}

// TestChainId tests the ChainId function.
//
// This function tests the ChainId function by setting up a mock controller, defining a test set,
// and running a series of assertions on the expected results.
// It checks if the ChainId function returns the correct ChainID and ExpectedID values
// for different test environments.
// Parameters:
// - t: The testing.T instance for running the test
// Return:
//
//	none
func TestChainId(t *testing.T) {
	mockCtrl := gomock.NewController(t)
	t.Cleanup(mockCtrl.Finish)

	type testSetType struct {
		ChainID    string
		ExpectedID string
	}
	testSet := map[string][]testSetType{
		"devnet": {
			{
				ChainID:    "SN_SEPOLIA",
				ExpectedID: "0x534e5f5345504f4c4941",
			},
		},
		"mock":    {},
		"testnet": {},
		"mainnet": {},
	}[testEnv]

	for _, test := range testSet {
		client, err := rpc.NewProvider(base)
		require.NoError(t, err, "Error in rpc.NewClient")

		account, err := account.NewAccount(client, &felt.Zero, "pubkey", account.NewMemKeystore(), 0)
		require.NoError(t, err)
		require.Equal(t, account.ChainId.String(), test.ExpectedID)
	}

}

// TestSignMOCK is a test function that tests the Sign method of the Account struct using mock objects.
//
// It sets up a mock controller and a mock RPC provider, and defines a test set containing different scenarios.
// Each scenario includes an address, private key, chain ID, a felt to sign, and the expected signatures.
// The function iterates over the test set and performs the following steps for each test case:
// - Converts the private key to a big.Int object and stores it in a memory keystore.
// - Mocks the ChainID method of the RPC provider to return the specified chain ID.
// - Creates an account using the mock RPC provider, the test address, the address string, and the keystore.
// - Converts the felt to sign to a big.Int object.
// - Calls the Sign method of the account with the felt to sign and retrieves the signature.
// - Verifies that the obtained signature matches the expected signature.
//
// Parameters:
// - t: The testing.T instance for running the test
// Returns:
//
//	none
func TestSignMOCK(t *testing.T) {
	mockCtrl := gomock.NewController(t)
	t.Cleanup(mockCtrl.Finish)
	mockRpcProvider := mocks.NewMockRpcProvider(mockCtrl)

	type testSetType struct {
		Address     *felt.Felt
		PrivKey     *felt.Felt
		ChainId     string
		FeltToSign  *felt.Felt
		ExpectedSig []*felt.Felt
	}
	testSet := map[string][]testSetType{
		"mock": {
			// Accepted on testnet https://sepolia.voyager.online/tx/0x4b2e6743b03a0412f8450dd1d337f37a0e946603c3e6fbf4ba2469703c1705b
			{
				Address:    utils.TestHexToFelt(t, "0x01AE6Fe02FcD9f61A3A8c30D68a8a7c470B0d7dD6F0ee685d5BBFa0d79406ff9"),
				PrivKey:    utils.TestHexToFelt(t, "0x04818374f8071c3b4c3070ff7ce766e7b9352628df7b815ea4de26e0fadb5cc9"),
				ChainId:    "SN_SEPOLIA",
				FeltToSign: utils.TestHexToFelt(t, "0x4b2e6743b03a0412f8450dd1d337f37a0e946603c3e6fbf4ba2469703c1705b"),
				ExpectedSig: []*felt.Felt{
					utils.TestHexToFelt(t, "0xfa671736285eb70057579532f0efb6fde09ecefe323755ffd126537234e9c5"),
					utils.TestHexToFelt(t, "0x27bf55daa78a3ccfb7a4ee6576a13adfc44af707c28588be8292b8476bb27ef"),
				},
			},
		},
		"devnet": {},
		"testnet": {
			// Accepted on testnet https://sepolia.voyager.online/tx/0x4b2e6743b03a0412f8450dd1d337f37a0e946603c3e6fbf4ba2469703c1705b
			{
				Address:    utils.TestHexToFelt(t, "0x01AE6Fe02FcD9f61A3A8c30D68a8a7c470B0d7dD6F0ee685d5BBFa0d79406ff9"),
				PrivKey:    utils.TestHexToFelt(t, "0x04818374f8071c3b4c3070ff7ce766e7b9352628df7b815ea4de26e0fadb5cc9"),
				ChainId:    "SN_SEPOLIA",
				FeltToSign: utils.TestHexToFelt(t, "0x4b2e6743b03a0412f8450dd1d337f37a0e946603c3e6fbf4ba2469703c1705b"),
				ExpectedSig: []*felt.Felt{
					utils.TestHexToFelt(t, "0xfa671736285eb70057579532f0efb6fde09ecefe323755ffd126537234e9c5"),
					utils.TestHexToFelt(t, "0x27bf55daa78a3ccfb7a4ee6576a13adfc44af707c28588be8292b8476bb27ef"),
				},
			},
		},
		"mainnet": {},
	}[testEnv]

	for _, test := range testSet {
		privKeyBI, ok := new(big.Int).SetString(test.PrivKey.String(), 0)
		require.True(t, ok)
		ks := account.NewMemKeystore()
		ks.Put(test.Address.String(), privKeyBI)

		mockRpcProvider.EXPECT().ChainID(context.Background()).Return(test.ChainId, nil)
		account, err := account.NewAccount(mockRpcProvider, test.Address, test.Address.String(), ks, 0)
		require.NoError(t, err, "error returned from account.NewAccount()")

		sig, err := account.Sign(context.Background(), test.FeltToSign)

		require.NoError(t, err, "error returned from account.Sign()")
		require.Equal(t, test.ExpectedSig[0].String(), sig[0].String(), "s1 does not match expected")
		require.Equal(t, test.ExpectedSig[1].String(), sig[1].String(), "s2 does not match expected")
	}

}

// TestAddInvoke is a test function that verifies the behavior of the AddInvokeTransaction method.
//
// This function tests the AddInvokeTransaction method by setting up test data and invoking the method with different test sets.
// It asserts that the expected hash and error values are returned for each test set.
//
// Parameters:
// - t: The testing.T instance for running the test
// Returns:
//
//	none
func TestSendInvokeTxn(t *testing.T) {

	type testSetType struct {
		ExpectedErr          error
		CairoContractVersion int
		SetKS                bool
		AccountAddress       *felt.Felt
		PubKey               *felt.Felt
		PrivKey              *felt.Felt
		InvokeTx             rpc.BroadcastInvokev1Txn
		FnCall               rpc.FunctionCall
		TxDetails            rpc.TxDetails
	}
	testSet := map[string][]testSetType{
		"mock":   {},
		"devnet": {},
		"testnet": {
			{
				// https://sepolia.voyager.online/tx/0x04b2e6743b03a0412f8450dd1d337f37a0e946603c3e6fbf4ba2469703c1705b
				ExpectedErr:          rpc.ErrDuplicateTx,
				CairoContractVersion: 2,
				AccountAddress:       utils.TestHexToFelt(t, "0x01AE6Fe02FcD9f61A3A8c30D68a8a7c470B0d7dD6F0ee685d5BBFa0d79406ff9"),
				SetKS:                true,
				PubKey:               utils.TestHexToFelt(t, "0x022288424ec8116c73d2e2ed3b0663c5030d328d9c0fb44c2b54055db467f31e"),
				PrivKey:              utils.TestHexToFelt(t, "0x04818374f8071c3b4c3070ff7ce766e7b9352628df7b815ea4de26e0fadb5cc9"), //
				InvokeTx: rpc.BroadcastInvokev1Txn{
					InvokeTxnV1: rpc.InvokeTxnV1{
						Nonce:         new(felt.Felt).SetUint64(5),
						MaxFee:        utils.TestHexToFelt(t, "0x26112A960026"),
						Version:       rpc.TransactionV1,
						Type:          rpc.TransactionType_Invoke,
						SenderAddress: utils.TestHexToFelt(t, "0x01AE6Fe02FcD9f61A3A8c30D68a8a7c470B0d7dD6F0ee685d5BBFa0d79406ff9"),
					}},
				FnCall: rpc.FunctionCall{
					ContractAddress:    utils.TestHexToFelt(t, "0x04daadb9d30c887e1ab2cf7d78dfe444a77aab5a49c3353d6d9977e7ed669902"),
					EntryPointSelector: utils.TestHexToFelt(t, "0x166d775d0cf161f1ce9b90698485f0c7a0e249af1c4b38126bddb37859737ac"),
					Calldata: []*felt.Felt{
						utils.TestHexToFelt(t, "0x737461726b6e6574"),
					},
				},
			},
			{
				// https://sepolia.voyager.online/tx/0x32b46053f669fc198c2647bdc150c6a83d4a44a00e7d85fd10afca52706e6fa
				ExpectedErr:          rpc.ErrDuplicateTx,
				CairoContractVersion: 2,
				AccountAddress:       utils.TestHexToFelt(t, "0x01AE6Fe02FcD9f61A3A8c30D68a8a7c470B0d7dD6F0ee685d5BBFa0d79406ff9"),
				SetKS:                true,
				PubKey:               utils.TestHexToFelt(t, "0x022288424ec8116c73d2e2ed3b0663c5030d328d9c0fb44c2b54055db467f31e"),
				PrivKey:              utils.TestHexToFelt(t, "0x04818374f8071c3b4c3070ff7ce766e7b9352628df7b815ea4de26e0fadb5cc9"),
				InvokeTx: rpc.BroadcastInvokev1Txn{
					InvokeTxnV1: rpc.InvokeTxnV1{
						Nonce:         new(felt.Felt).SetUint64(8),
						MaxFee:        utils.TestHexToFelt(t, "0x1f6410500832"),
						Version:       rpc.TransactionV1,
						Type:          rpc.TransactionType_Invoke,
						SenderAddress: utils.TestHexToFelt(t, "0x01AE6Fe02FcD9f61A3A8c30D68a8a7c470B0d7dD6F0ee685d5BBFa0d79406ff9"),
					}},
				FnCall: rpc.FunctionCall{
					ContractAddress:    utils.TestHexToFelt(t, "0x04daadb9d30c887e1ab2cf7d78dfe444a77aab5a49c3353d6d9977e7ed669902"),
					EntryPointSelector: utils.TestHexToFelt(t, "0x166d775d0cf161f1ce9b90698485f0c7a0e249af1c4b38126bddb37859737ac"),
					Calldata: []*felt.Felt{
						utils.TestHexToFelt(t, "0x617279616e5f676f64617261"),
					},
				},
			},
		},
		"mainnet": {},
	}[testEnv]

	for _, test := range testSet {
		client, err := rpc.NewProvider(base)
		require.NoError(t, err, "Error in rpc.NewClient")

		// Set up ks
		ks := account.NewMemKeystore()
		if test.SetKS {
			fakePrivKeyBI, ok := new(big.Int).SetString(test.PrivKey.String(), 0)
			require.True(t, ok)
			ks.Put(test.PubKey.String(), fakePrivKeyBI)
		}

		acnt, err := account.NewAccount(client, test.AccountAddress, test.PubKey.String(), ks, 2)
		require.NoError(t, err)

		test.InvokeTx.Calldata, err = acnt.FmtCalldata([]rpc.FunctionCall{test.FnCall})
		require.NoError(t, err)

		err = acnt.SignInvokeTransaction(context.Background(), &test.InvokeTx.InvokeTxnV1)
		require.NoError(t, err)

		resp, err := acnt.SendTransaction(context.Background(), test.InvokeTx)
		if err != nil {
			require.Equal(t, test.ExpectedErr.Error(), err.Error(), "AddInvokeTransaction returned an unexpected error")
			require.Nil(t, resp)
		}

	}
}

// TestAddDeployAccountDevnet tests the functionality of adding a deploy account in the devnet environment.
//
// The test checks if the environment is set to "devnet" and skips the test if not. It then initializes a new RPC client
// and provider using the base URL. After that, it sets up a devnet environment and creates a fake user account. The
// fake user's address and public key are converted to the appropriate format. The test also sets up a memory keystore
// and puts the fake user's public key and private key in it. Then, it creates a new account using the provider, fake
// user's address, public key, and keystore. Next, it converts a class hash to the appropriate format. The test
// constructs a deploy account transaction and precomputes the address. It then signs the transaction and mints coins to
// the precomputed address. Finally, it adds the deploy account transaction and verifies that no errors occurred and the
// response is not nil.
//
// Parameters:
//   - t: is the testing framework
//
// Returns:
//
//	none
func TestSendDeployAccountDevnet(t *testing.T) {
	if testEnv != "devnet" {
		t.Skip("Skipping test as it requires a devnet environment")
	}
	client, err := rpc.NewProvider(base)
	require.NoError(t, err, "Error in rpc.NewClient")

	devnet, acnts, err := newDevnet(t, base)
	require.NoError(t, err, "Error setting up Devnet")
	fakeUser := acnts[0]
	fakeUserAddr := utils.TestHexToFelt(t, fakeUser.Address)
	fakeUserPub := utils.TestHexToFelt(t, fakeUser.PublicKey)

	// Set up ks
	ks := account.NewMemKeystore()
	fakePrivKeyBI, ok := new(big.Int).SetString(fakeUser.PrivateKey, 0)
	require.True(t, ok)
	ks.Put(fakeUser.PublicKey, fakePrivKeyBI)

	acnt, err := account.NewAccount(client, fakeUserAddr, fakeUser.PublicKey, ks, 0)
	require.NoError(t, err)

	classHash := utils.TestHexToFelt(t, "0x061dac032f228abef9c6626f995015233097ae253a7f72d68552db02f2971b8f") // preDeployed classhash
	require.NoError(t, err)

	tx := rpc.DeployAccountTxn{
		Nonce:               &felt.Zero, // Contract accounts start with nonce zero.
		MaxFee:              utils.TestHexToFelt(t, "0xc5cb22092551"),
		Type:                rpc.TransactionType_DeployAccount,
		Version:             rpc.TransactionV1,
		Signature:           []*felt.Felt{},
		ClassHash:           classHash,
		ContractAddressSalt: fakeUserPub,
		ConstructorCalldata: []*felt.Felt{fakeUserPub},
	}

	precomputedAddress, err := acnt.PrecomputeAccountAddress(fakeUserPub, classHash, tx.ConstructorCalldata)
	require.Nil(t, err)
	require.NoError(t, acnt.SignDeployAccountTransaction(context.Background(), &tx, precomputedAddress))

	_, err = devnet.Mint(precomputedAddress, new(big.Int).SetUint64(10000000000000000000))
	require.NoError(t, err)

	resp, err := acnt.SendTransaction(context.Background(), rpc.BroadcastDeployAccountTxn{DeployAccountTxn: tx})
	require.Nil(t, err, "AddDeployAccountTransaction gave an Error")
	require.NotNil(t, resp, "AddDeployAccountTransaction resp not nil")
}

// TestTransactionHashDeclare tests the TransactionHashDeclare function.
//
// This function verifies that the TransactionHashDeclare function returns the
// expected hash value for a given transaction.
// The function requires a testnet environment to run.
// It creates a new client using the provided base URL and verifies that no
// error occurs.
// It then creates a new account using the provider and verifies that no error
// occurs.
// It constructs a DeclareTxnV2 struct with test hex values for the nonce,
// max fee, signature, sender address, compiled class hash, and class hash.
// Finally, it calls the TransactionHashDeclare function and compares the
// returned hash with the expected hash, ensuring they match.
//
// Parameters:
// - t: reference to the testing.T object
// Returns:
//
//	none
func TestTransactionHashDeclare(t *testing.T) {
	mockCtrl := gomock.NewController(t)
	t.Cleanup(mockCtrl.Finish)
	mockRpcProvider := mocks.NewMockRpcProvider(mockCtrl)
	mockRpcProvider.EXPECT().ChainID(context.Background()).Return("SN_SEPOLIA", nil)

	acnt, err := account.NewAccount(mockRpcProvider, &felt.Zero, "", account.NewMemKeystore(), 0)
	require.NoError(t, err)

	type testSetType struct {
		Txn          rpc.DeclareTxnType
		ExpectedHash *felt.Felt
		ExpectedErr  error
	}
	testSet := map[string][]testSetType{
		"mock": {
			{
				// https://sepolia.voyager.online/tx/0x28e430cc73715bd1052e8db4f17b053c53dd8174341cba4b1a337b9fecfa8c3
				Txn: rpc.DeclareTxnV2{
					Nonce:   utils.TestHexToFelt(t, "0x1"),
					Type:    rpc.TransactionType_Declare,
					Version: rpc.TransactionV2,
					Signature: []*felt.Felt{
						utils.TestHexToFelt(t, "0x713765e220325edfaf5e033ad77b1ba4eceabe66333893b89845c2ddc744d34"),
						utils.TestHexToFelt(t, "0x4f28b1c15379c0ceb1855c09ed793e7583f875a802cbf310a8c0c971835c5cf")},
					SenderAddress:     utils.TestHexToFelt(t, "0x0019bd7ebd72368deb5f160f784e21aa46cd09e06a61dc15212456b5597f47b8"),
					CompiledClassHash: utils.TestHexToFelt(t, "0x017f655f7a639a49ea1d8d56172e99cff8b51f4123b733f0378dfd6378a2cd37"),
					ClassHash:         utils.TestHexToFelt(t, "0x01f372292df22d28f2d4c5798734421afe9596e6a566b8bc9b7b50e26521b855"),
					MaxFee:            utils.TestHexToFelt(t, "0x177e06ff6cab2"),
				},
				ExpectedHash: utils.TestHexToFelt(t, "0x28e430cc73715bd1052e8db4f17b053c53dd8174341cba4b1a337b9fecfa8c3"),
				ExpectedErr:  nil,
			},
		},
		"testnet": {
			{
				// https://sepolia.voyager.online/tx/0x28e430cc73715bd1052e8db4f17b053c53dd8174341cba4b1a337b9fecfa8c3
				Txn: rpc.DeclareTxnV2{
					Nonce:   utils.TestHexToFelt(t, "0x1"),
					Type:    rpc.TransactionType_Declare,
					Version: rpc.TransactionV2,
					Signature: []*felt.Felt{
						utils.TestHexToFelt(t, "0x713765e220325edfaf5e033ad77b1ba4eceabe66333893b89845c2ddc744d34"),
						utils.TestHexToFelt(t, "0x4f28b1c15379c0ceb1855c09ed793e7583f875a802cbf310a8c0c971835c5cf")},
					SenderAddress:     utils.TestHexToFelt(t, "0x0019bd7ebd72368deb5f160f784e21aa46cd09e06a61dc15212456b5597f47b8"),
					CompiledClassHash: utils.TestHexToFelt(t, "0x017f655f7a639a49ea1d8d56172e99cff8b51f4123b733f0378dfd6378a2cd37"),
					ClassHash:         utils.TestHexToFelt(t, "0x01f372292df22d28f2d4c5798734421afe9596e6a566b8bc9b7b50e26521b855"),
					MaxFee:            utils.TestHexToFelt(t, "0x177e06ff6cab2"),
				},
				ExpectedHash: utils.TestHexToFelt(t, "0x28e430cc73715bd1052e8db4f17b053c53dd8174341cba4b1a337b9fecfa8c3"),
				ExpectedErr:  nil,
			},
		},
	}[testEnv]
	for _, test := range testSet {
		hash, err := acnt.TransactionHashDeclare(test.Txn)
		require.Equal(t, test.ExpectedErr, err)
		require.Equal(t, test.ExpectedHash.String(), hash.String(), "TransactionHashDeclare not what expected")
	}
}

func TestTransactionHashInvokeV3(t *testing.T) {

	mockCtrl := gomock.NewController(t)
	t.Cleanup(mockCtrl.Finish)
	mockRpcProvider := mocks.NewMockRpcProvider(mockCtrl)
	mockRpcProvider.EXPECT().ChainID(context.Background()).Return("SN_SEPOLIA", nil)

	acnt, err := account.NewAccount(mockRpcProvider, &felt.Zero, "", account.NewMemKeystore(), 0)
	require.NoError(t, err)

	type testSetType struct {
		Txn          rpc.DeclareTxnType
		ExpectedHash *felt.Felt
		ExpectedErr  error
	}
	testSet := map[string][]testSetType{
		"mock": {
			{
				// https://sepolia.voyager.online/tx/0x8eb1104170ec42fd27c09ea78822dfb083ddd15324480f856bff01bc65e9d9
				Txn: rpc.InvokeTxnV3{
					Nonce:   utils.TestHexToFelt(t, "0x12eaa"),
					Type:    rpc.TransactionType_Invoke,
					Version: rpc.TransactionV3,
					Signature: []*felt.Felt{
						utils.TestHexToFelt(t, "0x7121c34d7073fd21b73801000278883b332a6f8cdf90d7a84358748de811480"),
						utils.TestHexToFelt(t, "0x3df8c38724b89e9baa8dc0d0cb8fd14a8ca65308d7ca831793cc67394803b6c")},
					ResourceBounds: rpc.ResourceBoundsMapping{
						L1Gas: rpc.ResourceBounds{
							MaxAmount:       "0x2b",
							MaxPricePerUnit: "0x2eb31cc948ef",
						},
						L2Gas: rpc.ResourceBounds{
							MaxAmount:       "0x0",
							MaxPricePerUnit: "0x0",
						},
					},
					Tip:                   "0x0",
					PayMasterData:         []*felt.Felt{},
					AccountDeploymentData: []*felt.Felt{},
					SenderAddress:         utils.TestHexToFelt(t, "0x1d091b30a2d20ca2509579f8beae26934bfdc3725c0b497f50b353b7a3c636f"),
					Calldata: utils.TestHexArrToFelt(t, []string{
						"0x1",
						"0x132303a40ae2f271f4e1b707596a63f6f2921c4d400b38822548ed1bb0cbe0",
						"0xc844fd57777b0cd7e75c8ea68deec0adf964a6308da7a58de32364b7131cc8",
						"0x13",
						"0x46f1db039a8aa6edb473195b98421579517d79bbe026e74bbc3f172af0798",
						"0x1c4104",
						"0xde9f47f476fed1e72a6159aba4f458ac74cbbbf88a951758a1fc0276e27211",
						"0x66417c6a",
						"0x104030200000000000000000000000000000000000000000000000000000000",
						"0x4",
						"0x431d563dc0",
						"0x4329326f60",
						"0x432cdda6a2",
						"0x433403bcd6",
						"0xbc2ee78d0e41b9dd1",
						"0x1",
						"0x2",
						"0x75a8626edb90cc9983ae1dfca05c485c8ca6ca507f925ac8f28366aa8d7c211",
						"0x83b812e83b07feb3e898aa55db8552138580d63e4f827e28e2531bd308db29",
						"0x2e7dc996ebf724c1cf18d668fc3455df4245749ebc0724101cbc6c9cb13c962",
						"0x49e384b4c21fbb10318f461c7804432e068c7ff196647b4f3b470b4431c40e6",
						"0x2389f278922589f5f5d39b17339dc7ef80f13c8eb20b173c9eba52503c60874",
						"0x4225d1c8ee8e451a25e30c10689ef898e11ccf5c0f68d0fc7876c47b318e946",
					}),
					NonceDataMode: rpc.DAModeL1,
					FeeMode:       rpc.DAModeL1,
				},
				ExpectedHash: utils.TestHexToFelt(t, "0x8eb1104170ec42fd27c09ea78822dfb083ddd15324480f856bff01bc65e9d9"),
				ExpectedErr:  nil,
			},
		},
		"testnet": {
			{
				// https://sepolia.voyager.online/tx/0x8eb1104170ec42fd27c09ea78822dfb083ddd15324480f856bff01bc65e9d9
				Txn: rpc.InvokeTxnV3{
					Nonce:   utils.TestHexToFelt(t, "0x12eaa"),
					Type:    rpc.TransactionType_Invoke,
					Version: rpc.TransactionV3,
					Signature: []*felt.Felt{
						utils.TestHexToFelt(t, "0x7121c34d7073fd21b73801000278883b332a6f8cdf90d7a84358748de811480"),
						utils.TestHexToFelt(t, "0x3df8c38724b89e9baa8dc0d0cb8fd14a8ca65308d7ca831793cc67394803b6c")},
					ResourceBounds: rpc.ResourceBoundsMapping{
						L1Gas: rpc.ResourceBounds{
							MaxAmount:       "0x2b",
							MaxPricePerUnit: "0x2eb31cc948ef",
						},
						L2Gas: rpc.ResourceBounds{
							MaxAmount:       "0x0",
							MaxPricePerUnit: "0x0",
						},
					},
					Tip:                   "0x0",
					PayMasterData:         []*felt.Felt{},
					AccountDeploymentData: []*felt.Felt{},
					SenderAddress:         utils.TestHexToFelt(t, "0x1d091b30a2d20ca2509579f8beae26934bfdc3725c0b497f50b353b7a3c636f"),
					Calldata: utils.TestHexArrToFelt(t, []string{
						"0x1",
						"0x132303a40ae2f271f4e1b707596a63f6f2921c4d400b38822548ed1bb0cbe0",
						"0xc844fd57777b0cd7e75c8ea68deec0adf964a6308da7a58de32364b7131cc8",
						"0x13",
						"0x46f1db039a8aa6edb473195b98421579517d79bbe026e74bbc3f172af0798",
						"0x1c4104",
						"0xde9f47f476fed1e72a6159aba4f458ac74cbbbf88a951758a1fc0276e27211",
						"0x66417c6a",
						"0x104030200000000000000000000000000000000000000000000000000000000",
						"0x4",
						"0x431d563dc0",
						"0x4329326f60",
						"0x432cdda6a2",
						"0x433403bcd6",
						"0xbc2ee78d0e41b9dd1",
						"0x1",
						"0x2",
						"0x75a8626edb90cc9983ae1dfca05c485c8ca6ca507f925ac8f28366aa8d7c211",
						"0x83b812e83b07feb3e898aa55db8552138580d63e4f827e28e2531bd308db29",
						"0x2e7dc996ebf724c1cf18d668fc3455df4245749ebc0724101cbc6c9cb13c962",
						"0x49e384b4c21fbb10318f461c7804432e068c7ff196647b4f3b470b4431c40e6",
						"0x2389f278922589f5f5d39b17339dc7ef80f13c8eb20b173c9eba52503c60874",
						"0x4225d1c8ee8e451a25e30c10689ef898e11ccf5c0f68d0fc7876c47b318e946",
					}),
					NonceDataMode: rpc.DAModeL1,
					FeeMode:       rpc.DAModeL1,
				},
				ExpectedHash: utils.TestHexToFelt(t, "0x8eb1104170ec42fd27c09ea78822dfb083ddd15324480f856bff01bc65e9d9"),
				ExpectedErr:  nil,
			},
		},
	}[testEnv]
	for _, test := range testSet {
		hash, err := acnt.TransactionHashInvoke(test.Txn)
		require.Equal(t, test.ExpectedErr, err)
		require.Equal(t, test.ExpectedHash.String(), hash.String(), "TransactionHashDeclare not what expected")
	}
}

func TestTransactionHashdeployAccount(t *testing.T) {

	mockCtrl := gomock.NewController(t)
	t.Cleanup(mockCtrl.Finish)
	mockRpcProvider := mocks.NewMockRpcProvider(mockCtrl)
	mockRpcProvider.EXPECT().ChainID(context.Background()).Return("SN_SEPOLIA", nil)

	acnt, err := account.NewAccount(mockRpcProvider, &felt.Zero, "", account.NewMemKeystore(), 0)
	require.NoError(t, err)

	type testSetType struct {
		Txn           rpc.DeployAccountType
		SenderAddress *felt.Felt
		ExpectedHash  *felt.Felt
		ExpectedErr   error
	}
	testSet := map[string][]testSetType{
		"mock": {
			{
				// https://sepolia.voyager.online/tx/0x66d1d9d50d308a9eb16efedbad208b0672769a545a0b828d357757f444e9188
				Txn: rpc.DeployAccountTxn{
					Nonce:   utils.TestHexToFelt(t, "0x0"),
					Type:    rpc.TransactionType_DeployAccount,
					MaxFee:  utils.TestHexToFelt(t, "0x1d2109b99cf94"),
					Version: rpc.TransactionV1,
					Signature: []*felt.Felt{
						utils.TestHexToFelt(t, "0x427df9a1a4a0b7b9011a758524b8a6c2595aac9140608fe24c66efe04b340d7"),
						utils.TestHexToFelt(t, "0x4edc73cd97dab7458a08fec6d7c0e1638c3f1111646fc8a91508b4f94b36310"),
					},
					ClassHash:           utils.TestHexToFelt(t, "0x1e60c8722677cfb7dd8dbea5be86c09265db02cdfe77113e77da7d44c017388"),
					ContractAddressSalt: utils.TestHexToFelt(t, "0x15d621f9515c6197d3117eb1a25c7a4a669317be8f49831e03fcc00d855352e"),
					ConstructorCalldata: []*felt.Felt{
						utils.TestHexToFelt(t, "0x960532cfba33384bbec41aa669727a9c51e995c87e101c86706aaf244f7e4e"),
					},
				},
				SenderAddress: utils.TestHexToFelt(t, "0x05dd5faeddd4a9e01231f3bb9b95ec93426d08977b721c222e45fd98c5f353ff"),
				ExpectedHash:  utils.TestHexToFelt(t, "0x66d1d9d50d308a9eb16efedbad208b0672769a545a0b828d357757f444e9188"),
				ExpectedErr:   nil,
			},
			{
				// https://sepolia.voyager.online/tx/0x4bf28fb0142063f1b9725ae490c6949e6f1842c79b49f7cc674b7e3f5ad4875
				Txn: rpc.DeployAccountTxnV3{
					Nonce:   utils.TestHexToFelt(t, "0x0"),
					Type:    rpc.TransactionType_DeployAccount,
					Version: rpc.TransactionV3,
					Signature: []*felt.Felt{
						utils.TestHexToFelt(t, "0xaa580d6fd4bc056d6a9a49833e7fc966fe5f20cc283e05854e44a5d4516958"),
						utils.TestHexToFelt(t, "0x41a57fcb19908321f8e44c425ea419a1de272efd99888503ee0cdc0ddb6aee4")},
					ResourceBounds: rpc.ResourceBoundsMapping{
						L1Gas: rpc.ResourceBounds{
							MaxAmount:       "0x38",
							MaxPricePerUnit: "0x7cd9b6080b35",
						},
						L2Gas: rpc.ResourceBounds{
							MaxAmount:       "0x0",
							MaxPricePerUnit: "0x0",
						},
					},
					Tip:           "0x0",
					PayMasterData: []*felt.Felt{},
					NonceDataMode: rpc.DAModeL1,
					FeeMode:       rpc.DAModeL1,
					ClassHash:     utils.TestHexToFelt(t, "0x29927c8af6bccf3f6fda035981e765a7bdbf18a2dc0d630494f8758aa908e2b"),
					ConstructorCalldata: utils.TestHexArrToFelt(t, []string{
						"0x1a09f0001cc46f82b1a805d07c13e235248a44ed13d87f170d7d925e3c86082",
						"0x0",
					}),
					ContractAddressSalt: utils.TestHexToFelt(t, "0x1a09f0001cc46f82b1a805d07c13e235248a44ed13d87f170d7d925e3c86082"),
				},
				SenderAddress: utils.TestHexToFelt(t, "0x0365633b6c2ca24b461747d2fe8e0c19a3637a954ee703a7ed0e5d1d9644ad1a"),
				ExpectedHash:  utils.TestHexToFelt(t, "0x4bf28fb0142063f1b9725ae490c6949e6f1842c79b49f7cc674b7e3f5ad4875"),
				ExpectedErr:   nil,
			},
		},
		"testnet": {
			{
				// https://sepolia.voyager.online/tx/0x66d1d9d50d308a9eb16efedbad208b0672769a545a0b828d357757f444e9188
				Txn: rpc.DeployAccountTxn{
					Nonce:   utils.TestHexToFelt(t, "0x0"),
					Type:    rpc.TransactionType_DeployAccount,
					MaxFee:  utils.TestHexToFelt(t, "0x1d2109b99cf94"),
					Version: rpc.TransactionV1,
					Signature: []*felt.Felt{
						utils.TestHexToFelt(t, "0x427df9a1a4a0b7b9011a758524b8a6c2595aac9140608fe24c66efe04b340d7"),
						utils.TestHexToFelt(t, "0x4edc73cd97dab7458a08fec6d7c0e1638c3f1111646fc8a91508b4f94b36310"),
					},
					ClassHash:           utils.TestHexToFelt(t, "0x1e60c8722677cfb7dd8dbea5be86c09265db02cdfe77113e77da7d44c017388"),
					ContractAddressSalt: utils.TestHexToFelt(t, "0x15d621f9515c6197d3117eb1a25c7a4a669317be8f49831e03fcc00d855352e"),
					ConstructorCalldata: []*felt.Felt{
						utils.TestHexToFelt(t, "0x960532cfba33384bbec41aa669727a9c51e995c87e101c86706aaf244f7e4e"),
					},
				},
				SenderAddress: utils.TestHexToFelt(t, "0x05dd5faeddd4a9e01231f3bb9b95ec93426d08977b721c222e45fd98c5f353ff"),
				ExpectedHash:  utils.TestHexToFelt(t, "0x66d1d9d50d308a9eb16efedbad208b0672769a545a0b828d357757f444e9188"),
				ExpectedErr:   nil,
			},
			{
				// https://sepolia.voyager.online/tx/0x4bf28fb0142063f1b9725ae490c6949e6f1842c79b49f7cc674b7e3f5ad4875
				Txn: rpc.DeployAccountTxnV3{
					Nonce:   utils.TestHexToFelt(t, "0x0"),
					Type:    rpc.TransactionType_DeployAccount,
					Version: rpc.TransactionV3,
					Signature: []*felt.Felt{
						utils.TestHexToFelt(t, "0xaa580d6fd4bc056d6a9a49833e7fc966fe5f20cc283e05854e44a5d4516958"),
						utils.TestHexToFelt(t, "0x41a57fcb19908321f8e44c425ea419a1de272efd99888503ee0cdc0ddb6aee4")},
					ResourceBounds: rpc.ResourceBoundsMapping{
						L1Gas: rpc.ResourceBounds{
							MaxAmount:       "0x38",
							MaxPricePerUnit: "0x7cd9b6080b35",
						},
						L2Gas: rpc.ResourceBounds{
							MaxAmount:       "0x0",
							MaxPricePerUnit: "0x0",
						},
					},
					Tip:           "0x0",
					PayMasterData: []*felt.Felt{},
					NonceDataMode: rpc.DAModeL1,
					FeeMode:       rpc.DAModeL1,
					ClassHash:     utils.TestHexToFelt(t, "0x29927c8af6bccf3f6fda035981e765a7bdbf18a2dc0d630494f8758aa908e2b"),
					ConstructorCalldata: utils.TestHexArrToFelt(t, []string{
						"0x1a09f0001cc46f82b1a805d07c13e235248a44ed13d87f170d7d925e3c86082",
						"0x0",
					}),
					ContractAddressSalt: utils.TestHexToFelt(t, "0x1a09f0001cc46f82b1a805d07c13e235248a44ed13d87f170d7d925e3c86082"),
				},
				SenderAddress: utils.TestHexToFelt(t, "0x0365633b6c2ca24b461747d2fe8e0c19a3637a954ee703a7ed0e5d1d9644ad1a"),
				ExpectedHash:  utils.TestHexToFelt(t, "0x4bf28fb0142063f1b9725ae490c6949e6f1842c79b49f7cc674b7e3f5ad4875"),
				ExpectedErr:   nil,
			},
		},
	}[testEnv]
	for _, test := range testSet {
		hash, err := acnt.TransactionHashDeployAccount(test.Txn, test.SenderAddress)
		require.Equal(t, test.ExpectedErr, err)
		require.Equal(t, test.ExpectedHash.String(), hash.String(), "TransactionHashDeclare not what expected")
	}
}

// TestWaitForTransactionReceiptMOCK is a unit test for the WaitForTransactionReceipt function.
//
// It tests the functionality of WaitForTransactionReceipt by mocking the RpcProvider and simulating different test scenarios.
// It creates a test set with different parameters and expectations, and iterates over the test set to run the test cases.
// For each test case, it sets up the necessary mocks, creates a context with a timeout, and calls the WaitForTransactionReceipt function.
// It then asserts the expected result against the actual result.
// The function uses the testify package for assertions and the gomock package for creating mocks.
//
// Parameters:
// - t: The testing.T object for test assertions and logging
// Returns:
//
//	none
func TestWaitForTransactionReceiptMOCK(t *testing.T) {
	mockCtrl := gomock.NewController(t)
	t.Cleanup(mockCtrl.Finish)
	mockRpcProvider := mocks.NewMockRpcProvider(mockCtrl)

	mockRpcProvider.EXPECT().ChainID(context.Background()).Return("SN_SEPOLIA", nil)
	acnt, err := account.NewAccount(mockRpcProvider, &felt.Zero, "", account.NewMemKeystore(), 0)
	require.NoError(t, err, "error returned from account.NewAccount()")

	type testSetType struct {
		Timeout                      time.Duration
		ShouldCallTransactionReceipt bool
		Hash                         *felt.Felt
		ExpectedErr                  error
		ExpectedReceipt              *rpc.TransactionReceiptWithBlockInfo
	}
	testSet := map[string][]testSetType{
		"mock": {
			{
				Timeout:                      time.Duration(1000),
				ShouldCallTransactionReceipt: true,
				Hash:                         new(felt.Felt).SetUint64(1),
				ExpectedReceipt:              nil,
				ExpectedErr:                  rpc.Err(rpc.InternalError, rpc.StringErrData("UnExpectedErr")),
			},
			{
				Timeout:                      time.Duration(1000),
				Hash:                         new(felt.Felt).SetUint64(2),
				ShouldCallTransactionReceipt: true,
				ExpectedReceipt: &rpc.TransactionReceiptWithBlockInfo{
					TransactionReceipt: rpc.TransactionReceipt{},
					BlockHash:          new(felt.Felt).SetUint64(2),
					BlockNumber:        2,
				},

				ExpectedErr: nil,
			},
			{
				Timeout:                      time.Duration(1),
				Hash:                         new(felt.Felt).SetUint64(3),
				ShouldCallTransactionReceipt: false,
				ExpectedReceipt:              nil,
				ExpectedErr:                  rpc.Err(rpc.InternalError, rpc.StringErrData(context.DeadlineExceeded.Error())),
			},
		},
	}[testEnv]

	for _, test := range testSet {
		ctx, cancel := context.WithTimeout(context.Background(), test.Timeout*time.Second)
		defer cancel()
		if test.ShouldCallTransactionReceipt {
			mockRpcProvider.EXPECT().TransactionReceipt(ctx, test.Hash).Return(test.ExpectedReceipt, test.ExpectedErr)
		}
		resp, err := acnt.WaitForTransactionReceipt(ctx, test.Hash, 2*time.Second)

		if test.ExpectedErr != nil {
			require.Equal(t, test.ExpectedErr, err)
		} else {
			// check
			require.Equal(t, test.ExpectedReceipt.ExecutionStatus, (resp.TransactionReceipt).ExecutionStatus)
		}

	}
}

// TestWaitForTransactionReceipt is a test function that tests the WaitForTransactionReceipt method.
//
// It checks if the test environment is "devnet" and skips the test if it's not.
// It creates a new RPC client using the base URL and "/rpc" endpoint.
// It creates a new RPC provider using the client.
// It creates a new account using the provider, a zero-value Felt object, the "pubkey" string, and a new memory keystore.
// It defines a testSet variable that contains an array of testSetType structs.
// Each testSetType struct contains a Timeout integer, a Hash object, an ExpectedErr error, and an ExpectedReceipt TransactionReceipt object.
// It retrieves the testSet based on the testEnv variable.
// It iterates over each test in the testSet.
// For each test, it creates a new context with a timeout based on the test's Timeout value.
// It calls the WaitForTransactionReceipt method on the account object, passing the context, the test's Hash value, and a 1-second timeout.
// If the test's ExpectedErr is not nil, it asserts that the returned error matches the test's ExpectedErr error.
// Otherwise, it asserts that the ExecutionStatus of the returned receipt matches the ExecutionStatus of the test's ExpectedReceipt.
// It then cleans up the test environment.
//
// Parameters:
// - t: The testing.T instance for running the test
// Returns:
//
//	none
func TestWaitForTransactionReceipt(t *testing.T) {
	if testEnv != "devnet" {
		t.Skip("Skipping test as it requires a devnet environment")
	}
	client, err := rpc.NewProvider(base)
	require.NoError(t, err, "Error in rpc.NewClient")

	acnt, err := account.NewAccount(client, &felt.Zero, "pubkey", account.NewMemKeystore(), 0)
	require.NoError(t, err, "error returned from account.NewAccount()")

	type testSetType struct {
		Timeout         int
		Hash            *felt.Felt
		ExpectedErr     *rpc.RPCError
		ExpectedReceipt rpc.TransactionReceipt
	}
	testSet := map[string][]testSetType{
		"devnet": {
			{
				Timeout:         3, // Should poll 3 times
				Hash:            new(felt.Felt).SetUint64(100),
				ExpectedReceipt: rpc.TransactionReceipt{},
<<<<<<< HEAD
				ExpectedErr:     rpc.Err(rpc.InternalError, rpc.StringErrData("context deadline exceeded")),
=======
				ExpectedErr:     rpc.Err(rpc.InternalError, &rpc.RPCData{Message: "context deadline exceeded"}),
>>>>>>> 990ec7c8
			},
		},
	}[testEnv]

	for _, test := range testSet {
		ctx, cancel := context.WithTimeout(context.Background(), time.Duration(test.Timeout)*time.Second)
		defer cancel()

		resp, err := acnt.WaitForTransactionReceipt(ctx, test.Hash, 1*time.Second)
		if test.ExpectedErr != nil {
			rpcErr, ok := err.(*rpc.RPCError)
			require.True(t, ok)
			require.Equal(t, test.ExpectedErr.Code, rpcErr.Code)
<<<<<<< HEAD
			require.True(t, strings.Contains(rpcErr.Data.ErrorMessage(), test.ExpectedErr.Data.ErrorMessage()))
=======
			require.Contains(t, rpcErr.Data.Message, test.ExpectedErr.Data.Message) // sometimes the error message starts with "Post \"http://localhost:5050\":..."
>>>>>>> 990ec7c8
		} else {
			require.Equal(t, test.ExpectedReceipt.ExecutionStatus, (*resp).ExecutionStatus)
		}
	}
}

// TestAddDeclareTxn is a test function that verifies the behavior of the AddDeclareTransaction method.
//
// This function tests the AddDeclareTransaction method by setting up test data and invoking the method with different test sets.
// It asserts that the expected hash and error values are returned for each test set.
//
// Parameters:
//   - t: The testing.T instance for running the test
//
// Returns:
//
//	none
func TestSendDeclareTxn(t *testing.T) {
	if testEnv != "testnet" {
		t.Skip("Skipping test as it requires a testnet environment")
	}
	expectedTxHash := utils.TestHexToFelt(t, "0x0272ebd99f5d0a275b4bc26781f76c4c4e48050ce5f1c1ddafcdee48f0297255")
	expectedClassHash := utils.TestHexToFelt(t, "0x05e507b062836a3d73e71686ee62bca69026df94e72a657cbe0b954e6d3a0ce6")

	AccountAddress := utils.TestHexToFelt(t, "0x01AE6Fe02FcD9f61A3A8c30D68a8a7c470B0d7dD6F0ee685d5BBFa0d79406ff9")
	PubKey := utils.TestHexToFelt(t, "0x022288424ec8116c73d2e2ed3b0663c5030d328d9c0fb44c2b54055db467f31e")
	PrivKey := utils.TestHexToFelt(t, "0x04818374f8071c3b4c3070ff7ce766e7b9352628df7b815ea4de26e0fadb5cc9")

	ks := account.NewMemKeystore()
	fakePrivKeyBI, ok := new(big.Int).SetString(PrivKey.String(), 0)
	require.True(t, ok)
	ks.Put(PubKey.String(), fakePrivKeyBI)

	client, err := rpc.NewProvider(base)
	require.NoError(t, err, "Error in rpc.NewClient")

	acnt, err := account.NewAccount(client, AccountAddress, PubKey.String(), ks, 0)
	require.NoError(t, err)

	// Class Hash
	class := *utils.TestUnmarshallJSONFileToType[rpc.ContractClass](t, "./tests/hello_world_compiled.sierra.json", "")
	classHash := hash.ClassHash(class)

	// Compiled Class Hash
	casmClass := *utils.TestUnmarshallJSONFileToType[contracts.CasmClass](t, "./tests/hello_world_compiled.casm.json", "")
	compClassHash, err := hash.CompiledClassHash(casmClass)
	require.NoError(t, err)

	tx := rpc.DeclareTxnV2{
		Nonce:   utils.TestHexToFelt(t, "0xd"),
		MaxFee:  utils.TestHexToFelt(t, "0xc5cb22092551"),
		Type:    rpc.TransactionType_Declare,
		Version: rpc.TransactionV2,
		Signature: []*felt.Felt{
			utils.TestHexToFelt(t, "0x2975276c978f3cfbfa621b71085a910fe92ec32ba5995d8d70cfdd9c6db0ece"),
			utils.TestHexToFelt(t, "0x2f6eb4f42809ae38c8dfea82018451330ddcb276b63dde3ca8c64815e8f2fc0"),
		},
		SenderAddress:     AccountAddress,
		CompiledClassHash: compClassHash,
		ClassHash:         classHash,
	}

	err = acnt.SignDeclareTransaction(context.Background(), &tx)
	require.NoError(t, err)

	broadcastTx := rpc.BroadcastDeclareTxnV2{
		Nonce:             tx.Nonce,
		MaxFee:            tx.MaxFee,
		Type:              tx.Type,
		Version:           tx.Version,
		Signature:         tx.Signature,
		SenderAddress:     tx.SenderAddress,
		CompiledClassHash: tx.CompiledClassHash,
		ContractClass:     class,
	}

	resp, err := acnt.SendTransaction(context.Background(), broadcastTx)

	if err != nil {
		require.Equal(t, rpc.ErrDuplicateTx.Error(), err.Error(), "AddDeclareTransaction error not what expected")
	} else {
		require.Equal(t, expectedTxHash.String(), resp.TransactionHash.String(), "AddDeclareTransaction TxHash not what expected")
		require.Equal(t, expectedClassHash.String(), resp.ClassHash.String(), "AddDeclareTransaction ClassHash not what expected")
	}
}

// newDevnet creates a new devnet with the given URL.
//
// Parameters:
// - t: The testing.T instance for running the test
// - url: The URL of the devnet to be created
// Returns:
// - *devnet.DevNet: a pointer to a devnet object
// - []devnet.TestAccount: a slice of test accounts
// - error: an error, if any
func newDevnet(t *testing.T, url string) (*devnet.DevNet, []devnet.TestAccount, error) {
	t.Helper()
	devnet := devnet.NewDevNet(url)
	acnts, err := devnet.Accounts()
	return devnet, acnts, err
}<|MERGE_RESOLUTION|>--- conflicted
+++ resolved
@@ -6,7 +6,6 @@
 	"fmt"
 	"math/big"
 	"os"
-	"strings"
 	"testing"
 	"time"
 
@@ -1076,11 +1075,7 @@
 				Timeout:         3, // Should poll 3 times
 				Hash:            new(felt.Felt).SetUint64(100),
 				ExpectedReceipt: rpc.TransactionReceipt{},
-<<<<<<< HEAD
 				ExpectedErr:     rpc.Err(rpc.InternalError, rpc.StringErrData("context deadline exceeded")),
-=======
-				ExpectedErr:     rpc.Err(rpc.InternalError, &rpc.RPCData{Message: "context deadline exceeded"}),
->>>>>>> 990ec7c8
 			},
 		},
 	}[testEnv]
@@ -1094,11 +1089,7 @@
 			rpcErr, ok := err.(*rpc.RPCError)
 			require.True(t, ok)
 			require.Equal(t, test.ExpectedErr.Code, rpcErr.Code)
-<<<<<<< HEAD
-			require.True(t, strings.Contains(rpcErr.Data.ErrorMessage(), test.ExpectedErr.Data.ErrorMessage()))
-=======
 			require.Contains(t, rpcErr.Data.Message, test.ExpectedErr.Data.Message) // sometimes the error message starts with "Post \"http://localhost:5050\":..."
->>>>>>> 990ec7c8
 		} else {
 			require.Equal(t, test.ExpectedReceipt.ExecutionStatus, (*resp).ExecutionStatus)
 		}
