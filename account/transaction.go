package account

import (
	"context"
	"fmt"
	"time"

	"github.com/NethermindEth/juno/core/felt"
	"github.com/NethermindEth/starknet.go/contracts"
	"github.com/NethermindEth/starknet.go/rpc"
	"github.com/NethermindEth/starknet.go/utils"
)

// BuildAndSendInvokeTxn builds and sends a v3 invoke transaction with the given function calls.
// It automatically calculates the nonce, formats the calldata, estimates fees, and signs the transaction with the account's private key.
//
// Parameters:
//   - ctx: The context.Context for the request.
//   - functionCalls: A slice of rpc.InvokeFunctionCall representing the function calls for the transaction, allowing either single or
//     multiple function calls in the same transaction.
//   - opts: options for building/estimating the transaction. Pass `nil` to use default values.
//
// Returns:
//   - rpc.AddInvokeTransactionResponse: the response of the submitted transaction.
//   - error: An error if the transaction building fails.
func (account *Account) BuildAndSendInvokeTxn(
	ctx context.Context,
	functionCalls []rpc.InvokeFunctionCall,
<<<<<<< HEAD
	multiplier float64,
	withQueryBitVersion bool,
) (rpc.AddInvokeTransactionResponse, error) {
=======
	opts *TxnOptions,
) (*rpc.AddInvokeTransactionResponse, error) {
>>>>>>> 11a32842
	nonce, err := account.Nonce(ctx)
	if err != nil {
		return rpc.AddInvokeTransactionResponse{}, err
	}

	callData, err := account.FmtCalldata(utils.InvokeFuncCallsToFunctionCalls(functionCalls))
	if err != nil {
		return rpc.AddInvokeTransactionResponse{}, err
	}

	if opts == nil {
		opts = new(TxnOptions)
	}
	fmtTipAndMultiplier(opts)

	// building and signing the txn, as it needs a signature to estimate the fee
	broadcastInvokeTxnV3 := utils.BuildInvokeTxn(
		account.Address,
		nonce,
		callData,
		makeResourceBoundsMapWithZeroValues(),
		&utils.TxnOptions{
			Tip:         opts.Tip,
			UseQueryBit: opts.UseQueryBit,
		},
	)

	err = account.SignInvokeTransaction(ctx, broadcastInvokeTxnV3)
	if err != nil {
		return rpc.AddInvokeTransactionResponse{}, err
	}

	// estimate txn fee
	estimateFee, err := account.Provider.EstimateFee(
		ctx,
		[]rpc.BroadcastTxn{broadcastInvokeTxnV3},
		opts.SimulationFlags(),
		opts.BlockID(),
	)
	if err != nil {
		return rpc.AddInvokeTransactionResponse{}, err
	}
	txnFee := estimateFee[0]
	broadcastInvokeTxnV3.ResourceBounds = utils.FeeEstToResBoundsMap(txnFee, opts.Multiplier)

	// assuring the signed txn version will be rpc.TransactionV3, since queryBit txn version is only used for estimation/simulation
	broadcastInvokeTxnV3.Version = rpc.TransactionV3

	// signing the txn again with the estimated fee, as the fee value is used in the txn hash calculation
	err = account.SignInvokeTransaction(ctx, broadcastInvokeTxnV3)
	if err != nil {
		return rpc.AddInvokeTransactionResponse{}, err
	}

	txnResponse, err := account.Provider.AddInvokeTransaction(ctx, broadcastInvokeTxnV3)
	if err != nil {
		return txnResponse, err
	}

	return txnResponse, nil
}

// BuildAndSendDeclareTxn builds and sends a v3 declare transaction.
// It automatically calculates the nonce, formats the calldata, estimates fees, and signs the transaction with the account's private key.
//
// Parameters:
//   - ctx: The context.Context for the request.
//   - casmClass: The casm class of the contract to be declared
//   - contractClass: The sierra contract class of the contract to be declared
//   - opts: options for building/estimating the transaction. Pass `nil` to use default values.
//
// Returns:
//   - rpc.AddDeclareTransactionResponse: the response of the submitted transaction.
//   - error: An error if the transaction building fails.
func (account *Account) BuildAndSendDeclareTxn(
	ctx context.Context,
	casmClass *contracts.CasmClass,
	contractClass *contracts.ContractClass,
<<<<<<< HEAD
	multiplier float64,
	withQueryBitVersion bool,
) (rpc.AddDeclareTransactionResponse, error) {
=======
	opts *TxnOptions,
) (*rpc.AddDeclareTransactionResponse, error) {
>>>>>>> 11a32842
	nonce, err := account.Nonce(ctx)
	if err != nil {
		return rpc.AddDeclareTransactionResponse{}, err
	}

	if opts == nil {
		opts = new(TxnOptions)
	}
	fmtTipAndMultiplier(opts)

	// building and signing the txn, as it needs a signature to estimate the fee
	broadcastDeclareTxnV3, err := utils.BuildDeclareTxn(
		account.Address,
		casmClass,
		contractClass,
		nonce,
		makeResourceBoundsMapWithZeroValues(),
		&utils.TxnOptions{
			Tip:         opts.Tip,
			UseQueryBit: opts.UseQueryBit,
		},
	)
	if err != nil {
		return rpc.AddDeclareTransactionResponse{}, err
	}

	err = account.SignDeclareTransaction(ctx, broadcastDeclareTxnV3)
	if err != nil {
		return rpc.AddDeclareTransactionResponse{}, err
	}

	// estimate txn fee
	estimateFee, err := account.Provider.EstimateFee(
		ctx,
		[]rpc.BroadcastTxn{broadcastDeclareTxnV3},
		opts.SimulationFlags(),
		opts.BlockID(),
	)
	if err != nil {
		return rpc.AddDeclareTransactionResponse{}, err
	}
	txnFee := estimateFee[0]
	broadcastDeclareTxnV3.ResourceBounds = utils.FeeEstToResBoundsMap(txnFee, opts.Multiplier)

	// assuring the signed txn version will be rpc.TransactionV3, since queryBit txn version is only used for estimation/simulation
	broadcastDeclareTxnV3.Version = rpc.TransactionV3

	// signing the txn again with the estimated fee, as the fee value is used in the txn hash calculation
	err = account.SignDeclareTransaction(ctx, broadcastDeclareTxnV3)
	if err != nil {
		return rpc.AddDeclareTransactionResponse{}, err
	}

	txnResponse, err := account.Provider.AddDeclareTransaction(ctx, broadcastDeclareTxnV3)
	if err != nil {
		return txnResponse, err
	}

	return txnResponse, nil
}

// BuildAndEstimateDeployAccountTxn builds and signs a v3 deploy account transaction, estimates the fee, and computes the address.
//
// This function doesn't send the transaction because the precomputed account address requires funding first. This address is calculated
// deterministically and returned by this function, and must be funded with the appropriate amount of STRK tokens. Without sufficient
// funds, the transaction will fail. See the 'examples/deployAccount/' for more details on how to do this.
//
// Parameters:
//   - ctx: The context.Context for the request.
//   - salt: the salt for the address of the deployed contract
//   - classHash: the class hash of the contract to be deployed
//   - constructorCalldata: the parameters passed to the constructor
//   - opts: options for building/estimating the transaction. Pass `nil` to use default values.
//
// Returns:
//   - rpc.BroadcastDeployAccountTxnV3: the transaction to be broadcasted, signed and with the estimated fee based on the multiplier
//   - *felt.Felt: the precomputed account address as a *felt.Felt, it needs to be funded with appropriate amount of tokens
//   - error: an error if any
func (account *Account) BuildAndEstimateDeployAccountTxn(
	ctx context.Context,
	salt *felt.Felt,
	classHash *felt.Felt,
	constructorCalldata []*felt.Felt,
<<<<<<< HEAD
	multiplier float64,
	withQueryBitVersion bool,
) (rpc.BroadcastDeployAccountTxnV3, *felt.Felt, error) {
=======
	opts *TxnOptions,
) (*rpc.BroadcastDeployAccountTxnV3, *felt.Felt, error) {
	if opts == nil {
		opts = new(TxnOptions)
	}
	fmtTipAndMultiplier(opts)

>>>>>>> 11a32842
	// building and signing the txn, as it needs a signature to estimate the fee
	broadcastDepAccTxnV3 := utils.BuildDeployAccountTxn(
		&felt.Zero,
		salt,
		constructorCalldata,
		classHash,
		makeResourceBoundsMapWithZeroValues(),
		&utils.TxnOptions{
			Tip:         opts.Tip,
			UseQueryBit: opts.UseQueryBit,
		},
	)

	precomputedAddress := PrecomputeAccountAddress(salt, classHash, constructorCalldata)

	err := account.SignDeployAccountTransaction(ctx, broadcastDepAccTxnV3, precomputedAddress)
	if err != nil {
		return rpc.BroadcastDeployAccountTxnV3{}, nil, err
	}

	// estimate txn fee
	estimateFee, err := account.Provider.EstimateFee(
		ctx,
		[]rpc.BroadcastTxn{broadcastDepAccTxnV3},
		opts.SimulationFlags(),
		opts.BlockID(),
	)
	if err != nil {
		return rpc.BroadcastDeployAccountTxnV3{}, nil, err
	}
	txnFee := estimateFee[0]
	broadcastDepAccTxnV3.ResourceBounds = utils.FeeEstToResBoundsMap(txnFee, opts.Multiplier)

	// assuring the signed txn version will be rpc.TransactionV3, since queryBit txn version is only used for estimation/simulation
	broadcastDepAccTxnV3.Version = rpc.TransactionV3

	// signing the txn again with the estimated fee, as the fee value is used in the txn hash calculation
	err = account.SignDeployAccountTransaction(ctx, broadcastDepAccTxnV3, precomputedAddress)
	if err != nil {
		return rpc.BroadcastDeployAccountTxnV3{}, nil, err
	}

	return *broadcastDepAccTxnV3, precomputedAddress, nil
}

// A helper to deploy a contract from an existing class using UDC.
//
// Parameters:
//   - ctx: The context.Context for the request.
//   - classHash: The class hash of the contract to be deployed.
//   - constructorCalldata: The parameters passed to the constructor. Pass `nil` if the constructor has no arguments.
//   - txnOpts: The options for building/estimating the transaction. Pass `nil` to use default values.
//   - udcOpts: The options for building the UDC calldata. Pass `nil` to use default values.
//
// Returns:
//   - *rpc.AddInvokeTransactionResponse: the response of the submitted UDC transaction.
//   - *felt.Felt: the salt used for the UDC deployment (either the provided one or the random one)
//   - error: An error if any.
func (account *Account) DeployContractWithUDC(
	ctx context.Context,
	classHash *felt.Felt,
	constructorCalldata []*felt.Felt,
	txnOpts *TxnOptions,
	udcOpts *UDCOptions,
) (*rpc.AddInvokeTransactionResponse, *felt.Felt, error) {
	udcCallData, salt, err := utils.BuildUDCCalldata(classHash, constructorCalldata, udcOpts)
	if err != nil {
		return nil, nil, err
	}

	txnResponse, err := account.BuildAndSendInvokeTxn(context.Background(), []rpc.InvokeFunctionCall{udcCallData}, txnOpts)
	if err != nil {
		return nil, nil, err
	}

	return txnResponse, salt, nil
}

// SendTransaction can send Invoke, Declare, and Deploy transactions. It provides a unified way to send different transactions.
// It can only send v3 transactions.
//
// Parameters:
//   - ctx: the context.Context object for the transaction.
//   - txn: the Broadcast V3 Transaction to be sent.
//
// Returns:
//   - rpc.TransactionResponse: the transaction response.
//   - error: an error if any.
func (account *Account) SendTransaction(ctx context.Context, txn rpc.BroadcastTxn) (rpc.TransactionResponse, error) {
	switch tx := txn.(type) {
	// broadcast invoke v3, pointer and struct
	case *rpc.BroadcastInvokeTxnV3:
		resp, err := account.Provider.AddInvokeTransaction(ctx, tx)
		if err != nil {
			return rpc.TransactionResponse{}, err
		}

		return rpc.TransactionResponse{Hash: resp.Hash}, nil //nolint:exhaustruct
	case rpc.BroadcastInvokeTxnV3:
		resp, err := account.Provider.AddInvokeTransaction(ctx, &tx)
		if err != nil {
			return rpc.TransactionResponse{}, err
		}

		return rpc.TransactionResponse{Hash: resp.Hash}, nil //nolint:exhaustruct
	// broadcast declare v3, pointer and struct
	case *rpc.BroadcastDeclareTxnV3:
		resp, err := account.Provider.AddDeclareTransaction(ctx, tx)
		if err != nil {
			return rpc.TransactionResponse{}, err
		}

		return rpc.TransactionResponse{Hash: resp.Hash, ClassHash: resp.ClassHash}, nil //nolint:exhaustruct
	case rpc.BroadcastDeclareTxnV3:
		resp, err := account.Provider.AddDeclareTransaction(ctx, &tx)
		if err != nil {
			return rpc.TransactionResponse{}, err
		}

		return rpc.TransactionResponse{Hash: resp.Hash, ClassHash: resp.ClassHash}, nil //nolint:exhaustruct
	// broadcast deploy account v3, pointer and struct
	case *rpc.BroadcastDeployAccountTxnV3:
		resp, err := account.Provider.AddDeployAccountTransaction(ctx, tx)
		if err != nil {
			return rpc.TransactionResponse{}, err
		}

		return rpc.TransactionResponse{Hash: resp.Hash, ContractAddress: resp.ContractAddress}, nil //nolint:exhaustruct
	case rpc.BroadcastDeployAccountTxnV3:
		resp, err := account.Provider.AddDeployAccountTransaction(ctx, &tx)
		if err != nil {
			return rpc.TransactionResponse{}, err
		}

		return rpc.TransactionResponse{Hash: resp.Hash, ContractAddress: resp.ContractAddress}, nil //nolint:exhaustruct
	default:
		return rpc.TransactionResponse{}, fmt.Errorf("unsupported transaction type: should be a v3 transaction, instead got %T", tx)
	}
}

// WaitForTransactionReceipt waits for the transaction receipt of the given transaction hash to succeed or fail.
//
// Parameters:
//   - ctx: The context
//   - transactionHash: The hash
//   - pollInterval: The time interval to poll the transaction receipt
//
// It returns:
//   - *rpc.TransactionReceiptWithBlockInfo: the transaction receipt
//   - error: an error
func (account *Account) WaitForTransactionReceipt(
	ctx context.Context,
	transactionHash *felt.Felt,
	pollInterval time.Duration,
) (*rpc.TransactionReceiptWithBlockInfo, error) {
	t := time.NewTicker(pollInterval)
	for {
		select {
		case <-ctx.Done():
			return nil, rpc.Err(rpc.InternalError, rpc.StringErrData(ctx.Err().Error()))
		case <-t.C:
			receiptWithBlockInfo, err := account.Provider.TransactionReceipt(ctx, transactionHash)
			if err != nil {
				rpcErr := err.(*rpc.RPCError)
				if rpcErr.Code == rpc.ErrHashNotFound.Code && rpcErr.Message == rpc.ErrHashNotFound.Message {
					continue
				} else {
					return nil, err
				}
			}

			return receiptWithBlockInfo, nil
		}
	}
}<|MERGE_RESOLUTION|>--- conflicted
+++ resolved
@@ -26,14 +26,8 @@
 func (account *Account) BuildAndSendInvokeTxn(
 	ctx context.Context,
 	functionCalls []rpc.InvokeFunctionCall,
-<<<<<<< HEAD
-	multiplier float64,
-	withQueryBitVersion bool,
-) (rpc.AddInvokeTransactionResponse, error) {
-=======
 	opts *TxnOptions,
 ) (*rpc.AddInvokeTransactionResponse, error) {
->>>>>>> 11a32842
 	nonce, err := account.Nonce(ctx)
 	if err != nil {
 		return rpc.AddInvokeTransactionResponse{}, err
@@ -112,14 +106,8 @@
 	ctx context.Context,
 	casmClass *contracts.CasmClass,
 	contractClass *contracts.ContractClass,
-<<<<<<< HEAD
-	multiplier float64,
-	withQueryBitVersion bool,
-) (rpc.AddDeclareTransactionResponse, error) {
-=======
 	opts *TxnOptions,
 ) (*rpc.AddDeclareTransactionResponse, error) {
->>>>>>> 11a32842
 	nonce, err := account.Nonce(ctx)
 	if err != nil {
 		return rpc.AddDeclareTransactionResponse{}, err
@@ -203,11 +191,6 @@
 	salt *felt.Felt,
 	classHash *felt.Felt,
 	constructorCalldata []*felt.Felt,
-<<<<<<< HEAD
-	multiplier float64,
-	withQueryBitVersion bool,
-) (rpc.BroadcastDeployAccountTxnV3, *felt.Felt, error) {
-=======
 	opts *TxnOptions,
 ) (*rpc.BroadcastDeployAccountTxnV3, *felt.Felt, error) {
 	if opts == nil {
@@ -215,7 +198,6 @@
 	}
 	fmtTipAndMultiplier(opts)
 
->>>>>>> 11a32842
 	// building and signing the txn, as it needs a signature to estimate the fee
 	broadcastDepAccTxnV3 := utils.BuildDeployAccountTxn(
 		&felt.Zero,
