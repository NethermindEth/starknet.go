package curve

/*
	Although the library adheres to the 'elliptic/curve' interface.
	All testing has been done against library function explicity.
	It is recommended to use in the same way(i.e. `curve.Sign` and not `ecdsa.Sign`).
*/
import (
	"bytes"
	"crypto/elliptic"
	"crypto/rand"
	"crypto/sha256"
	_ "embed"
	"encoding/json"
	"fmt"
	"log"
	"math/big"

	junoCrypto "github.com/NethermindEth/juno/core/crypto"
	"github.com/NethermindEth/juno/core/felt"
)

var Curve StarkCurve

/*
Returned stark curve includes several values above and beyond
what the 'elliptic' interface calls for to facilitate common starkware functions
*/
type StarkCurve struct {
	*elliptic.CurveParams
	EcGenX           *big.Int
	EcGenY           *big.Int
	MinusShiftPointX *big.Int
	MinusShiftPointY *big.Int
	Max              *big.Int
	Alpha            *big.Int
	ConstantPoints   [][]*big.Int
}

//go:embed pedersen_params.json
var PedersenParamsRaw []byte
var PedersenParams StarkCurvePayload

// struct definition for parsing 'pedersen_params.json'
type StarkCurvePayload struct {
	License        []string     `json:"_license"`
	Comment        string       `json:"_comment"`
	FieldPrime     *big.Int     `json:"FIELD_PRIME"`
	FieldGen       int          `json:"FIELD_GEN"`
	EcOrder        *big.Int     `json:"EC_ORDER"`
	Alpha          int64        `json:"ALPHA"`
	Beta           *big.Int     `json:"BETA"`
	ConstantPoints [][]*big.Int `json:"CONSTANT_POINTS"`
}

// init initializes the PedersenParams and Curve variables.
//
// It unmarshals the PedersenParamsRaw JSON data into the PedersenParams struct.
// If there is an error during unmarshalling, it will log a fatal error.
//
// It checks the length of the ConstantPoints field in PedersenParams. If the length is 0,
// it will panic with the message "decoding pedersen params json".
//
// It sets the CurveParams field of the Curve variable to a new elliptic.CurveParams with the name "stark-curve-with-constants".
// It sets the P, N, B, Gx, Gy, EcGenX, EcGenY, MinusShiftPointX, MinusShiftPointY, Max, Alpha, and BitSize fields of the Curve variable
// with the corresponding values from the PedersenParams struct.
//
// After that, it overrides the CurveParams field of the Curve variable with a new elliptic.CurveParams with the name "stark-curve".
// It sets the P, N, B, Gx, Gy, EcGenX, EcGenY, MinusShiftPointX, MinusShiftPointY, Max, Alpha, and BitSize fields of the Curve variable
// with the corresponding values from the PedersenParams struct.
//
// Note: Not all operations require a stark curve initialization including the provided constant points.
// This function can be used to initialize the curve without the constant points.
// 
// Parameters:
//  none
// Returns:
//  none
func init() {
	if err := json.Unmarshal(PedersenParamsRaw, &PedersenParams); err != nil {
		log.Fatalf("unmarshalling pedersen params: %v", err)
	}

	if len(PedersenParams.ConstantPoints) == 0 {
		panic("decoding pedersen params json")
	}

	Curve.CurveParams = &elliptic.CurveParams{Name: "stark-curve-with-constants"}

	Curve.P = PedersenParams.FieldPrime
	Curve.N = PedersenParams.EcOrder
	Curve.B = PedersenParams.Beta
	Curve.Gx = PedersenParams.ConstantPoints[0][0]
	Curve.Gy = PedersenParams.ConstantPoints[0][1]
	Curve.EcGenX = PedersenParams.ConstantPoints[1][0]
	Curve.EcGenY = PedersenParams.ConstantPoints[1][1]
	Curve.MinusShiftPointX, _ = new(big.Int).SetString("2089986280348253421170679821480865132823066470938446095505822317253594081284", 10) // MINUS_SHIFT_POINT = (SHIFT_POINT[0], FIELD_PRIME - SHIFT_POINT[1])
	Curve.MinusShiftPointY, _ = new(big.Int).SetString("1904571459125470836673916673895659690812401348070794621786009710606664325495", 10)
	Curve.Max, _ = new(big.Int).SetString("3618502788666131106986593281521497120414687020801267626233049500247285301248", 10) // 2 ** 251
	Curve.Alpha = big.NewInt(PedersenParams.Alpha)
	Curve.BitSize = 252
	Curve.ConstantPoints = PedersenParams.ConstantPoints

	/*
		Not all operations require a stark curve initialization
		including the provided constant points. Here you can
		initialize the curve without the constant points
	*/
	Curve.CurveParams = &elliptic.CurveParams{Name: "stark-curve"}
	Curve.P, _ = new(big.Int).SetString("3618502788666131213697322783095070105623107215331596699973092056135872020481", 10)  // Field Prime ./pedersen_json
	Curve.N, _ = new(big.Int).SetString("3618502788666131213697322783095070105526743751716087489154079457884512865583", 10)  // Order of base point ./pedersen_json
	Curve.B, _ = new(big.Int).SetString("3141592653589793238462643383279502884197169399375105820974944592307816406665", 10)  // Constant of curve equation ./pedersen_json
	Curve.Gx, _ = new(big.Int).SetString("2089986280348253421170679821480865132823066470938446095505822317253594081284", 10) // (x, _) of basepoint ./pedersen_json
	Curve.Gy, _ = new(big.Int).SetString("1713931329540660377023406109199410414810705867260802078187082345529207694986", 10) // (_, y) of basepoint ./pedersen_json
	Curve.EcGenX, _ = new(big.Int).SetString("874739451078007766457464989774322083649278607533249481151382481072868806602", 10)
	Curve.EcGenY, _ = new(big.Int).SetString("152666792071518830868575557812948353041420400780739481342941381225525861407", 10)
	Curve.MinusShiftPointX, _ = new(big.Int).SetString("2089986280348253421170679821480865132823066470938446095505822317253594081284", 10) // MINUS_SHIFT_POINT = (SHIFT_POINT[0], FIELD_PRIME - SHIFT_POINT[1])
	Curve.MinusShiftPointY, _ = new(big.Int).SetString("1904571459125470836673916673895659690812401348070794621786009710606664325495", 10) // MINUS_SHIFT_POINT = (SHIFT_POINT[0], FIELD_PRIME - SHIFT_POINT[1])
	Curve.Max, _ = new(big.Int).SetString("3618502788666131106986593281521497120414687020801267626233049500247285301248", 10)              // 2 ** 251
	Curve.Alpha = big.NewInt(1)
	Curve.BitSize = 252
}

// Add computes the sum of two points on the StarkCurve.
// Assumes affine form (x, y) is spread (x1 *big.Int, y1 *big.Int)
//
<<<<<<< HEAD
// (ref: https://github.com/starkware-libs/cairo-lang/blob/master/src/starkware/crypto/starkware/crypto/signature/math_utils.py)
//
// Parameters:
// - x1, y1: The coordinates of the first point as pointers to big.Int on the curve
// - x2, y2: The coordinates of the second point as pointers to big.Int on the curve
// Returns:
// - x, y: two pointers to big.Int, representing the x and y coordinates of the sum of the two input points
=======
// (ref: https://github.com/starkware-libs/cairo-lang/blob/master/src/starkware/crypto/signature/math_utils.py#L59)
>>>>>>> b6a0a9ea
func (sc StarkCurve) Add(x1, y1, x2, y2 *big.Int) (x, y *big.Int) {
	yDelta := new(big.Int).Sub(y1, y2)
	xDelta := new(big.Int).Sub(x1, x2)

	m := DivMod(yDelta, xDelta, sc.P)

	xm := new(big.Int).Mul(m, m)

	x = new(big.Int).Sub(xm, x1)
	x = x.Sub(x, x2)
	x = x.Mod(x, sc.P)

	y = new(big.Int).Sub(x1, x)
	y = y.Mul(m, y)
	y = y.Sub(y, y1)
	y = y.Mod(y, sc.P)

	return x, y
}

// Double calculates the double of a point on a StarkCurve (equation y^2 = x^3 + alpha*x + beta mod p).
// Assumes affine form (x, y) is spread (x1 *big.Int, y1 *big.Int)
<<<<<<< HEAD
// (ref: https://github.com/starkware-libs/cairo-lang/blob/master/src/starkware/crypto/starkware/crypto/signature/math_utils.py)
//
// The function takes two pointers to big.Int values, x1 and y1, which represent the
// coordinates of the point to be doubled on the StarkCurve. It returns two pointers
// to big.Int values, x and y, which represent the coordinates of the resulting point
// after the doubling operation.
//
// Parameters:
// - x1, y1: The coordinates of the point to be doubled on the StarkCurve.
// Returns:
// - x, y: two pointers to big.Int, representing the x and y coordinates of the resulting point
=======
//
// (ref: https://github.com/starkware-libs/cairo-lang/blob/master/src/starkware/crypto/signature/math_utils.py#L79)
>>>>>>> b6a0a9ea
func (sc StarkCurve) Double(x1, y1 *big.Int) (x, y *big.Int) {
	xin := new(big.Int).Mul(big.NewInt(3), x1)
	xin = xin.Mul(xin, x1)
	xin = xin.Add(xin, sc.Alpha)

	yin := new(big.Int).Mul(y1, big.NewInt(2))

	m := DivMod(xin, yin, sc.P)

	xout := new(big.Int).Mul(m, m)
	xmed := new(big.Int).Mul(big.NewInt(2), x1)
	xout = xout.Sub(xout, xmed)
	xout = xout.Mod(xout, sc.P)

	yout := new(big.Int).Sub(x1, xout)
	yout = yout.Mul(m, yout)
	yout = yout.Sub(yout, y1)
	yout = yout.Mod(yout, sc.P)

	return xout, yout
}

// ScalarMult performs scalar multiplication on a point (x1, y1) with a scalar value k.
//
// Parameters:
// - x1: The x-coordinate of the point to be multiplied.
// - y1: The y-coordinate of the point to be multiplied.
// - k: The scalar value to multiply the point with.
// Returns:
// - x: The x-coordinate of the resulting point.
// - y: The y-coordinate of the resulting point.
func (sc StarkCurve) ScalarMult(x1, y1 *big.Int, k []byte) (x, y *big.Int) {
	m := new(big.Int).SetBytes(k)
	x, y = sc.EcMult(m, x1, y1)
	return x, y
}

// ScalarBaseMult returns the result of multiplying the base point of the StarkCurve 
// by the given scalar value.
//
// Parameters:
// - k: The scalar value to multiply the base point by
// Returns:
// - x: The x-coordinate of the resulting point
// - y: The y-coordinate of the resulting point
func (sc StarkCurve) ScalarBaseMult(k []byte) (x, y *big.Int) {
	return sc.ScalarMult(sc.Gx, sc.Gy, k)
}

// IsOnCurve checks if the given point (x, y) lies on the curve defined by the StarkCurve instance.
//
// Parameters:
// - x: the x-coordinate of the point
// - y: the y-coordinate of the point
// Return type: bool
func (sc StarkCurve) IsOnCurve(x, y *big.Int) bool {
	left := new(big.Int).Mul(y, y)
	left = left.Mod(left, sc.P)

	right := new(big.Int).Mul(x, x)
	right = right.Mul(right, x)
	right = right.Mod(right, sc.P)

	ri := new(big.Int).Mul(big.NewInt(1), x)

	right = right.Add(right, ri)
	right = right.Add(right, sc.B)
	right = right.Mod(right, sc.P)

	if left.Cmp(right) == 0 {
		return true
	} else {
		return false
	}
}

<<<<<<< HEAD
// InvModCurveSize calculates the inverse modulus of a given big integer 'x' with respect to the StarkCurve 'sc'.
// (ref: https://github.com/starkware-libs/cairo-lang/blob/master/src/starkware/crypto/starkware/crypto/signature/math_utils.py)
//
// Parameters:
// - x: The big integer to calculate the inverse modulus for
// Returns:
// - The inverse modulus of 'x' with respect to 'sc.N'
=======
// (ref: https://github.com/starkware-libs/cairo-lang/blob/master/src/starkware/crypto/signature/math_utils.py)
>>>>>>> b6a0a9ea
func (sc StarkCurve) InvModCurveSize(x *big.Int) *big.Int {
	return DivMod(big.NewInt(1), x, sc.N)
}

<<<<<<< HEAD
// GetYCoordinate calculates the y-coordinate of a point on the StarkCurve.
// (ref: https://github.com/starkware-libs/cairo-lang/blob/master/src/starkware/crypto/starkware/crypto/signature/signature.py)
//
// Parameters:
// - starkX: The x-coordinate of the point
// Returns:
// - *big.Int: The calculated y-coordinate of the point
// a possible y coordinate such that together the point (x,y) is on the curve
// Note: the real y coordinate is either y or -y
=======
// Given the x coordinate of a stark_key, returns a possible y coordinate such that together the
// point (x,y) is on the curve.
// Note: the real y coordinate is either y or -y.
//
// (ref: https://github.com/starkware-libs/cairo-lang/blob/master/src/starkware/crypto/signature/signature.py#L84)
>>>>>>> b6a0a9ea
func (sc StarkCurve) GetYCoordinate(starkX *big.Int) *big.Int {
	y := new(big.Int).Mul(starkX, starkX)
	y = y.Mul(y, starkX)
	yin := new(big.Int).Mul(sc.Alpha, starkX)

	y = y.Add(y, yin)
	y = y.Add(y, sc.B)
	y = y.Mod(y, sc.P)

	y = y.ModSqrt(y, sc.P)
	return y
}

<<<<<<< HEAD
// MimicEcMultAir performs a computation on the StarkCurve struct (m * point + shift_point)
// using the same steps like the AIR.
// (ref: https://github.com/starkware-libs/cairo-lang/blob/master/src/starkware/crypto/starkware/crypto/signature/signature.py)
// AIR : Algebraic Intermediate Representation of computation
//
// Parameters:
// - mout: a pointer to a big.Int variable
// - x1, y1: a pointer to a big.Int point on the curve
// - x2, y2: a pointer to a big.Int point on the curve
// Returns:
// - x, y: a pointer to a big.Int point on the curve
// - err: an error if any
=======
// Computes m * point + shift_point using the same steps like the AIR and throws an exception if
// and only if the AIR errors.
//
// (ref: https://github.com/starkware-libs/cairo-lang/blob/master/src/starkware/crypto/signature/signature.py#L176)
>>>>>>> b6a0a9ea
func (sc StarkCurve) MimicEcMultAir(mout, x1, y1, x2, y2 *big.Int) (x *big.Int, y *big.Int, err error) {
	m := new(big.Int).Set(mout)
	if m.Cmp(big.NewInt(0)) != 1 || m.Cmp(sc.Max) != -1 {
		return x, y, fmt.Errorf("too many bits %v", m.BitLen())
	}

	psx := x2
	psy := y2
	for i := 0; i < 251; i++ {
		if psx == x1 {
			return x, y, fmt.Errorf("xs are the same")
		}
		if m.Bit(0) == 1 {
			psx, psy = sc.Add(psx, psy, x1, y1)
		}
		x1, y1 = sc.Double(x1, y1)
		m = m.Rsh(m, 1)
	}
	if m.Cmp(big.NewInt(0)) != 0 {
		return psx, psy, fmt.Errorf("m doesn't equal zero")
	}
	return psx, psy, nil
}

// EcMult multiplies a point (equation y^2 = x^3 + alpha*x + beta mod p) on the StarkCurve by a scalar value.
// Assumes affine form (x, y) is spread (x1 *big.Int, y1 *big.Int) and that 0 < m < order(point).
<<<<<<< HEAD
// (ref: https://github.com/starkware-libs/cairo-lang/blob/master/src/starkware/crypto/starkware/crypto/signature/math_utils.py)
//
// Parameters:
// - m: The scalar value to multiply the point by.
// - x1, y1: The coordinates of the point on the curve.
// Returns:
// - x, y: The coordinates of the resulting point after multiplication.
=======
//
// (ref: https://github.com/starkware-libs/cairo-lang/blob/master/src/starkware/crypto/signature/math_utils.py#L91)
>>>>>>> b6a0a9ea
func (sc StarkCurve) EcMult(m, x1, y1 *big.Int) (x, y *big.Int) {
	var _ecMult func(m, x1, y1 *big.Int) (x, y *big.Int)

	_add := func(x1, y1, x2, y2 *big.Int) (x, y *big.Int) {
		yDelta := new(big.Int).Sub(y1, y2)
		xDelta := new(big.Int).Sub(x1, x2)

		m := DivMod(yDelta, xDelta, sc.P)

		xm := new(big.Int).Mul(m, m)

		x = new(big.Int).Sub(xm, x1)
		x = x.Sub(x, x2)
		x = x.Mod(x, sc.P)

		y = new(big.Int).Sub(x1, x)
		y = y.Mul(m, y)
		y = y.Sub(y, y1)
		y = y.Mod(y, sc.P)

		return x, y
	}

	// alpha is our Y
	_ecMult = func(m, x1, y1 *big.Int) (x, y *big.Int) {
		if m.BitLen() == 1 {
			return x1, y1
		}
		mk := new(big.Int).Mod(m, big.NewInt(2))
		if mk.Cmp(big.NewInt(0)) == 0 {
			h := new(big.Int).Div(m, big.NewInt(2))
			c, d := sc.Double(x1, y1)
			return _ecMult(h, c, d)
		}
		n := new(big.Int).Sub(m, big.NewInt(1))
		e, f := _ecMult(n, x1, y1)
		return _add(e, f, x1, y1)
	}

	x, y = _ecMult(m, x1, y1)
	return x, y
}

<<<<<<< HEAD
// Verify verifies the validity of the signature for a given message hash using the StarkCurve.
// (ref: https://github.com/starkware-libs/cairo-lang/blob/master/src/starkware/crypto/starkware/crypto/signature/signature.py)
//
// Parameters:
// - msgHash: The message hash to be verified
// - r: The r component of the signature
// - s: The s component of the signature
// - pubX: The x-coordinate of the public key used for verification
// - pubY: The y-coordinate of the public key used for verification
// Returns:
// - bool: true if the signature is valid, false otherwise
=======
/*
Verifies the validity of the stark curve signature
given the message hash, and public key (x, y) coordinates
used to sign the message.

(ref: https://github.com/starkware-libs/cairo-lang/blob/master/src/starkware/crypto/signature/signature.py#L217)
*/
>>>>>>> b6a0a9ea
func (sc StarkCurve) Verify(msgHash, r, s, pubX, pubY *big.Int) bool {
	w := sc.InvModCurveSize(s)

	if s.Cmp(big.NewInt(0)) != 1 || s.Cmp(sc.N) != -1 {
		return false
	}
	if r.Cmp(big.NewInt(0)) != 1 || r.Cmp(sc.Max) != -1 {
		return false
	}
	if w.Cmp(big.NewInt(0)) != 1 || w.Cmp(sc.Max) != -1 {
		return false
	}
	if msgHash.Cmp(big.NewInt(0)) != 1 || msgHash.Cmp(sc.Max) != -1 {
		return false
	}
	if !sc.IsOnCurve(pubX, pubY) {
		return false
	}

	zGx, zGy, err := sc.MimicEcMultAir(msgHash, sc.EcGenX, sc.EcGenY, sc.MinusShiftPointX, sc.MinusShiftPointY)
	if err != nil {
		return false
	}

	rQx, rQy, err := sc.MimicEcMultAir(r, pubX, pubY, sc.Gx, sc.Gy)
	if err != nil {
		return false
	}
	inX, inY := sc.Add(zGx, zGy, rQx, rQy)
	wBx, wBy, err := sc.MimicEcMultAir(w, inX, inY, sc.Gx, sc.Gy)
	if err != nil {
		return false
	}

	outX, _ := sc.Add(wBx, wBy, sc.MinusShiftPointX, sc.MinusShiftPointY)
	if r.Cmp(outX) == 0 {
		return true
	} else {
		altY := new(big.Int).Neg(pubY)

		zGx, zGy, err = sc.MimicEcMultAir(msgHash, sc.EcGenX, sc.EcGenY, sc.MinusShiftPointX, sc.MinusShiftPointY)
		if err != nil {
			return false
		}

		rQx, rQy, err = sc.MimicEcMultAir(r, pubX, new(big.Int).Set(altY), sc.Gx, sc.Gy)
		if err != nil {
			return false
		}
		inX, inY = sc.Add(zGx, zGy, rQx, rQy)
		wBx, wBy, err = sc.MimicEcMultAir(w, inX, inY, sc.Gx, sc.Gy)
		if err != nil {
			return false
		}

		outX, _ = sc.Add(wBx, wBy, sc.MinusShiftPointX, sc.MinusShiftPointY)
		if r.Cmp(outX) == 0 {
			return true
		}
	}
	return false
}

// Sign calculates the signature of a message using the StarkCurve algorithm.
// Secret is generated using a golang implementation of RFC 6979.
// Implementation does not yet include "extra entropy" or "retry gen".
// (ref: https://datatracker.ietf.org/doc/html/rfc6979)
//
// Parameters:
// - msgHash: The hash of the message to be signed
// - privKey: The private key used for signing
// - seed: (Optional) Additional seed values used for generating the secret
// Returns:
// - x, y: The coordinates of the signature point on the curve
// - err: An error if any occurred during the signing process
func (sc StarkCurve) Sign(msgHash, privKey *big.Int, seed ...*big.Int) (x, y *big.Int, err error) {
	if msgHash == nil {
		return x, y, fmt.Errorf("nil msgHash")
	}
	if privKey == nil {
		return x, y, fmt.Errorf("nil privKey")
	}
	if msgHash.Cmp(big.NewInt(0)) != 1 || msgHash.Cmp(sc.Max) != -1 {
		return x, y, fmt.Errorf("invalid bit length")
	}

	inSeed := big.NewInt(0)
	if len(seed) == 1 && inSeed != nil {
		inSeed = seed[0]
	}
	for {
		k := sc.GenerateSecret(big.NewInt(0).Set(msgHash), big.NewInt(0).Set(privKey), big.NewInt(0).Set(inSeed))
		// In case r is rejected k shall be generated with new seed
		inSeed = inSeed.Add(inSeed, big.NewInt(1))

		r, _ := sc.EcMult(k, sc.EcGenX, sc.EcGenY)

		// DIFF: in classic ECDSA, we take int(x) % n.
		if r.Cmp(big.NewInt(0)) != 1 || r.Cmp(sc.Max) != -1 {
			// Bad value. This fails with negligible probability.
			continue
		}

		agg := new(big.Int).Mul(r, privKey)
		agg = agg.Add(agg, msgHash)

		if new(big.Int).Mod(agg, sc.N).Cmp(big.NewInt(0)) == 0 {
			// Bad value. This fails with negligible probability.
			continue
		}

		w := DivMod(k, agg, sc.N)
		if w.Cmp(big.NewInt(0)) != 1 || w.Cmp(sc.Max) != -1 {
			// Bad value. This fails with negligible probability.
			continue
		}

		s := sc.InvModCurveSize(w)
		return r, s, nil
	}

	return x, y, nil
}

// SignFelt signs a message hash with a private key using the StarkCurve.
// just wraps Sign (previous function).
//
// Parameters:
// - msgHash: the message hash to be signed
// - privKey: the private key used for signing
// Returns:
// - xFelt: The x-coordinate of the signed message
// - yFelt: The y-coordinate of the signed message
// - error: An error if the signing process fails
func (sc StarkCurve) SignFelt(msgHash, privKey *felt.Felt) (*felt.Felt, *felt.Felt, error) {
	msgHashInt := msgHash.BigInt(new(big.Int))
	privKeyInt := privKey.BigInt(new(big.Int))
	x, y, err := sc.Sign(msgHashInt, privKeyInt)
	if err != nil {
		return nil, nil, err
	}
	xFelt := felt.NewFelt(new(felt.Felt).Impl().SetBigInt(x))
	yFelt := felt.NewFelt(new(felt.Felt).Impl().SetBigInt(y))
	return xFelt, yFelt, nil
}

// HashElements calculates the hash of a list of elements using the StarkCurve struct and a golang Pedersen Hash.
// (ref: https://github.com/seanjameshan/starknet.js/blob/main/src/utils/ellipticCurve.ts)
//
// Parameters:
// - elems: slice of big.Int pointers to be hashed
// Returns:
// - hash: The hash of the list of elements
// - err: An error if any
func (sc StarkCurve) HashElements(elems []*big.Int) (hash *big.Int, err error) {
	if len(elems) == 0 {
		elems = append(elems, big.NewInt(0))
	}

	hash = big.NewInt(0)
	for _, h := range elems {
		hash, err = sc.PedersenHash([]*big.Int{hash, h})
		if err != nil {
			return hash, err
		}
	}
	return hash, err
}

// ComputeHashOnElements computes the hash on the given elements using a golang Pedersen Hash implementation.
// (ref: https://github.com/starkware-libs/cairo-lang/blob/13cef109cd811474de114925ee61fd5ac84a25eb/src/starkware/cairo/common/hash_state.py#L6)
//
// The function appends the length of `elems` to the slice and then calls the `HashElements` method of the
// `Curve` struct, passing in `elems` as an argument. The resulting hash and
// any error that occurred during computation are returned.
//
// Parameters:
// - elems: slice of big.Int pointers to be hashed
// Returns:
// - hash: The hash of the list of elements
// - err: An error if any
func (sc StarkCurve) ComputeHashOnElements(elems []*big.Int) (hash *big.Int, err error) {
	elems = append(elems, big.NewInt(int64(len(elems))))
	return Curve.HashElements((elems))
}

// PedersenHash calculates the Pedersen hash of the given elements.
// NOTE: This function assumes the curve has been initialized with constant points
// (ref: https://github.com/seanjameshan/starknet.js/blob/main/src/utils/ellipticCurve.ts)
//
// The function requires that the precomputed constant points have been initiated.
// If the length of `sc.ConstantPoints` is zero, an error is returned.
// The function iterates over the elements in `elems` and performs the Pedersen hash calculation.
// For each element, it checks if the value is within the valid range.
// If the value is invalid, an error is returned.
// For each bit in the element, the function performs an addition operation on `ptx` and `pty`
// using the corresponding constant point from the precomputed constant points.
// If the constant point is a duplicate of `ptx`, an error is returned.
// The function returns the resulting hash and a nil error if the calculation is successful.
// Otherwise, it returns `ptx` and an error describing the issue encountered.
//
// Parameters:
// - elems: An array of big integers representing the elements to hash.
// Returns:
// - hash: The resulting Pedersen hash as a big integer.
// - err: An error, if any, encountered during the calculation.
func (sc StarkCurve) PedersenHash(elems []*big.Int) (hash *big.Int, err error) {
	if len(sc.ConstantPoints) == 0 {
		return hash, fmt.Errorf("must initiate precomputed constant points")
	}

	ptx := new(big.Int).Set(sc.Gx)
	pty := new(big.Int).Set(sc.Gy)
	for i, elem := range elems {
		x := new(big.Int).Set(elem)

		if x.Cmp(big.NewInt(0)) != -1 && x.Cmp(sc.P) != -1 {
			return ptx, fmt.Errorf("invalid x: %v", x)
		}

		for j := 0; j < 252; j++ {
			idx := 2 + (i * 252) + j
			xin := new(big.Int).Set(sc.ConstantPoints[idx][0])
			yin := new(big.Int).Set(sc.ConstantPoints[idx][1])
			if xin.Cmp(ptx) == 0 {
				return hash, fmt.Errorf("constant point duplication: %v %v", ptx, xin)
			}
			if x.Bit(0) == 1 {
				ptx, pty = sc.Add(ptx, pty, xin, yin)
			}
			x = x.Rsh(x, 1)
		}
	}

	return ptx, nil
}

<<<<<<< HEAD
// PoseidonArray is a function that takes a variadic number of felt.Felt pointers as parameters and
// NOTE: This function just wraps the Juno implementation
// (ref: https://github.com/NethermindEth/juno/blob/main/core/crypto/poseidon_hash.go#L74)
// calls the PoseidonArray function from the junoCrypto package with the provided parameters.
//
// Parameters:
// - felts: A variadic number of pointers to felt.Felt
// Returns:
// - *felt.Felt: pointer to a felt.Felt
=======
/*
Provides the poseidon hash of given array of felts.
NOTE: This function just wraps the Juno implementation

(ref: https://github.com/NethermindEth/juno/blob/main/core/crypto/poseidon_hash.go#L74)
*/
>>>>>>> b6a0a9ea
func (sc StarkCurve) PoseidonArray(felts ...*felt.Felt) *felt.Felt {
	return junoCrypto.PoseidonArray(felts...)
}

<<<<<<< HEAD
// StarknetKeccak computes the Starknet Keccak hash of the given byte slice.
// NOTE: This function just wraps the Juno implementation
// (ref: https://github.com/NethermindEth/juno/blob/main/core/crypto/keccak.go#L11)
//
// Parameters:
// - b: The byte slice to hash
// Returns:
// - *felt.Felt: pointer to a felt.Felt
// - error: An error if any
=======
/*
Provides the starknet keccak hash.
NOTE: This function just wraps the Juno implementation

(ref: https://github.com/NethermindEth/juno/blob/main/core/crypto/keccak.go#L11)
*/
>>>>>>> b6a0a9ea
func (sc StarkCurve) StarknetKeccak(b []byte) (*felt.Felt, error) {
	return junoCrypto.StarknetKeccak(b)
}

// GenerateSecret generates a secret using the StarkCurve struct.
// implementation based on https://github.com/codahale/rfc6979/blob/master/rfc6979.go
// for the specification, see https://tools.ietf.org/html/rfc6979#section-3.2
//
// Parameters:
// - msgHash: a pointer to a big.Int representing the message hash
// - privKey: a pointer to a big.Int representing the private key
// - seed: a pointer to a big.Int representing the seed
// Returns:
// - secret: a pointer to a big.Int representing the generated secret
func (sc StarkCurve) GenerateSecret(msgHash, privKey, seed *big.Int) (secret *big.Int) {
	alg := sha256.New
	holen := alg().Size()
	rolen := (sc.BitSize + 7) >> 3

	if msgHash.BitLen()%8 <= 4 && msgHash.BitLen() >= 248 {
		msgHash = msgHash.Mul(msgHash, big.NewInt(16))
	}

	by := append(int2octets(privKey, rolen), bits2octets(msgHash, sc.N, sc.BitSize, rolen)...)

	if seed.Cmp(big.NewInt(0)) == 1 {
		by = append(by, seed.Bytes()...)
	}

	v := bytes.Repeat([]byte{0x01}, holen)

	k := bytes.Repeat([]byte{0x00}, holen)

	k = mac(alg, k, append(append(v, 0x00), by...), k)

	v = mac(alg, k, v, v)

	k = mac(alg, k, append(append(v, 0x01), by...), k)

	v = mac(alg, k, v, v)

	for {
		var t []byte

		for len(t) < rolen {
			v = mac(alg, k, v, v)
			t = append(t, v...)
		}

		secret = bits2int(new(big.Int).SetBytes(t), sc.BitSize)
		// TODO: implement seed here, final gating function
		if secret.Cmp(big.NewInt(0)) == 1 && secret.Cmp(sc.N) == -1 {
			return secret
		}
		k = mac(alg, k, append(v, 0x00), k)
		v = mac(alg, k, v, v)
	}
}

// GetRandomPrivateKey generates a random private key for the StarkCurve struct.
// NOTE: to be used for testing purposes
//
// Parameters:
// - none
// Returns:
// - priv: a pointer to a big.Int representing the generated private key
func (sc StarkCurve) GetRandomPrivateKey() (priv *big.Int) {
	max := new(big.Int).Sub(sc.Max, big.NewInt(1))
// It returns a pointer to a big.Int representing the generated private key, and an error.
func (sc StarkCurve) GetRandomPrivateKey() (priv *big.Int, err error) {
	max := new(big.Int).Sub(sc.Max, big.NewInt(1))

	priv, err = rand.Int(rand.Reader, max)
	if err != nil {
		return priv, err
	}

	x, y, err := sc.PrivateToPoint(priv)
	if err != nil {
		return priv, err
	}

	if !sc.IsOnCurve(x, y) {
		return priv, fmt.Errorf("key gen is not on stark cruve")
	}

	return priv, nil
}

// PrivateToPoint generates a point on the StarkCurve from a private key.
//
// It takes a private key as a parameter and returns the x and y coordinates of 
// the generated point on the curve. If the private key is not within the range 
// of the curve, it returns an error.
//
// Parameters:
// - privKey: The private key used to generate the point
// Return values:
// - x: The x coordinate of the generated point
// - y: The y coordinate of the generated point
// - err: An error if the private key is not within the curve range
func (sc StarkCurve) PrivateToPoint(privKey *big.Int) (x, y *big.Int, err error) {
	if privKey.Cmp(big.NewInt(0)) != 1 || privKey.Cmp(sc.N) != -1 {
		return x, y, fmt.Errorf("private key not in curve range")
	}
	x, y = sc.EcMult(privKey, sc.EcGenX, sc.EcGenY)
	return x, y, nil
}<|MERGE_RESOLUTION|>--- conflicted
+++ resolved
@@ -123,18 +123,13 @@
 
 // Add computes the sum of two points on the StarkCurve.
 // Assumes affine form (x, y) is spread (x1 *big.Int, y1 *big.Int)
-//
-<<<<<<< HEAD
-// (ref: https://github.com/starkware-libs/cairo-lang/blob/master/src/starkware/crypto/starkware/crypto/signature/math_utils.py)
+// (ref: https://github.com/starkware-libs/cairo-lang/blob/master/src/starkware/crypto/signature/math_utils.py#L59)
 //
 // Parameters:
 // - x1, y1: The coordinates of the first point as pointers to big.Int on the curve
 // - x2, y2: The coordinates of the second point as pointers to big.Int on the curve
 // Returns:
 // - x, y: two pointers to big.Int, representing the x and y coordinates of the sum of the two input points
-=======
-// (ref: https://github.com/starkware-libs/cairo-lang/blob/master/src/starkware/crypto/signature/math_utils.py#L59)
->>>>>>> b6a0a9ea
 func (sc StarkCurve) Add(x1, y1, x2, y2 *big.Int) (x, y *big.Int) {
 	yDelta := new(big.Int).Sub(y1, y2)
 	xDelta := new(big.Int).Sub(x1, x2)
@@ -157,8 +152,7 @@
 
 // Double calculates the double of a point on a StarkCurve (equation y^2 = x^3 + alpha*x + beta mod p).
 // Assumes affine form (x, y) is spread (x1 *big.Int, y1 *big.Int)
-<<<<<<< HEAD
-// (ref: https://github.com/starkware-libs/cairo-lang/blob/master/src/starkware/crypto/starkware/crypto/signature/math_utils.py)
+// (ref: https://github.com/starkware-libs/cairo-lang/blob/master/src/starkware/crypto/signature/math_utils.py#L79)
 //
 // The function takes two pointers to big.Int values, x1 and y1, which represent the
 // coordinates of the point to be doubled on the StarkCurve. It returns two pointers
@@ -169,10 +163,6 @@
 // - x1, y1: The coordinates of the point to be doubled on the StarkCurve.
 // Returns:
 // - x, y: two pointers to big.Int, representing the x and y coordinates of the resulting point
-=======
-//
-// (ref: https://github.com/starkware-libs/cairo-lang/blob/master/src/starkware/crypto/signature/math_utils.py#L79)
->>>>>>> b6a0a9ea
 func (sc StarkCurve) Double(x1, y1 *big.Int) (x, y *big.Int) {
 	xin := new(big.Int).Mul(big.NewInt(3), x1)
 	xin = xin.Mul(xin, x1)
@@ -249,24 +239,21 @@
 	}
 }
 
-<<<<<<< HEAD
 // InvModCurveSize calculates the inverse modulus of a given big integer 'x' with respect to the StarkCurve 'sc'.
-// (ref: https://github.com/starkware-libs/cairo-lang/blob/master/src/starkware/crypto/starkware/crypto/signature/math_utils.py)
+// (ref: https://github.com/starkware-libs/cairo-lang/blob/master/src/starkware/crypto/signature/math_utils.py)
 //
 // Parameters:
 // - x: The big integer to calculate the inverse modulus for
 // Returns:
 // - The inverse modulus of 'x' with respect to 'sc.N'
-=======
-// (ref: https://github.com/starkware-libs/cairo-lang/blob/master/src/starkware/crypto/signature/math_utils.py)
->>>>>>> b6a0a9ea
 func (sc StarkCurve) InvModCurveSize(x *big.Int) *big.Int {
 	return DivMod(big.NewInt(1), x, sc.N)
 }
 
-<<<<<<< HEAD
 // GetYCoordinate calculates the y-coordinate of a point on the StarkCurve.
-// (ref: https://github.com/starkware-libs/cairo-lang/blob/master/src/starkware/crypto/starkware/crypto/signature/signature.py)
+// (ref: https://github.com/starkware-libs/cairo-lang/blob/master/src/starkware/crypto/signature/signature.py#L84)
+// point (x,y) is on the curve.
+// Note: the real y coordinate is either y or -y.
 //
 // Parameters:
 // - starkX: The x-coordinate of the point
@@ -274,13 +261,6 @@
 // - *big.Int: The calculated y-coordinate of the point
 // a possible y coordinate such that together the point (x,y) is on the curve
 // Note: the real y coordinate is either y or -y
-=======
-// Given the x coordinate of a stark_key, returns a possible y coordinate such that together the
-// point (x,y) is on the curve.
-// Note: the real y coordinate is either y or -y.
-//
-// (ref: https://github.com/starkware-libs/cairo-lang/blob/master/src/starkware/crypto/signature/signature.py#L84)
->>>>>>> b6a0a9ea
 func (sc StarkCurve) GetYCoordinate(starkX *big.Int) *big.Int {
 	y := new(big.Int).Mul(starkX, starkX)
 	y = y.Mul(y, starkX)
@@ -294,10 +274,9 @@
 	return y
 }
 
-<<<<<<< HEAD
 // MimicEcMultAir performs a computation on the StarkCurve struct (m * point + shift_point)
 // using the same steps like the AIR.
-// (ref: https://github.com/starkware-libs/cairo-lang/blob/master/src/starkware/crypto/starkware/crypto/signature/signature.py)
+// (ref: https://github.com/starkware-libs/cairo-lang/blob/master/src/starkware/crypto/signature/signature.py#L176)
 // AIR : Algebraic Intermediate Representation of computation
 //
 // Parameters:
@@ -307,12 +286,6 @@
 // Returns:
 // - x, y: a pointer to a big.Int point on the curve
 // - err: an error if any
-=======
-// Computes m * point + shift_point using the same steps like the AIR and throws an exception if
-// and only if the AIR errors.
-//
-// (ref: https://github.com/starkware-libs/cairo-lang/blob/master/src/starkware/crypto/signature/signature.py#L176)
->>>>>>> b6a0a9ea
 func (sc StarkCurve) MimicEcMultAir(mout, x1, y1, x2, y2 *big.Int) (x *big.Int, y *big.Int, err error) {
 	m := new(big.Int).Set(mout)
 	if m.Cmp(big.NewInt(0)) != 1 || m.Cmp(sc.Max) != -1 {
@@ -339,18 +312,13 @@
 
 // EcMult multiplies a point (equation y^2 = x^3 + alpha*x + beta mod p) on the StarkCurve by a scalar value.
 // Assumes affine form (x, y) is spread (x1 *big.Int, y1 *big.Int) and that 0 < m < order(point).
-<<<<<<< HEAD
-// (ref: https://github.com/starkware-libs/cairo-lang/blob/master/src/starkware/crypto/starkware/crypto/signature/math_utils.py)
+// (ref: https://github.com/starkware-libs/cairo-lang/blob/master/src/starkware/crypto/signature/math_utils.py#L91)
 //
 // Parameters:
 // - m: The scalar value to multiply the point by.
 // - x1, y1: The coordinates of the point on the curve.
 // Returns:
 // - x, y: The coordinates of the resulting point after multiplication.
-=======
-//
-// (ref: https://github.com/starkware-libs/cairo-lang/blob/master/src/starkware/crypto/signature/math_utils.py#L91)
->>>>>>> b6a0a9ea
 func (sc StarkCurve) EcMult(m, x1, y1 *big.Int) (x, y *big.Int) {
 	var _ecMult func(m, x1, y1 *big.Int) (x, y *big.Int)
 
@@ -394,9 +362,8 @@
 	return x, y
 }
 
-<<<<<<< HEAD
 // Verify verifies the validity of the signature for a given message hash using the StarkCurve.
-// (ref: https://github.com/starkware-libs/cairo-lang/blob/master/src/starkware/crypto/starkware/crypto/signature/signature.py)
+// (ref: https://github.com/starkware-libs/cairo-lang/blob/master/src/starkware/crypto/signature/signature.py#L217)
 //
 // Parameters:
 // - msgHash: The message hash to be verified
@@ -406,15 +373,6 @@
 // - pubY: The y-coordinate of the public key used for verification
 // Returns:
 // - bool: true if the signature is valid, false otherwise
-=======
-/*
-Verifies the validity of the stark curve signature
-given the message hash, and public key (x, y) coordinates
-used to sign the message.
-
-(ref: https://github.com/starkware-libs/cairo-lang/blob/master/src/starkware/crypto/signature/signature.py#L217)
-*/
->>>>>>> b6a0a9ea
 func (sc StarkCurve) Verify(msgHash, r, s, pubX, pubY *big.Int) bool {
 	w := sc.InvModCurveSize(s)
 
@@ -652,7 +610,6 @@
 	return ptx, nil
 }
 
-<<<<<<< HEAD
 // PoseidonArray is a function that takes a variadic number of felt.Felt pointers as parameters and
 // NOTE: This function just wraps the Juno implementation
 // (ref: https://github.com/NethermindEth/juno/blob/main/core/crypto/poseidon_hash.go#L74)
@@ -662,19 +619,10 @@
 // - felts: A variadic number of pointers to felt.Felt
 // Returns:
 // - *felt.Felt: pointer to a felt.Felt
-=======
-/*
-Provides the poseidon hash of given array of felts.
-NOTE: This function just wraps the Juno implementation
-
-(ref: https://github.com/NethermindEth/juno/blob/main/core/crypto/poseidon_hash.go#L74)
-*/
->>>>>>> b6a0a9ea
 func (sc StarkCurve) PoseidonArray(felts ...*felt.Felt) *felt.Felt {
 	return junoCrypto.PoseidonArray(felts...)
 }
 
-<<<<<<< HEAD
 // StarknetKeccak computes the Starknet Keccak hash of the given byte slice.
 // NOTE: This function just wraps the Juno implementation
 // (ref: https://github.com/NethermindEth/juno/blob/main/core/crypto/keccak.go#L11)
@@ -684,14 +632,6 @@
 // Returns:
 // - *felt.Felt: pointer to a felt.Felt
 // - error: An error if any
-=======
-/*
-Provides the starknet keccak hash.
-NOTE: This function just wraps the Juno implementation
-
-(ref: https://github.com/NethermindEth/juno/blob/main/core/crypto/keccak.go#L11)
-*/
->>>>>>> b6a0a9ea
 func (sc StarkCurve) StarknetKeccak(b []byte) (*felt.Felt, error) {
 	return junoCrypto.StarknetKeccak(b)
 }
