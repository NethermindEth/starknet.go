# Changelog

All notable changes to this project will be documented in this file.

The format is based on [Keep a Changelog](https://keepachangelog.com/en/1.1.0/),
and this project adheres to [Semantic Versioning](https://semver.org/spec/v2.0.0.html).

## [Unreleased](https://github.com/NethermindEth/starknet.go/compare/v0.14.0...HEAD) <!-- Update the version number on each new release -->
<!-- template to copy:
### Added
### Changed
### Deprecated
### Removed
### Fixed
### Security
-->

<<<<<<< HEAD

### Changed
- **rpc**
  - `AddInvokeTransaction`, `AddDeclareTransaction`, `AddDeployAccountTransaction` now return their response structs **by value**.
  - Error paths in the above functions now return the zero‐value struct, never a partially-filled response.
- **account**
  - `AccountInterface` and implementations updated to reflect new return types.
  - `BuildAndSendInvokeTxn`, `BuildAndSendDeclareTxn`, `DeployContractWithUDC`, and `SendTransaction` now use a single `zeroResp` helper variable for error returns (DRY).
  - Reverted `BuildAndEstimateDeployAccountTxn` to return `*BroadcastDeployAccountTxnV3` (pointer) as it represents a full, mutable transaction.
- **tests & mocks**
  - Updated all affected tests and regenerated mocks (`go generate ./...`) to match the new signatures.
### Fixed
- Returning partially-initialised structs on RPC errors.
### Developer Experience
- Clearer function signatures and fewer heap allocations when handling small response structs.

=======
## [0.14.0](https://github.com/NethermindEth/starknet.go/releases/tag/v0.14.0) - 2025-08-15
### Added
- New WebSocket subscription endpoints:
  - `rpc.SubscribeNewTransactions`
  - `rpc.SubscribeNewTransactionReceipts`
- `rpc.SubscriptionBlockID` type for websocket subscriptions, which is a restricted version of `BlockID` that doesn't allow `pre_confirmed` or `l1_accepted` tags
- Helper methods for `SubscriptionBlockID`: `BlockID()`, `WithBlockNumber()`, `WithBlockHash()`, and `WithLatestTag()`
- `l1_accepted` and `pre_confirmed` block tags in the `rpc.BlockTag` type
- `rpc.ErrFeeBelowMinimum` and `rpc.ErrReplacementTransactionUnderpriced` rpc errors
- Types:
  - `rpc.EmittedEventWithFinalityStatus`: the return value for the `rpc.SubscribeEvents` endpoint
  - `rpc.PriceUnitWei` and `rpc.PriceUnitFri` enums: representing the `WEI` and `FRI` units
  - `rpc.SubNewTxnReceiptsInput`: input for the `rpc.SubscribeNewTransactionReceipts` endpoint
  - `rpc.SubNewTxnsInput`: input for the `rpc.SubscribeNewTransactions` endpoint
  - `rpc.TxnWithHashAndStatus`: return value for the `rpc.SubscribeNewTransactions` endpoint
  - `rpc.MessageFeeEstimation`: return value for the `rpc.EstimateMessageFee` endpoint
  - `rpc.FeeEstimationCommon`: common fields for `rpc.FeeEstimation` and `rpc.MessageFeeEstimation`

### Changed
- `pending` terminology replaced by `pre_confirmed` across RPC headers, statuses and documentation
- `rpc.SubscribeNewHeads` endpoint now accepts `rpc.SubscriptionBlockID` instead of `rpc.BlockID` parameter
- `rpc.SubscribeEvents` endpoint now accepts the `rpc.EmittedEventWithFinalityStatus` type as parameter
- `rpc.EstimateMessageFee` endpoint now returns `MessageFeeEstimation` instead of a `FeeEstimation` pointer
- Improved RPC error handling: only code `0` is considered invalid in `tryUnwrapToRPCErr`
- `rpc.TraceBlockTransactions` endpoint now checks for `pre_confirmed` tag in the `BlockID` parameter and returns an error if it is set
- Small change in the error returned by the `UnmarshalJSON` method of the `rpc.TxnExecutionStatus` and `rpc.TxnFinalityStatus` types
- New errors returned by the `rpc.AddInvokeTransaction`, `rpc.AddDeclareTransaction`, and `rpc.AddDeployAccountTransaction` endpoints
- RPCErrors now returns more data than before when the error is not a known RPC error
- Types:
  - `rpc.RpcProvider` interface: change in the `EstimateMessageFee` method return value
  - `rpc.WebsocketProvider` interface: endpoints added/removed
  - `rpc.ErrInvalidTransactionNonce`: new string `data` field
  - `rpc.EventSubscriptionInput`: new/renamed fields
  - `rpc.MessageStatus`: new/renamed fields
  - `rpc.FeePayment`: change in a field type
  - `rpc.FeePaymentUnit` enum: renamed to `rpc.PriceUnit`
  - `rpc.TxnStatus` enum: new values
  - `rpc.StateUpdateOutput`: changed field type
  - `rpc.PendingStateUpdate`: renamed to `rpc.Pre_confirmedStateUpdate`
  - `rpc.FeeEstimation`: new/changed fields
  - `rpc.TxnFinalityStatus` enum: new value

### Removed
- `rpc.(*WsProvider).SubscribePendingTransactions` endpoint in favor of `rpc.SubscribeNewTransactions`
- `REJECTED` block tag in the `rpc.BlockStatus` type
- `rpc.checkForPre_confirmed` function calls in websocket methods since `rpc.SubscriptionBlockID` type prevents invalid tags at the type level
- `rpc.TxnStatus` enum: removed `REJECTED` value
- Types:
  - `rpc.SubPendingTxnsInput`
  - `rpc.PendingTxn`

### Fixed
- Wrong displayed versions in the warning message when using a different RPC version than the one implemented by starknet.go
- Error when subscribing to the `rpc.SubscribeEvents` and `rpc.SubscribeNewHeads` endpoints with an empty `rpc.SubscriptionBlockID` on Pathfinder node

### Dev updates
- Big refactor in the tests organization
- Add integration environment for testing
- A lot of tests refactorings and updates
- Removed `.vscode/launch.json` file
- Expanded integration tests and datasets; CI and `Makefile` targets updated to include integration runs

## [0.13.1](https://github.com/NethermindEth/starknet.go/releases/tag/v0.13.1) - 2025-08-05
### Fixed
- `rpc.Syncing` was crashing when the node response was that it was syncing.
- Removed wrong `omitempty` tags in the RPC error data types.

### Changed
- `rpc.Syncing` method now returns a `rpc.SyncStatus` struct instead of a pointer to it.
- `rpc.SyncStatus` type: `StartingBlockNum`, `HighestBlockNum` and `CurrentBlockNum` are now of type `uint64` instead of `NumAsHex`
- `rpc.SyncStatus` type: `SyncStatus` field was renamed to `IsSyncing`

### Removed
- `curve.g1Affline` variable, users should use new instances of `starkcurve.G1Affine` instead. It was causing bugs in the tests when running in parallel.

### Dev updates
- Renamed account/tests, rpc/tests, contracts/tests, hash/tests, and typedData/tests folders to testData
- Migrate internal/test.go file to the new internal/tests pkg
- New tests.TestEnv enum type representing test environments
- New tests.RunTestOn func for environment validation
- Updated all testing to use the new enum and the RunTestOn when necessary
>>>>>>> 50a21f31

## [0.13.0](https://github.com/NethermindEth/starknet.go/releases/tag/v0.13.0) - 2025-06-27
### Added
- `account` pkg
  - `Verify` method to the `Account` type and `AccountInterface` interface
  - `CairoVersion` type
  - `TxnOptions` type, allowing optional settings when building/estimating/sending a transaction with the Build* methods
  - `DeployContractWithUDC` method for deploying contracts using the Universal Deployer Contract (UDC)
- `utils` pkg
  - `TxnOptions` type, allowing optional settings when building a transaction (set tip and query bit version)
  - `BuildUDCCalldata` function to build calldata for UDC contract deployments
  - `PrecomputeAddressForUDC` function to compute contract addresses deployed with UDC
  - `UDCOptions` type and `UDCVersion` enum for configuring UDC deployments
- A warning message when calling `rpc.NewProvider` with a provider using a different RPC version than the one implemented by starknet.go.

### Removed
- `rpc.NewClient` function
- `rpc.SKIP_EXECUTE` tag

### Changed
- In `account` package
  - for the `BuildAndEstimateDeployAccountTxn`, `BuildAndSendInvokeTxn`, and `BuildAndSendDeclareTxn` methods
    - removed `multiplier` and `withQueryBitVersion` parameters
    - added `opts` parameter of type `*account.TxnOptions`
  - In `NewAccount` function, the `cairoVersion` parameter is now of type `account.CairoVersion` 
- In `utils` package, added `opts` parameter of type `*utils.TxnOptions` to the `BuildInvokeTxn`, `BuildDeclareTxn`, and `BuildEstimateDeployAccountTxn` methods
- `rpc.WithBlockTag` now accepts `BlockTag` instead of `string` as parameter
- `setup.GetAccountCairoVersion` now returns `account.CairoVersion` instead of `int`
- examples in `examples` folder updated to use `utils.TxnOptions` and `account.CairoVersion`
- Updated `examples/typedData/main.go` to use the new `Verify` method
- Updated `examples/deployContractUDC/main.go` to use the new `DeployContractWithUDC` method and UDC utilities

### Dev updates
- Added tests:
  - `utils.TestTxnOptions`
  - `rpc.TestVersionCompatibility`
  - `account_test.TestTxnOptions`
  - `account_test.TestVerify`
  - `account_test.TestDeployContractWithUDC` with comprehensive test cases for ERC20 and no-constructor deployments
  - `utils_test.TestBuildUDCCalldata` + others, covering various UDC scenarios and options
  - `utils_test.TestPrecomputeAddressForUDC` for origin-dependent and independent address computation
- RPC pkg:
  - Added "Warning" word in the logs when missing the .env file on `internal/test.go`
  - New `warnVersionCheckFailed` and `warnVersionMismatch` variables in `rpc/provider.go`
  - New `checkVersionCompatibility()` function in `rpc/provider.go` to check the version of the RPC provider. It is called inside `rpc.NewProvider`
  - `TestCookieManagement` modified to handle the `specVersion` call when creating a new provider
  - New `rpcVersion` constant in `rpc/provider.go`, representing the version of the RPC spec that starknet.go is compatible with
  - Updated `TestSpecVersion` to use the `rpcVersion` constant
- In `account.NewAccount` function, the `cairoVersion` parameter is now of type `account.CairoVersion` 
- New `testConfig` struct to the `account_test` package, for easier test configuration
- The `account` package has been refactored and split into multiple files.
- Regenerated mocks for Account interface
- `rpc.WithBlockTag` now accepts `BlockTag` instead of `string` as parameter
- Updated `examples/typedData/main.go` to use the new `Verify` method
- `setup.GetAccountCairoVersion` now returns `account.CairoVersion` instead of `int`

## What's Changed
* refactor: split account pkg into multiple files by @thiagodeev in https://github.com/NethermindEth/starknet.go/pull/750
* chore(deps): bump brace-expansion from 2.0.1 to 2.0.2 in /www in the npm_and_yarn group across 1 directory by @dependabot in https://github.com/NethermindEth/starknet.go/pull/754
* Thiagodeev/feat account verify by @thiagodeev in https://github.com/NethermindEth/starknet.go/pull/753
* Feature/version compatibility check by @RafieAmandio in https://github.com/NethermindEth/starknet.go/pull/725
* Thiagodeev/small random changes by @thiagodeev in https://github.com/NethermindEth/starknet.go/pull/755
* Fix: increase block range for websocket tests by @thiagodeev in https://github.com/NethermindEth/starknet.go/pull/757
* Add CODEOWNERS file by @nethermind-oss-compliance in https://github.com/NethermindEth/starknet.go/pull/761
* replace dead link README.md by @eeemmmmmm in https://github.com/NethermindEth/starknet.go/pull/762
* Add DeployContractWithUDC method to improve contract deployment experience. by @HACKER097 in https://github.com/NethermindEth/starknet.go/pull/760
* release v0.13.0 by @thiagodeev in https://github.com/NethermindEth/starknet.go/pull/763

**Full Changelog**: https://github.com/NethermindEth/starknet.go/compare/v0.12.0...v0.13.0

## [0.12.0](https://github.com/NethermindEth/starknet.go/releases/tag/v0.12.0) - 2025-06-02
### Added
- `utils.FillHexWithZeroes` utility function

### Changed
A reestructuring on the entire `curve` pkg. See more in PR [744](https://github.com/NethermindEth/starknet.go/pull/744).

- `StarkCurve.GetRandomPrivateKey()` -> `GetRandomKeys()`
- `StarkCurve.GetYCoordinate()` -> `GetYCoordinate()`
- `StarkCurve.Sign()` -> `Sign()`
- `StarkCurve.PrivateToPoint()` -> `PrivateKeyToPoint()`
- `StarkCurve.Verify()` -> `Verify()`
- `VerifySignature()` -> `Verify()`

### Removed:
- `StarkCurve` type and all its methods
  - `StarkCurve.Add()`
  - `StarkCurve.Double()`
  - `StarkCurve.ScalarMult()`
  - `StarkCurve.ScalarBaseMult()`
  - `StarkCurve.IsOnCurve()`
  - `StarkCurve.InvModCurveSize()`
  - `StarkCurve.MimicEcMultAir()`
  - `StarkCurve.EcMult()`
  - `StarkCurve.SignFelt()`
  - `StarkCurve.GenerateSecret()`
  - `StarkCurve.GetYCoordinate()` -> func `GetYCoordinate()`
  - `StarkCurve.Verify()` -> func `Verify()`
  - `StarkCurve.Sign()` -> func `Sign()`
  - `StarkCurve.PrivateToPoint()` -> func `PrivateKeyToPoint()`
  - `StarkCurve.GetRandomPrivateKey()` -> func `GetRandomKeys()`
- `StarkCurvePayload` type
- `PedersenParamsRaw` variable
- `PedersenParams` variable
- `Curve` variable implementing the `StarkCurve`
- `VerifySignature()` function -> func `Verify()`
- `CurveOption` type
- `WithConstants` function
- `curve.DivMod` function
- `curve.FmtKecBytes` function
- `curve.MaskBits` function
- `pedersen_params.json` file

### What's Changed
* docs: update Cairo account package link by @dizer-ti in https://github.com/NethermindEth/starknet.go/pull/737
* Documentation Website by @WiseMrMusa in https://github.com/NethermindEth/starknet.go/pull/732
* Small bug on the starknet_getStorageProof method test by @thiagodeev in https://github.com/NethermindEth/starknet.go/pull/740
* Update mainnetBlockReceipts588763.json data by @thiagodeev in https://github.com/NethermindEth/starknet.go/pull/742
* chore(deps): bump vite from 6.3.3 to 6.3.5 in /www in the npm_and_yarn group across 1 directory by @dependabot in https://github.com/NethermindEth/starknet.go/pull/741
* Update some txn test data with new Juno data by @thiagodeev in https://github.com/NethermindEth/starknet.go/pull/743
* `curve` pkg migration to `gnark-crypto` implementation by @thiagodeev in https://github.com/NethermindEth/starknet.go/pull/744
* docs: add CHANGELOG.md by @thiagodeev in https://github.com/NethermindEth/starknet.go/pull/748


**Full Changelog**: https://github.com/NethermindEth/starknet.go/compare/v0.11.1...v0.12.0

**Note: starting CHANGELOG.md from v0.12.0. All descriptions before v0.12.0 were taken directly from the Github releases description**

## [0.11.1](https://github.com/NethermindEth/starknet.go/releases/tag/v0.11.1) - 2025-05-15
This release fixes the bug when calling the `BuildAndSendDeclareTxn`, `BuildAndSendInvokeTxn`, and `BuildAndEstimateDeployAccountTxn` methods with the `withQueryBitVersion` parameter set to true.
The txn with the queryBit version was also being sent to the node instead of being only used when estimating the fees, which is incorrect.
This has been fixed.

### What's Changed
* Thiagodeev/fix sending querybit txn by @thiagodeev in https://github.com/NethermindEth/starknet.go/pull/733

**Full Changelog**: https://github.com/NethermindEth/starknet.go/compare/v0.11.0...v0.11.1

## [0.11.0](https://github.com/NethermindEth/starknet.go/releases/tag/v0.11.0) - 2025-05-12
This release implements Starknet RPC v0.8.1

Key changes:

- Multiple code refactorings in the transaction types (see PR [700](https://github.com/NethermindEth/starknet.go/pull/700) for more)
- Improve error handling in the `utils.SplitFactStr` utility

For contributors: new Makefile, and linter improvements

### What's Changed
* Thiagodeev/refactor txn types by @thiagodeev in https://github.com/NethermindEth/starknet.go/pull/700
* Fix: Add spaces before dashes in func descriptions by @devin-ai-integration in https://github.com/NethermindEth/starknet.go/pull/717
* `Makefile` and new linters for starknet.go by @PsychoPunkSage in https://github.com/NethermindEth/starknet.go/pull/598
* Fix bug report of starknet.go by @thiagodeev in https://github.com/NethermindEth/starknet.go/pull/727

**Full Changelog**: https://github.com/NethermindEth/starknet.go/compare/v0.10.0...v0.11.0

## [0.10.0](https://github.com/NethermindEth/starknet.go/releases/tag/v0.10.0) - 2025-04-30
This release implements Starknet RPC v0.8.1

Key changes:
- new `withQueryBitVersion` param to the `BuildAndEstimateDeployAccountTxn`, `BuildAndSendInvokeTxn`, and `BuildAndSendDeclareTxn` methods
- small bug fix when unsubscribing from websocket

### What's Changed
* Update CallContext to CallContextWithSliceArgs in `requestUnsubscribe()` by @thiagodeev in https://github.com/NethermindEth/starknet.go/pull/705
* Hotfix/not estimating querybitversion txns by @thiagodeev in https://github.com/NethermindEth/starknet.go/pull/714


**Full Changelog**: https://github.com/NethermindEth/starknet.go/compare/v0.9.0...v0.10.0

## [0.9.0](https://github.com/NethermindEth/starknet.go/releases/tag/v0.9.0) - 2025-04-24
This release implements Starknet RPC v0.8.1 ([ref](https://github.com/starkware-libs/starknet-specs/releases/tag/v0.8.1)).

Key changes:
- Go v1.23.4.
- Updated Juno dependency, fixing bug in `curve` pkg regarding a renamed method ( `NewFelt` > `New` ). Ref: https://github.com/NethermindEth/starknet.go/issues/669.
- A warning is now returned when instantiating a Braavos account in the `NewAccount` function since it doesn't support Starknet RPCv.8.0 (ref: https://community.starknet.io/t/starknet-devtools-for-0-13-5/115495#p-2359168-braavos-compatibility-issues-3).
- Some fields have been renamed (like `Account.AccountAddress` > `Account.Address`, `BlockHeader.BlockHash` > `BlockHeader.Hash`, etc).

Also, we now have a new `readEvents` in the `examples` folder teaching how to read Starknet events with Starknet.go (thanks to @alex-sumner).

### What's Changed
* Fix ByteArrFeltToString hex decoding error by @Hyodar in https://github.com/NethermindEth/starknet.go/pull/668
* Upgrade juno version to v0.14.0, and Go to 1.23.4 by @thiagodeev in https://github.com/NethermindEth/starknet.go/pull/692
* Allow empty block_id, and update code to use it by @thiagodeev in https://github.com/NethermindEth/starknet.go/pull/695
* Remove fillEmptyFeeEstimation workaround as Juno issue is fixed by @devin-ai-integration in https://github.com/NethermindEth/starknet.go/pull/694
* Braavos fix by @thiagodeev in https://github.com/NethermindEth/starknet.go/pull/691
* Eventexample by @alex-sumner in https://github.com/NethermindEth/starknet.go/pull/593
* Refactor: Rename redundant struct field names by @thiagodeev in https://github.com/NethermindEth/starknet.go/pull/699
* chore(deps): bump golang.org/x/net from 0.36.0 to 0.38.0 in the go_modules group across 1 directory by @dependabot in https://github.com/NethermindEth/starknet.go/pull/701
* docs: remove rpc/README.md file by @zeroprooff in https://github.com/NethermindEth/starknet.go/pull/702
* ci: bump actions/checkout to v4 by @dizer-ti in https://github.com/NethermindEth/starknet.go/pull/703
* fix typo in `account.go` by @detrina in https://github.com/NethermindEth/starknet.go/pull/704
* Fix typos throughout the codebase by @devin-ai-integration in https://github.com/NethermindEth/starknet.go/pull/707

**Full Changelog**: https://github.com/NethermindEth/starknet.go/compare/v0.8.1...v0.9.0

## [0.8.1](https://github.com/NethermindEth/starknet.go/releases/tag/v0.8.1) - 2025-04-08
This release implements Starknet RPC v0.8.1 ([ref](https://github.com/starkware-libs/starknet-specs/releases/tag/v0.8.1)).

Key change: 
- WebSocket `subscription_id`s are now strings instead of integers.

### What's Changed
* Test slices functions by @estensen in https://github.com/NethermindEth/starknet.go/pull/496
* CI Refactor by @thiagodeev in https://github.com/NethermindEth/starknet.go/pull/686
* Bump the go_modules group across 1 directory with 2 updates by @dependabot in https://github.com/NethermindEth/starknet.go/pull/683
* fix: typos in documentation files by @kilavvy in https://github.com/NethermindEth/starknet.go/pull/676
* docs(readme): replaced the non-working badge with a working one by @operagxsasha in https://github.com/NethermindEth/starknet.go/pull/682
* Add TestRecursiveProofFixedSizeMerkleTree for recursive proof generation by @byksy in https://github.com/NethermindEth/starknet.go/pull/459
* v0.8.1 release changes by @thiagodeev in https://github.com/NethermindEth/starknet.go/pull/687

**Full Changelog**: https://github.com/NethermindEth/starknet.go/compare/v0.8.0...v0.8.1

## [0.8.0](https://github.com/NethermindEth/starknet.go/releases/tag/v0.8.0) - 2025-04-02
### Summary
This release fully implements Starknet RPC v0.8.0 ([ref](https://github.com/starkware-libs/starknet-specs/releases/tag/v0.8.0)).

Key features:
- Full Starknet RPC v0.8.0 compliance (new RPC and WebSocket methods).
- New helper methods for building and sending transactions in the `account` pkg.
- New utilities for building and handling transactions in the `utils` pkg.
- All examples updated to use V3 transactions and the new utilities for building and sending transactions.
- New `simpleDeclare` and `websocket` examples.
- New hash functions to hash all transaction versions.
- An important change in the SNIP-12 enum hashing. A new release called [`v0.8.0-snip12`](https://github.com/NethermindEth/starknet.go/releases/tag/v0.8.0-snip12) has been created specifically for this.

#### New RPC methods:
- `starknet_getCompiledCasm`
- `starknet_getMessagesStatus`
- `starknet_getStorageProof`

#### New RPC WebSocket methods:
- `starknet_subscribeEvents`
- `starknet_subscribeNewHeads`
- `starknet_subscribePendingTransactions`
- `starknet_subscribeTransactionStatus`

Detailed changes:
- Removed V0/1/2 broadcast txns. Now, only V3 transactions can be sent.
- Removed duplicates `rpc.Provider` methods in the `Account` type. They should now be called via the `acc.Provider` field.
- New `NewWebsocketProvider` function for creating a WebSocket provider.
- Transaction hash functions moved from the `account` pkg to the `hash` pkg.
- Contract class types moved from the `rpc` pkg to the `contracts` pkg.
- Bug fixed in the `CompiledClassHash` function (thanks to @baitcode).
- Improvements in the RPCError `data` field.
- New `client` pkg.
- New utils:
  - BuildInvokeTxn
  - BuildDeclareTxn
  - BuildDeployAccountTxn
  - WeiToETH/ETHToWei
  - FRIToSTRK/STRKToFRI
  - FeeEstToResBoundsMap
  - ResBoundsMapToOverallFee
  - UnmarshalJSONFileToType
- New hash functions (one for each version):
  - TransactionHashInvokeV0/V1/V3
  - TransactionHashDeclareV1/V2/V3
  - TransactionHashDeployAccountV1/V3

### What's Changed
* Thiagodeev/rpcv08 write methods, blockHeader and error 53 by @thiagodeev in https://github.com/NethermindEth/starknet.go/pull/626
* Creates a description for the multi-call feature by @thiagodeev in https://github.com/NethermindEth/starknet.go/pull/648
* Thiagodeev/rpcv08 final changes by @thiagodeev in https://github.com/NethermindEth/starknet.go/pull/644
* New rpcdata + RPCv08 errors by @thiagodeev in https://github.com/NethermindEth/starknet.go/pull/649
* docs: changed the link to shield stars by @Olexandr88 in https://github.com/NethermindEth/starknet.go/pull/652
* Update README.md to include typedData example by @thiagodeev in https://github.com/NethermindEth/starknet.go/pull/653
* Ensure starknet_call calldata is not null by @Hyodar in https://github.com/NethermindEth/starknet.go/pull/658
* fix outdated documentation links by @youyyytrok in https://github.com/NethermindEth/starknet.go/pull/659
* chore: fix minor grammar and wording issues by @famouswizard in https://github.com/NethermindEth/starknet.go/pull/660
* chore: Fix Typo in Error Message for Unsupported Transaction Type by @0xwitty in https://github.com/NethermindEth/starknet.go/pull/661
* Add Test Case Names for Improved CI/CD Debugging by @AnkushinDaniil in https://github.com/NethermindEth/starknet.go/pull/663
* Add actions scanning and go community pack in codeql-analysis.yml by @yevh in https://github.com/NethermindEth/starknet.go/pull/664
* Fix contract class unmarshall for modern cairo compilers by @baitcode in https://github.com/NethermindEth/starknet.go/pull/656
* thiagodeev/rpcv08-websocket by @thiagodeev in https://github.com/NethermindEth/starknet.go/pull/651
* Thiagodeev/rpcv08 - implement/fix/update remaining tests for rpcv08 by @thiagodeev in https://github.com/NethermindEth/starknet.go/pull/662
* Thiagodeev/rpcv08 refactor tests and utils organization by @thiagodeev in https://github.com/NethermindEth/starknet.go/pull/672
* Thiagodeev/rpcv08 new txn utilities by @thiagodeev in https://github.com/NethermindEth/starknet.go/pull/673
* Thiagodeev/rpcv08 update examples by @thiagodeev in https://github.com/NethermindEth/starknet.go/pull/677
* Thiagodeev/rpcv08 final adjustments by @thiagodeev in https://github.com/NethermindEth/starknet.go/pull/678
* Thiagodeev/rpcv08 final adjustments v2 by @thiagodeev in https://github.com/NethermindEth/starknet.go/pull/680
* Thiagodeev/rpcv08 final adjustments v3 by @thiagodeev in https://github.com/NethermindEth/starknet.go/pull/681
* Revert SNIP-12 code to be compatible with starknet.js by @thiagodeev in https://github.com/NethermindEth/starknet.go/pull/667

**Full Changelog**: https://github.com/NethermindEth/starknet.go/compare/v0.7.3...v0.8.0

## [0.7.3](https://github.com/NethermindEth/starknet.go/releases/tag/v0.7.3) - 2024-12-13
This version implements RPCv0.7.1

### What's Changed
* Implements SNIP-12 by @thiagodeev in https://github.com/NethermindEth/starknet.go/pull/637
* New "ValidateSignature" function in 'curve' pkg by @thiagodeev in https://github.com/NethermindEth/starknet.go/pull/637
* Fix trace/simulation tests for sepolia by @wojciechos in https://github.com/NethermindEth/starknet.go/pull/639
* Add Dependency review workflow by @yevh in https://github.com/NethermindEth/starknet.go/pull/643
* General "SendTransaction" method for 'account' pkg by @PsychoPunkSage in https://github.com/NethermindEth/starknet.go/pull/647

**Full Changelog**: https://github.com/NethermindEth/starknet.go/compare/v0.7.2...v0.7.3

## [0.7.2](https://github.com/NethermindEth/starknet.go/releases/tag/v0.7.2) - 2024-10-07
This version implements RPCv0.7.1

### What's Changed
* Upgrades Juno and Go version by @thiagodeev in https://github.com/NethermindEth/starknet.go/pull/625
* Create codeql.yml by @yevh in https://github.com/NethermindEth/starknet.go/pull/627
* fix definition of invoke transaction trace by @dkatzan in https://github.com/NethermindEth/starknet.go/pull/631
* fix test validation bug by @rianhughes in https://github.com/NethermindEth/starknet.go/pull/632
* Update CONTRIBUTING.md by @RuneRogue in https://github.com/NethermindEth/starknet.go/pull/633

**Full Changelog**: https://github.com/NethermindEth/starknet.go/compare/v0.7.1...v0.7.2

## [0.7.1](https://github.com/NethermindEth/starknet.go/releases/tag/v0.7.1) - 2024-09-02
### Summary
This release primarily replaces Goerli test data with Sepolia test data, improves test coverage, fixes several bugs related to RPC methods and the Pedersen hash function, adds support for Byte array serialization, refactors certain types for a better user experience (UX), updates examples, and implements RPCv0.7.1.

### What's Changed
* RPC methods to return error by @rianhughes in https://github.com/NethermindEth/starknet.go/pull/542
* Allow configuring the RPC client by @archseer in https://github.com/NethermindEth/starknet.go/pull/547
* Update SpecVersion to stop returning InternalError for nil errors by @AryanGodara in https://github.com/NethermindEth/starknet.go/pull/549
* #545 Add golangci-lint workflow by @nsiregar in https://github.com/NethermindEth/starknet.go/pull/546
* only load .env for non-mock envs by @rianhughes in https://github.com/NethermindEth/starknet.go/pull/559
* fix account testnet environment load by @rianhughes in https://github.com/NethermindEth/starknet.go/pull/560
* set base by @rianhughes in https://github.com/NethermindEth/starknet.go/pull/561
* provider_test.go upgraded to Sepolia by @thiagodeev in https://github.com/NethermindEth/starknet.go/pull/563
* RPC/block tests upgraded to sepolia, fixed not running correct RPC url passed from env flag on CLI bug by @thiagodeev in https://github.com/NethermindEth/starknet.go/pull/566
* Update transaction tests to sepolia by @AryanGodara in https://github.com/NethermindEth/starknet.go/pull/557
* Update account tests to sepolia by @AryanGodara in https://github.com/NethermindEth/starknet.go/pull/558
* Update block tests to Sepolia and add more tests by @AryanGodara in https://github.com/NethermindEth/starknet.go/pull/554
* Update rpc: Call, Contract, Event and mock tests by @AryanGodara in https://github.com/NethermindEth/starknet.go/pull/555
* Update README.md by @thiagodeev in https://github.com/NethermindEth/starknet.go/pull/568
* correct json tag price_in_fri by @rianhughes in https://github.com/NethermindEth/starknet.go/pull/572
* add missing l1 transaction receipt field by @rianhughes in https://github.com/NethermindEth/starknet.go/pull/577
* Upgrade examples to use Sepolia network by @thiagodeev in https://github.com/NethermindEth/starknet.go/pull/579
* Move PrecomputeAddress function to 'contract' package by @thiagodeev in https://github.com/NethermindEth/starknet.go/pull/574
* Migrate from test-go to stretchr by @mdantonio in https://github.com/NethermindEth/starknet.go/pull/582
* chore ::> method on the BroadcastInvokeTxnType interface to constrain it. by @PsychoPunkSage in https://github.com/NethermindEth/starknet.go/pull/584
* chore::> Constrain BroadcastDeclare and BroadcastDeployAccount  by @PsychoPunkSage in https://github.com/NethermindEth/starknet.go/pull/585
* Update README.md by @RV12R in https://github.com/NethermindEth/starknet.go/pull/587
* chore ::> Merging all TransactionReceipt types into a single type by @PsychoPunkSage in https://github.com/NethermindEth/starknet.go/pull/588
* pedersen x range bug fix by @rianhughes in https://github.com/NethermindEth/starknet.go/pull/595
* Adding support for Byte array serialization by @krishnateja262 in https://github.com/NethermindEth/starknet.go/pull/583
* `deployContractUDC` added in CI test. by @PsychoPunkSage in https://github.com/NethermindEth/starknet.go/pull/606
* Reverted changes in `BroadcastDeclareTxnV3` by @PsychoPunkSage in https://github.com/NethermindEth/starknet.go/pull/604
* Update tests to Sepolia by @thiagodeev in https://github.com/NethermindEth/starknet.go/pull/589
* Add Juno Pederson hash by @thiagodeev in https://github.com/NethermindEth/starknet.go/pull/610
* Thiagodeev/fix unreturned tx hash by @thiagodeev in https://github.com/NethermindEth/starknet.go/pull/614
* Fixes before 7.1 release by @thiagodeev in https://github.com/NethermindEth/starknet.go/pull/617
* Thiagodeev/fixes before 7 1 release v2 by @thiagodeev in https://github.com/NethermindEth/starknet.go/pull/619
* update readme for 0.7.1 release by @rianhughes in https://github.com/NethermindEth/starknet.go/pull/621

**Full Changelog**: https://github.com/NethermindEth/starknet.go/compare/v0.7.0...v0.7.1

## [0.7.0](https://github.com/NethermindEth/starknet.go/releases/tag/v0.7.0) - 2024-03-08
The main changes include upgrading the rpc and accounts packages to support the new Starknet RPC spec v0.7.0-rc2

### Added
* RPCv0.7-rc2 support
* New examples (estimateFee and deployAccountUDC)
* RPC handlers now return RPC errors

**Full Changelog**: https://github.com/NethermindEth/starknet.go/compare/v0.6.1...v0.7.0

## [0.6.1](https://github.com/NethermindEth/starknet.go/releases/tag/v0.6.1) - 2024-01-24
### What's Changed
* Fix FmtCallData by @rianhughes in https://github.com/NethermindEth/starknet.go/pull/498
* Fix starknet_EstimateFee by @rianhughes in https://github.com/NethermindEth/starknet.go/pull/500
* Add an example that fetches token balance of account by @ChiHaoLu in https://github.com/NethermindEth/starknet.go/pull/509

**Full Changelog**: https://github.com/NethermindEth/starknet.go/compare/v0.6.0...v0.6.1

## [0.6.0](https://github.com/NethermindEth/starknet.go/releases/tag/v0.6.0) - 2023-12-07
The main changes include upgrading the rpc and accounts pkg to support the new starknet rpc spec v0.6.0

Note: we still need to add e2e tests for v3 transactions. We decided to wait until Goerli supports v0.13 to reduce friction in generating tests. These tests will be added soon.

### What's Changed
* Rpcv06 trace file by @rianhughes in https://github.com/NethermindEth/starknet.go/pull/471
* rpcv06 update exec resources by @rianhughes in https://github.com/NethermindEth/starknet.go/pull/466
* rpcv06 update emitted event by @rianhughes in https://github.com/NethermindEth/starknet.go/pull/473
* rpcv06 update receipts by @rianhughes in https://github.com/NethermindEth/starknet.go/pull/464
* rpcv06 implement v3 transactions by @rianhughes in https://github.com/NethermindEth/starknet.go/pull/462
* Update Felt.go by @Bitcoinnoobie in https://github.com/NethermindEth/starknet.go/pull/482
* Rpcv06 rv2 to rc4 by @rianhughes in https://github.com/NethermindEth/starknet.go/pull/487
* Rianhughes/rpcv06 integration tests by @rianhughes in https://github.com/NethermindEth/starknet.go/pull/485
* update readme by @rianhughes in https://github.com/NethermindEth/starknet.go/pull/480
* rpcv06 update readme to rc-5 by @rianhughes in https://github.com/NethermindEth/starknet.go/pull/494
* update readme for rpcv0.6.0 non rc by @rianhughes in https://github.com/NethermindEth/starknet.go/pull/495


**Full Changelog**: https://github.com/NethermindEth/starknet.go/compare/v0.5.0...v0.6.0

## [0.5.0](https://github.com/NethermindEth/starknet.go/releases/tag/v0.5.0) - 2023-11-02
Full support for Starknet [RPC v.0.5](https://github.com/starkware-libs/starknet-specs/tree/v0.5.0).

### :wrench: What's Changed
- Implement rpc05 `specVersion` method by @rianhughes in #416 
- Fix domain name in typed message by @fico308 in #417 
- Implement `GetTransactionStatus` method by @rianhughes in #418 
- Remove `pendingTransactions` method by @rianhughes in #419 
- Update `DeclareTxn` types by @rianhughes in #421 
- Update pending types by @rianhughes in #424 
- Update `traceBlockTransactions` method by @rianhughes in #428 
- Update Function Invocation type by @rianhughes and @cicr99 in #430 
- Update transaction trace types by @rianhughes and @cicr99 in #432 
- Update BlockHeader and PendingBlockHeader by @rianhughes and @cicr99 in #435 
-  Implement BroadcastedTxn types and update related methods by @rianhughes and @cicr99 in #437, #438, #454 
- Replace deadlinks by @jelilat in #439 
- Update go version by @cicr99 and @joshklop in #446, #447  
- Implement new example for adding an invoke transaction and update README and workflow accordingly by @Akashneelesh and @cicr99 in #450, #456, #457 
- Fix `Nonce` method return type by @cicr99 in #453 
- Handle errors by @cicr99 in #455
- Add code comments by @aquental in #415  

**Full Changelog**: https://github.com/NethermindEth/starknet.go/compare/v0.4.6...v0.5.0

### Note:
FmtCalldata() may be unstable.

## [0.4.6](https://github.com/NethermindEth/starknet.go/releases/tag/v0.4.6) - 2023-10-11
A "housekeeping" release including:
- Dedicated 'account' package
- Other library packages and code repository restructuring

IMPORTANT:exclamation::eyes:: This release does include breaking changes, and will require refactoring of application code which depends on **starknet.go** library.

### :wrench: What's Changed
* New account implementation by @rianhughes in https://github.com/NethermindEth/starknet.go/pull/302
* Test Declare transaction by @rianhughes in https://github.com/NethermindEth/starknet.go/pull/386
* Implement `WaitForTransactionReceipt` in accounts by @rianhughes in https://github.com/NethermindEth/starknet.go/pull/389
* Implement `formatCallDAta` for Cairo2 by @rianhughes in https://github.com/NethermindEth/starknet.go/pull/399
* Update examples to use account interface by @rianhughes in https://github.com/NethermindEth/starknet.go/pull/414
* Remove deprecated packages by @cicr99 in https://github.com/NethermindEth/starknet.go/pull/373
* Restructuring rpc tests folder by @cicr99 in https://github.com/NethermindEth/starknet.go/pull/379
* Remove types package by @rianhughes in https://github.com/NethermindEth/starknet.go/pull/384
* Create contracts package and hash logic by @rianhughes in https://github.com/NethermindEth/starknet.go/pull/377
* Create curve package and organize remaining files by @cicr99 in https://github.com/NethermindEth/starknet.go/pull/394, https://github.com/NethermindEth/starknet.go/pull/398
* Fix tests package and rename to `devnet` by @rianhughes in https://github.com/NethermindEth/starknet.go/pull/395
* GH Action improvements by @stranger80 and @rianhughes in https://github.com/NethermindEth/starknet.go/pull/396, https://github.com/NethermindEth/starknet.go/pull/397, https://github.com/NethermindEth/starknet.go/pull/413 and https://github.com/NethermindEth/starknet.go/pull/362
* Fix typos by @omahs in https://github.com/NethermindEth/starknet.go/pull/363
* Update contract class `abi` to string by @rianhughes in https://github.com/NethermindEth/starknet.go/pull/368

**Full Changelog**: https://github.com/NethermindEth/starknet.go/compare/v0.4.5...v0.4.6

## [0.4.5](https://github.com/NethermindEth/starknet.go/releases/tag/v0.4.5) - 2023-09-27
Full support for Starknet [RPC v.0.4](https://github.com/starkware-libs/starknet-specs/tree/v0.4.0).

### What's Changed
* rpcv04 update trace and read errros by @rianhughes in https://github.com/NethermindEth/starknet.go/pull/331
* rpcv04 update trace api by @rianhughes in https://github.com/NethermindEth/starknet.go/pull/330
* Merge changes in Rpcv04 branch by @cicr99 in https://github.com/NethermindEth/starknet.go/pull/338
* Implement DeclareTxn rpcv04 by @rianhughes in https://github.com/NethermindEth/starknet.go/pull/288
* Update readme by @cicr99 in https://github.com/NethermindEth/starknet.go/pull/339
* Rpcv04 tx status by @rianhughes in https://github.com/NethermindEth/starknet.go/pull/289
* rpcv4_write_errors by @rianhughes in https://github.com/NethermindEth/starknet.go/pull/332
* fix unknown type by @rianhughes in https://github.com/NethermindEth/starknet.go/pull/343
* RPCv04 Remove BroadcastTx by @rianhughes in https://github.com/NethermindEth/starknet.go/pull/290
* Modification to InvokeTxnV0 by @cicr99 in https://github.com/NethermindEth/starknet.go/pull/340
* fix node error handling by @rianhughes in https://github.com/NethermindEth/starknet.go/pull/352
* Block with tx hashes by @cicr99 in https://github.com/NethermindEth/starknet.go/pull/354
* Create deployAccount example using rpc by @rianhughes in https://github.com/NethermindEth/starknet.go/pull/349
* Readme rpcv04 update by @cicr99 in https://github.com/NethermindEth/starknet.go/pull/357


**Full Changelog**: https://github.com/NethermindEth/starknet.go/compare/v0.4.3...v0.4.5

## [0.4.4](https://github.com/NethermindEth/starknet.go/releases/tag/v0.4.4) - 2023-09-26
Full support for Starknet [RPC v.0.4](https://github.com/starkware-libs/starknet-specs/tree/v0.4.0). 

### What's Changed
* rpcv04 update trace and read errros by @rianhughes in https://github.com/NethermindEth/starknet.go/pull/331
* rpcv04 update trace api by @rianhughes in https://github.com/NethermindEth/starknet.go/pull/330
* Merge changes in Rpcv04 branch by @cicr99 in https://github.com/NethermindEth/starknet.go/pull/338
* Implement DeclareTxn rpcv04 by @rianhughes in https://github.com/NethermindEth/starknet.go/pull/288
* Update readme by @cicr99 in https://github.com/NethermindEth/starknet.go/pull/339
* Rpcv04 tx status by @rianhughes in https://github.com/NethermindEth/starknet.go/pull/289
* rpcv4_write_errors by @rianhughes in https://github.com/NethermindEth/starknet.go/pull/332
* fix unknown type by @rianhughes in https://github.com/NethermindEth/starknet.go/pull/343
* RPCv04 Remove BroadcastTx by @rianhughes in https://github.com/NethermindEth/starknet.go/pull/290
* Modification to InvokeTxnV0 by @cicr99 in https://github.com/NethermindEth/starknet.go/pull/340
* fix node error handling by @rianhughes in https://github.com/NethermindEth/starknet.go/pull/352
* Block with tx hashes by @cicr99 in https://github.com/NethermindEth/starknet.go/pull/354
* Create deployAccount example using rpc by @rianhughes in https://github.com/NethermindEth/starknet.go/pull/349
* Readme rpcv04 update by @cicr99 in https://github.com/NethermindEth/starknet.go/pull/357


**Full Changelog**: https://github.com/NethermindEth/starknet.go/compare/v0.4.3...v0.4.4

## [0.4.1](https://github.com/NethermindEth/starknet.go/releases/tag/v0.4.1) - 2022-10-24
A preview of go-starknet, the caigo cli to work with Starknet.

## [0.4.0](https://github.com/NethermindEth/starknet.go/releases/tag/v0.4.0) - 2022-10-23
This release **breaks** many of the 0.3.x API to support the `gateway` and the `rpc` v0.1 protocol together. It is being tested against [starknet-devnet](https://github.com/Shard-Labs/starknet-devnet), [eqlabs/pathfinder](https://github.com/eqlabs/pathfinder) and the standard [starknet gateway](https://github.com/starkware-libs/cairo-lang). It includes the following:

- support for Starknet v0.10.1 protocol on the `gateway`
- support for Starknet v0.10.0 protocol on the rpc v0.1 because it is not compatible with the latest release
- support for both V0 and V1 accounts for invoke transaction
- an account manager to install many account versions, including the [plugin account](https://github.com/argentlabs/starknet-plugin-account) and the [openzeppelin accounts](https://github.com/OpenZeppelin/cairo-contracts)
- an account interface and the associated implementation for both the gateway and rpc v0.1
- support for plugin extensions in the account and an implementation of the session key.
- some tools to work with devnet and transform help with converting data
- an implementation of a fixed-size merkle tree algorithm

**known issues**: due to the fact rpc v0.2 is not yet fully supported by Pathfinder and Devnet, the implementation is lacking. It remains a short term goal to implement it. Hopefully it will be part of v0.5.0.

## [0.3.1](https://github.com/NethermindEth/starknet.go/releases/tag/v0.3.1) - 2022-09-08
**EventParams:**

- nodes have ammended their `starknet_getEvents` params interface from `..."fromBlock": 800 ...` to `..."fromBlock": {"block_number": 250000}...` in order to support both `block_number` and `block_hash` values
- https://github.com/dontpanicdao/caigo/pull/104 addresses these changes

**BlockWithTxs:**
- in order for this release to still access blocks from https://github.com/starkware-libs/starknet-specs/releases/tag/v0.2.0 we've added a `BlockWithTxs` utility function
- please note `BlockWithTxHashes` and other RPC v0.2.0 functionality will be added in the caigo v0.4.0 release

## [0.3.0](https://github.com/NethermindEth/starknet.go/releases/tag/v0.3.0) - 2022-06-28
Gateway Package:
- Starknet client/provider implementation for feeder and gateway apis
- Endpoints/Types including: `estimate_fee`, `get_block`, `get_block_hash_by_id`, `get_id_by_hash`, `get_class_by_hash`, `get_class_hash_at`, `get_full_contract`, `call_contract`, `add_transaction`, `get_state_update`, `get_contract_addresses`, `get_storage_at`, `get_transaction`, `get_transaction_status`, `get_transaction_id_by_hash`, `get_transaction_receipt`, `get_transaction_trace`

RPC Package:
- RPC client implementing StarkNet RPC [Spec](https://github.com/starkware-libs/starknet-specs)
- Method implementation status included in README 

Types Package:
- Common provider types
- Post v0.3.0 `*big.Int` args/returns will be changed to `*types.Felt`s

StarkNet v0.9.0 [Support](https://medium.com/starkware/starknet-alpha-0-9-0-dce43cf13490):
- provider getters for class hashes and definitions
- estimate fee getters for transaction type
- Accounts with signature schemes adhering to SN `get_tx_info -> tx.hash`
- Accounts compatible w/ Argent [v0.9.0](https://github.com/argentlabs/argent-contracts-starknet/blob/54e5da0e7e2a69d1d56cef9bfe968dc6369a6579/contracts/ArgentAccount.cairo#L222)
- NOTE: devnet uses preloaded accounts based on [OZ v0.1.0](https://github.com/OpenZeppelin/cairo-contracts/releases/tag/v0.1.0) and signatures are incompatible with caigo Accounts

## [0.2.0](https://github.com/NethermindEth/starknet.go/releases/tag/v0.2.0) - 2022-04-01
Support for StarkNet actions:

- Gateway and Signer structures(similar to starknet.js)
- Setters - Deploy, invoke, execute transactions on StarkNet contracts(support for OpenZeppelin Account Multicall)
- Getters - transaction, transaction status, transaction receipt, storage, code, block
- Feeder Gateway poller for desired transaction status
- Contract call - post calldata to contract at desired entry point
- Typed Data and an encoding interface

Misc:

- proper randomness generation for private
- proper curve boundary checking

## [0.1.0](https://github.com/NethermindEth/starknet.go/releases/tag/v0.1.0) - 2022-01-10
Implements the crypto primitives for initiating and using various StarkNet functionality:

- Sign Message
- Verify Signature
- Hash array of elements
- Obtain Pedersen hash of elements
- Parse and hash starknet transaction in accordance with 'starknet.js'
- Initialize the Starknet Elliptic Curve
- Initialize the Starknet Elliptic Curve w/ Constant Points
- Elliptic Curve math primitives: Add, Double, DivMod, InvMod, EcMult, ScalarMult, ScalarBaseMult, MimicEcMultAir<|MERGE_RESOLUTION|>--- conflicted
+++ resolved
@@ -15,7 +15,6 @@
 ### Security
 -->
 
-<<<<<<< HEAD
 
 ### Changed
 - **rpc**
@@ -32,7 +31,6 @@
 ### Developer Experience
 - Clearer function signatures and fewer heap allocations when handling small response structs.
 
-=======
 ## [0.14.0](https://github.com/NethermindEth/starknet.go/releases/tag/v0.14.0) - 2025-08-15
 ### Added
 - New WebSocket subscription endpoints:
@@ -114,7 +112,6 @@
 - New tests.TestEnv enum type representing test environments
 - New tests.RunTestOn func for environment validation
 - Updated all testing to use the new enum and the RunTestOn when necessary
->>>>>>> 50a21f31
 
 ## [0.13.0](https://github.com/NethermindEth/starknet.go/releases/tag/v0.13.0) - 2025-06-27
 ### Added
