# Changelog

All notable changes to this project will be documented in this file.

The format is based on [Keep a Changelog](https://keepachangelog.com/en/1.1.0/),
and this project adheres to [Semantic Versioning](https://semver.org/spec/v2.0.0.html).

## [Unreleased](https://github.com/NethermindEth/starknet.go/compare/v0.12.0...HEAD) <!-- Update the version number on each new release -->
<<<<<<< HEAD
<!-- template to copy:
### Added
### Changed
### Deprecated
### Removed
### Fixed
### Security
-->

### Added
- `utils` pkg
  - `TxnOptions` type, allowing optional settings when building a transaction (set tip and query bit version)
  - `TxnOptions.TxnVersion()` method
  - `TxnOptions.SafeTip()` method
- `account` pkg
  - `CairoVersion` type
  - `TxnOptions` type, allowing optional settings when building/estimating/sending a transaction with the Build* methods
  - `TxnOptions.SafeMultiplier()` method
  - `TxnOptions.BlockID()` method
  - `TxnOptions.SimulationFlags()` method

### Removed
- `rpc.NewClient` function

### Changed
- In `account` package
  - for the `BuildAndEstimateDeployAccountTxn`, `BuildAndSendInvokeTxn`, and `BuildAndSendDeclareTxn` methods
    - removed `multiplier` and `withQueryBitVersion` parameters
    - added `opts` parameter of type `*account.TxnOptions`
  - In `NewAccount` function, the `cairoVersion` parameter is now of type `account.CairoVersion` 
- In `utils` package, added `opts` parameter of type `*utils.TxnOptions` to the `BuildInvokeTxn`, `BuildDeclareTxn`, and `BuildEstimateDeployAccountTxn` methods
- `rpc.WithBlockTag` now accepts `BlockTag` instead of `string` as parameter
- `setup.GetAccountCairoVersion` now returns `account.CairoVersion` instead of `int`
- examples in `examples` folder updated to use `utils.TxnOptions` and `account.CairoVersion`

### Dev updates
- Added tests:
  - `utils.TestTxnOptions`
  - `account_test.TestTxnOptions`
- New `testConfig` struct to the `account_test` package, for easier test configuration
- The `account` package has been refactored and split into multiple files.
=======
### Added
- `Verify` method to the `account.Account` type and `account.AccountInterface` interface
- A warning message when calling `rpc.NewProvider` with a provider using a different RPC version than the one implemented by starknet.go.

### Changed
- Updated `examples/typedData/main.go` to use the new `Verify` method

#### Dev updates:
- Added "Warning" word in the logs when missing the .env file on `internal/test.go`
- New `signature_test.go` file with the new `TestVerify` test
- New `warnVersionCheckFailed` and `warnVersionMismatch` variables in `rpc/provider.go`
- New `checkVersionCompatibility()` function in `rpc/provider.go` to check the version of the RPC provider. It is called inside `rpc.NewProvider`
- New `TestVersionCompatibility` test in `rpc/provider_test.go`
- `TestCookieManagement` modified to handle the `specVersion` call when creating a new provider
- New `rpcVersion` constant in `rpc/provider.go`, representing the version of the RPC spec that starknet.go is compatible with
- Updated `TestSpecVersion` to use the `rpcVersion` constant
>>>>>>> 2d04aa3a

## [0.12.0](https://github.com/NethermindEth/starknet.go/releases/tag/v0.12.0) - 2025-06-02
### Added
- `utils.FillHexWithZeroes` utility function

### Changed
A reestructuring on the entire `curve` pkg. See more in PR [744](https://github.com/NethermindEth/starknet.go/pull/744).

- `StarkCurve.GetRandomPrivateKey()` -> `GetRandomKeys()`
- `StarkCurve.GetYCoordinate()` -> `GetYCoordinate()`
- `StarkCurve.Sign()` -> `Sign()`
- `StarkCurve.PrivateToPoint()` -> `PrivateKeyToPoint()`
- `StarkCurve.Verify()` -> `Verify()`
- `VerifySignature()` -> `Verify()`

### Removed:
- `StarkCurve` type and all its methods
  - `StarkCurve.Add()`
  - `StarkCurve.Double()`
  - `StarkCurve.ScalarMult()`
  - `StarkCurve.ScalarBaseMult()`
  - `StarkCurve.IsOnCurve()`
  - `StarkCurve.InvModCurveSize()`
  - `StarkCurve.MimicEcMultAir()`
  - `StarkCurve.EcMult()`
  - `StarkCurve.SignFelt()`
  - `StarkCurve.GenerateSecret()`
  - `StarkCurve.GetYCoordinate()` -> func `GetYCoordinate()`
  - `StarkCurve.Verify()` -> func `Verify()`
  - `StarkCurve.Sign()` -> func `Sign()`
  - `StarkCurve.PrivateToPoint()` -> func `PrivateKeyToPoint()`
  - `StarkCurve.GetRandomPrivateKey()` -> func `GetRandomKeys()`
- `StarkCurvePayload` type
- `PedersenParamsRaw` variable
- `PedersenParams` variable
- `Curve` variable implementing the `StarkCurve`
- `VerifySignature()` function -> func `Verify()`
- `CurveOption` type
- `WithConstants` function
- `curve.DivMod` function
- `curve.FmtKecBytes` function
- `curve.MaskBits` function
- `pedersen_params.json` file

### What's Changed
* docs: update Cairo account package link by @dizer-ti in https://github.com/NethermindEth/starknet.go/pull/737
* Documentation Website by @WiseMrMusa in https://github.com/NethermindEth/starknet.go/pull/732
* Small bug on the starknet_getStorageProof method test by @thiagodeev in https://github.com/NethermindEth/starknet.go/pull/740
* Update mainnetBlockReceipts588763.json data by @thiagodeev in https://github.com/NethermindEth/starknet.go/pull/742
* chore(deps): bump vite from 6.3.3 to 6.3.5 in /www in the npm_and_yarn group across 1 directory by @dependabot in https://github.com/NethermindEth/starknet.go/pull/741
* Update some txn test data with new Juno data by @thiagodeev in https://github.com/NethermindEth/starknet.go/pull/743
* `curve` pkg migration to `gnark-crypto` implementation by @thiagodeev in https://github.com/NethermindEth/starknet.go/pull/744
* docs: add CHANGELOG.md by @thiagodeev in https://github.com/NethermindEth/starknet.go/pull/748


**Full Changelog**: https://github.com/NethermindEth/starknet.go/compare/v0.11.1...v0.12.0

**Note: starting CHANGELOG.md from v0.12.0. All descriptions before v0.12.0 were taken directly from the Github releases description**

## [0.11.1](https://github.com/NethermindEth/starknet.go/releases/tag/v0.11.1) - 2025-05-15
This release fixes the bug when calling the `BuildAndSendDeclareTxn`, `BuildAndSendInvokeTxn`, and `BuildAndEstimateDeployAccountTxn` methods with the `withQueryBitVersion` parameter set to true.
The txn with the queryBit version was also being sent to the node instead of being only used when estimating the fees, which is incorrect.
This has been fixed.

### What's Changed
* Thiagodeev/fix sending querybit txn by @thiagodeev in https://github.com/NethermindEth/starknet.go/pull/733

**Full Changelog**: https://github.com/NethermindEth/starknet.go/compare/v0.11.0...v0.11.1

## [0.11.0](https://github.com/NethermindEth/starknet.go/releases/tag/v0.11.0) - 2025-05-12
This release implements Starknet RPC v0.8.1

Key changes:

- Multiple code refactorings in the transaction types (see PR [700](https://github.com/NethermindEth/starknet.go/pull/700) for more)
- Improve error handling in the `utils.SplitFactStr` utility

For contributors: new Makefile, and linter improvements

### What's Changed
* Thiagodeev/refactor txn types by @thiagodeev in https://github.com/NethermindEth/starknet.go/pull/700
* Fix: Add spaces before dashes in func descriptions by @devin-ai-integration in https://github.com/NethermindEth/starknet.go/pull/717
* `Makefile` and new linters for starknet.go by @PsychoPunkSage in https://github.com/NethermindEth/starknet.go/pull/598
* Fix bug report of starknet.go by @thiagodeev in https://github.com/NethermindEth/starknet.go/pull/727

**Full Changelog**: https://github.com/NethermindEth/starknet.go/compare/v0.10.0...v0.11.0

## [0.10.0](https://github.com/NethermindEth/starknet.go/releases/tag/v0.10.0) - 2025-04-30
This release implements Starknet RPC v0.8.1

Key changes:
- new `withQueryBitVersion` param to the `BuildAndEstimateDeployAccountTxn`, `BuildAndSendInvokeTxn`, and `BuildAndSendDeclareTxn` methods
- small bug fix when unsubscribing from websocket

### What's Changed
* Update CallContext to CallContextWithSliceArgs in `requestUnsubscribe()` by @thiagodeev in https://github.com/NethermindEth/starknet.go/pull/705
* Hotfix/not estimating querybitversion txns by @thiagodeev in https://github.com/NethermindEth/starknet.go/pull/714


**Full Changelog**: https://github.com/NethermindEth/starknet.go/compare/v0.9.0...v0.10.0

## [0.9.0](https://github.com/NethermindEth/starknet.go/releases/tag/v0.9.0) - 2025-04-24
This release implements Starknet RPC v0.8.1 ([ref](https://github.com/starkware-libs/starknet-specs/releases/tag/v0.8.1)).

Key changes:
- Go v1.23.4.
- Updated Juno dependency, fixing bug in `curve` pkg regarding a renamed method ( `NewFelt` > `New` ). Ref: https://github.com/NethermindEth/starknet.go/issues/669.
- A warning is now returned when instantiating a Braavos account in the `NewAccount` function since it doesn't support Starknet RPCv.8.0 (ref: https://community.starknet.io/t/starknet-devtools-for-0-13-5/115495#p-2359168-braavos-compatibility-issues-3).
- Some fields have been renamed (like `Account.AccountAddress` > `Account.Address`, `BlockHeader.BlockHash` > `BlockHeader.Hash`, etc).

Also, we now have a new `readEvents` in the `examples` folder teaching how to read Starknet events with Starknet.go (thanks to @alex-sumner).

### What's Changed
* Fix ByteArrFeltToString hex decoding error by @Hyodar in https://github.com/NethermindEth/starknet.go/pull/668
* Upgrade juno version to v0.14.0, and Go to 1.23.4 by @thiagodeev in https://github.com/NethermindEth/starknet.go/pull/692
* Allow empty block_id, and update code to use it by @thiagodeev in https://github.com/NethermindEth/starknet.go/pull/695
* Remove fillEmptyFeeEstimation workaround as Juno issue is fixed by @devin-ai-integration in https://github.com/NethermindEth/starknet.go/pull/694
* Braavos fix by @thiagodeev in https://github.com/NethermindEth/starknet.go/pull/691
* Eventexample by @alex-sumner in https://github.com/NethermindEth/starknet.go/pull/593
* Refactor: Rename redundant struct field names by @thiagodeev in https://github.com/NethermindEth/starknet.go/pull/699
* chore(deps): bump golang.org/x/net from 0.36.0 to 0.38.0 in the go_modules group across 1 directory by @dependabot in https://github.com/NethermindEth/starknet.go/pull/701
* docs: remove rpc/README.md file by @zeroprooff in https://github.com/NethermindEth/starknet.go/pull/702
* ci: bump actions/checkout to v4 by @dizer-ti in https://github.com/NethermindEth/starknet.go/pull/703
* fix typo in `account.go` by @detrina in https://github.com/NethermindEth/starknet.go/pull/704
* Fix typos throughout the codebase by @devin-ai-integration in https://github.com/NethermindEth/starknet.go/pull/707

**Full Changelog**: https://github.com/NethermindEth/starknet.go/compare/v0.8.1...v0.9.0

## [0.8.1](https://github.com/NethermindEth/starknet.go/releases/tag/v0.8.1) - 2025-04-08
This release implements Starknet RPC v0.8.1 ([ref](https://github.com/starkware-libs/starknet-specs/releases/tag/v0.8.1)).

Key change: 
- WebSocket `subscription_id`s are now strings instead of integers.

### What's Changed
* Test slices functions by @estensen in https://github.com/NethermindEth/starknet.go/pull/496
* CI Refactor by @thiagodeev in https://github.com/NethermindEth/starknet.go/pull/686
* Bump the go_modules group across 1 directory with 2 updates by @dependabot in https://github.com/NethermindEth/starknet.go/pull/683
* fix: typos in documentation files by @kilavvy in https://github.com/NethermindEth/starknet.go/pull/676
* docs(readme): replaced the non-working badge with a working one by @operagxsasha in https://github.com/NethermindEth/starknet.go/pull/682
* Add TestRecursiveProofFixedSizeMerkleTree for recursive proof generation by @byksy in https://github.com/NethermindEth/starknet.go/pull/459
* v0.8.1 release changes by @thiagodeev in https://github.com/NethermindEth/starknet.go/pull/687

**Full Changelog**: https://github.com/NethermindEth/starknet.go/compare/v0.8.0...v0.8.1

## [0.8.0](https://github.com/NethermindEth/starknet.go/releases/tag/v0.8.0) - 2025-04-02
### Summary
This release fully implements Starknet RPC v0.8.0 ([ref](https://github.com/starkware-libs/starknet-specs/releases/tag/v0.8.0)).

Key features:
- Full Starknet RPC v0.8.0 compliance (new RPC and WebSocket methods).
- New helper methods for building and sending transactions in the `account` pkg.
- New utilities for building and handling transactions in the `utils` pkg.
- All examples updated to use V3 transactions and the new utilities for building and sending transactions.
- New `simpleDeclare` and `websocket` examples.
- New hash functions to hash all transaction versions.
- An important change in the SNIP-12 enum hashing. A new release called [`v0.8.0-snip12`](https://github.com/NethermindEth/starknet.go/releases/tag/v0.8.0-snip12) has been created specifically for this.

#### New RPC methods:
- `starknet_getCompiledCasm`
- `starknet_getMessagesStatus`
- `starknet_getStorageProof`

#### New RPC WebSocket methods:
- `starknet_subscribeEvents`
- `starknet_subscribeNewHeads`
- `starknet_subscribePendingTransactions`
- `starknet_subscribeTransactionStatus`

Detailed changes:
- Removed V0/1/2 broadcast txns. Now, only V3 transactions can be sent.
- Removed duplicates `rpc.Provider` methods in the `Account` type. They should now be called via the `acc.Provider` field.
- New `NewWebsocketProvider` function for creating a WebSocket provider.
- Transaction hash functions moved from the `account` pkg to the `hash` pkg.
- Contract class types moved from the `rpc` pkg to the `contracts` pkg.
- Bug fixed in the `CompiledClassHash` function (thanks to @baitcode).
- Improvements in the RPCError `data` field.
- New `client` pkg.
- New utils:
  - BuildInvokeTxn
  - BuildDeclareTxn
  - BuildDeployAccountTxn
  - WeiToETH/ETHToWei
  - FRIToSTRK/STRKToFRI
  - FeeEstToResBoundsMap
  - ResBoundsMapToOverallFee
  - UnmarshalJSONFileToType
- New hash functions (one for each version):
  - TransactionHashInvokeV0/V1/V3
  - TransactionHashDeclareV1/V2/V3
  - TransactionHashDeployAccountV1/V3

### What's Changed
* Thiagodeev/rpcv08 write methods, blockHeader and error 53 by @thiagodeev in https://github.com/NethermindEth/starknet.go/pull/626
* Creates a description for the multi-call feature by @thiagodeev in https://github.com/NethermindEth/starknet.go/pull/648
* Thiagodeev/rpcv08 final changes by @thiagodeev in https://github.com/NethermindEth/starknet.go/pull/644
* New rpcdata + RPCv08 errors by @thiagodeev in https://github.com/NethermindEth/starknet.go/pull/649
* docs: changed the link to shield stars by @Olexandr88 in https://github.com/NethermindEth/starknet.go/pull/652
* Update README.md to include typedData example by @thiagodeev in https://github.com/NethermindEth/starknet.go/pull/653
* Ensure starknet_call calldata is not null by @Hyodar in https://github.com/NethermindEth/starknet.go/pull/658
* fix outdated documentation links by @youyyytrok in https://github.com/NethermindEth/starknet.go/pull/659
* chore: fix minor grammar and wording issues by @famouswizard in https://github.com/NethermindEth/starknet.go/pull/660
* chore: Fix Typo in Error Message for Unsupported Transaction Type by @0xwitty in https://github.com/NethermindEth/starknet.go/pull/661
* Add Test Case Names for Improved CI/CD Debugging by @AnkushinDaniil in https://github.com/NethermindEth/starknet.go/pull/663
* Add actions scanning and go community pack in codeql-analysis.yml by @yevh in https://github.com/NethermindEth/starknet.go/pull/664
* Fix contract class unmarshall for modern cairo compilers by @baitcode in https://github.com/NethermindEth/starknet.go/pull/656
* thiagodeev/rpcv08-websocket by @thiagodeev in https://github.com/NethermindEth/starknet.go/pull/651
* Thiagodeev/rpcv08 - implement/fix/update remaining tests for rpcv08 by @thiagodeev in https://github.com/NethermindEth/starknet.go/pull/662
* Thiagodeev/rpcv08 refactor tests and utils organization by @thiagodeev in https://github.com/NethermindEth/starknet.go/pull/672
* Thiagodeev/rpcv08 new txn utilities by @thiagodeev in https://github.com/NethermindEth/starknet.go/pull/673
* Thiagodeev/rpcv08 update examples by @thiagodeev in https://github.com/NethermindEth/starknet.go/pull/677
* Thiagodeev/rpcv08 final adjustments by @thiagodeev in https://github.com/NethermindEth/starknet.go/pull/678
* Thiagodeev/rpcv08 final adjustments v2 by @thiagodeev in https://github.com/NethermindEth/starknet.go/pull/680
* Thiagodeev/rpcv08 final adjustments v3 by @thiagodeev in https://github.com/NethermindEth/starknet.go/pull/681
* Revert SNIP-12 code to be compatible with starknet.js by @thiagodeev in https://github.com/NethermindEth/starknet.go/pull/667

**Full Changelog**: https://github.com/NethermindEth/starknet.go/compare/v0.7.3...v0.8.0

## [0.7.3](https://github.com/NethermindEth/starknet.go/releases/tag/v0.7.3) - 2024-12-13
This version implements RPCv0.7.1

### What's Changed
* Implements SNIP-12 by @thiagodeev in https://github.com/NethermindEth/starknet.go/pull/637
* New "ValidateSignature" function in 'curve' pkg by @thiagodeev in https://github.com/NethermindEth/starknet.go/pull/637
* Fix trace/simulation tests for sepolia by @wojciechos in https://github.com/NethermindEth/starknet.go/pull/639
* Add Dependency review workflow by @yevh in https://github.com/NethermindEth/starknet.go/pull/643
* General "SendTransaction" method for 'account' pkg by @PsychoPunkSage in https://github.com/NethermindEth/starknet.go/pull/647

**Full Changelog**: https://github.com/NethermindEth/starknet.go/compare/v0.7.2...v0.7.3

## [0.7.2](https://github.com/NethermindEth/starknet.go/releases/tag/v0.7.2) - 2024-10-07
This version implements RPCv0.7.1

### What's Changed
* Upgrades Juno and Go version by @thiagodeev in https://github.com/NethermindEth/starknet.go/pull/625
* Create codeql.yml by @yevh in https://github.com/NethermindEth/starknet.go/pull/627
* fix definition of invoke transaction trace by @dkatzan in https://github.com/NethermindEth/starknet.go/pull/631
* fix test validation bug by @rianhughes in https://github.com/NethermindEth/starknet.go/pull/632
* Update CONTRIBUTING.md by @RuneRogue in https://github.com/NethermindEth/starknet.go/pull/633

**Full Changelog**: https://github.com/NethermindEth/starknet.go/compare/v0.7.1...v0.7.2

## [0.7.1](https://github.com/NethermindEth/starknet.go/releases/tag/v0.7.1) - 2024-09-02
### Summary
This release primarily replaces Goerli test data with Sepolia test data, improves test coverage, fixes several bugs related to RPC methods and the Pedersen hash function, adds support for Byte array serialization, refactors certain types for a better user experience (UX), updates examples, and implements RPCv0.7.1.

### What's Changed
* RPC methods to return error by @rianhughes in https://github.com/NethermindEth/starknet.go/pull/542
* Allow configuring the RPC client by @archseer in https://github.com/NethermindEth/starknet.go/pull/547
* Update SpecVersion to stop returning InternalError for nil errors by @AryanGodara in https://github.com/NethermindEth/starknet.go/pull/549
* #545 Add golangci-lint workflow by @nsiregar in https://github.com/NethermindEth/starknet.go/pull/546
* only load .env for non-mock envs by @rianhughes in https://github.com/NethermindEth/starknet.go/pull/559
* fix account testnet environment load by @rianhughes in https://github.com/NethermindEth/starknet.go/pull/560
* set base by @rianhughes in https://github.com/NethermindEth/starknet.go/pull/561
* provider_test.go upgraded to Sepolia by @thiagodeev in https://github.com/NethermindEth/starknet.go/pull/563
* RPC/block tests upgraded to sepolia, fixed not running correct RPC url passed from env flag on CLI bug by @thiagodeev in https://github.com/NethermindEth/starknet.go/pull/566
* Update transaction tests to sepolia by @AryanGodara in https://github.com/NethermindEth/starknet.go/pull/557
* Update account tests to sepolia by @AryanGodara in https://github.com/NethermindEth/starknet.go/pull/558
* Update block tests to Sepolia and add more tests by @AryanGodara in https://github.com/NethermindEth/starknet.go/pull/554
* Update rpc: Call, Contract, Event and mock tests by @AryanGodara in https://github.com/NethermindEth/starknet.go/pull/555
* Update README.md by @thiagodeev in https://github.com/NethermindEth/starknet.go/pull/568
* correct json tag price_in_fri by @rianhughes in https://github.com/NethermindEth/starknet.go/pull/572
* add missing l1 transaction receipt field by @rianhughes in https://github.com/NethermindEth/starknet.go/pull/577
* Upgrade examples to use Sepolia network by @thiagodeev in https://github.com/NethermindEth/starknet.go/pull/579
* Move PrecomputeAddress function to 'contract' package by @thiagodeev in https://github.com/NethermindEth/starknet.go/pull/574
* Migrate from test-go to stretchr by @mdantonio in https://github.com/NethermindEth/starknet.go/pull/582
* chore ::> method on the BroadcastInvokeTxnType interface to constrain it. by @PsychoPunkSage in https://github.com/NethermindEth/starknet.go/pull/584
* chore::> Constrain BroadcastDeclare and BroadcastDeployAccount  by @PsychoPunkSage in https://github.com/NethermindEth/starknet.go/pull/585
* Update README.md by @RV12R in https://github.com/NethermindEth/starknet.go/pull/587
* chore ::> Merging all TransactionReceipt types into a single type by @PsychoPunkSage in https://github.com/NethermindEth/starknet.go/pull/588
* pedersen x range bug fix by @rianhughes in https://github.com/NethermindEth/starknet.go/pull/595
* Adding support for Byte array serialization by @krishnateja262 in https://github.com/NethermindEth/starknet.go/pull/583
* `deployContractUDC` added in CI test. by @PsychoPunkSage in https://github.com/NethermindEth/starknet.go/pull/606
* Reverted changes in `BroadcastDeclareTxnV3` by @PsychoPunkSage in https://github.com/NethermindEth/starknet.go/pull/604
* Update tests to Sepolia by @thiagodeev in https://github.com/NethermindEth/starknet.go/pull/589
* Add Juno Pederson hash by @thiagodeev in https://github.com/NethermindEth/starknet.go/pull/610
* Thiagodeev/fix unreturned tx hash by @thiagodeev in https://github.com/NethermindEth/starknet.go/pull/614
* Fixes before 7.1 release by @thiagodeev in https://github.com/NethermindEth/starknet.go/pull/617
* Thiagodeev/fixes before 7 1 release v2 by @thiagodeev in https://github.com/NethermindEth/starknet.go/pull/619
* update readme for 0.7.1 release by @rianhughes in https://github.com/NethermindEth/starknet.go/pull/621

**Full Changelog**: https://github.com/NethermindEth/starknet.go/compare/v0.7.0...v0.7.1

## [0.7.0](https://github.com/NethermindEth/starknet.go/releases/tag/v0.7.0) - 2024-03-08
The main changes include upgrading the rpc and accounts packages to support the new Starknet RPC spec v0.7.0-rc2

### Added
* RPCv0.7-rc2 support
* New examples (estimateFee and deployAccountUDC)
* RPC handlers now return RPC errors

**Full Changelog**: https://github.com/NethermindEth/starknet.go/compare/v0.6.1...v0.7.0

## [0.6.1](https://github.com/NethermindEth/starknet.go/releases/tag/v0.6.1) - 2024-01-24
### What's Changed
* Fix FmtCallData by @rianhughes in https://github.com/NethermindEth/starknet.go/pull/498
* Fix starknet_EstimateFee by @rianhughes in https://github.com/NethermindEth/starknet.go/pull/500
* Add an example that fetches token balance of account by @ChiHaoLu in https://github.com/NethermindEth/starknet.go/pull/509

**Full Changelog**: https://github.com/NethermindEth/starknet.go/compare/v0.6.0...v0.6.1

## [0.6.0](https://github.com/NethermindEth/starknet.go/releases/tag/v0.6.0) - 2023-12-07
The main changes include upgrading the rpc and accounts pkg to support the new starknet rpc spec v0.6.0

Note: we still need to add e2e tests for v3 transactions. We decided to wait until Goerli supports v0.13 to reduce friction in generating tests. These tests will be added soon.

### What's Changed
* Rpcv06 trace file by @rianhughes in https://github.com/NethermindEth/starknet.go/pull/471
* rpcv06 update exec resources by @rianhughes in https://github.com/NethermindEth/starknet.go/pull/466
* rpcv06 update emitted event by @rianhughes in https://github.com/NethermindEth/starknet.go/pull/473
* rpcv06 update receipts by @rianhughes in https://github.com/NethermindEth/starknet.go/pull/464
* rpcv06 implement v3 transactions by @rianhughes in https://github.com/NethermindEth/starknet.go/pull/462
* Update Felt.go by @Bitcoinnoobie in https://github.com/NethermindEth/starknet.go/pull/482
* Rpcv06 rv2 to rc4 by @rianhughes in https://github.com/NethermindEth/starknet.go/pull/487
* Rianhughes/rpcv06 integration tests by @rianhughes in https://github.com/NethermindEth/starknet.go/pull/485
* update readme by @rianhughes in https://github.com/NethermindEth/starknet.go/pull/480
* rpcv06 update readme to rc-5 by @rianhughes in https://github.com/NethermindEth/starknet.go/pull/494
* update readme for rpcv0.6.0 non rc by @rianhughes in https://github.com/NethermindEth/starknet.go/pull/495


**Full Changelog**: https://github.com/NethermindEth/starknet.go/compare/v0.5.0...v0.6.0

## [0.5.0](https://github.com/NethermindEth/starknet.go/releases/tag/v0.5.0) - 2023-11-02
Full support for Starknet [RPC v.0.5](https://github.com/starkware-libs/starknet-specs/tree/v0.5.0).

### :wrench: What's Changed
- Implement rpc05 `specVersion` method by @rianhughes in #416 
- Fix domain name in typed message by @fico308 in #417 
- Implement `GetTransactionStatus` method by @rianhughes in #418 
- Remove `pendingTransactions` method by @rianhughes in #419 
- Update `DeclareTxn` types by @rianhughes in #421 
- Update pending types by @rianhughes in #424 
- Update `traceBlockTransactions` method by @rianhughes in #428 
- Update Function Invocation type by @rianhughes and @cicr99 in #430 
- Update transaction trace types by @rianhughes and @cicr99 in #432 
- Update BlockHeader and PendingBlockHeader by @rianhughes and @cicr99 in #435 
-  Implement BroadcastedTxn types and update related methods by @rianhughes and @cicr99 in #437, #438, #454 
- Replace deadlinks by @jelilat in #439 
- Update go version by @cicr99 and @joshklop in #446, #447  
- Implement new example for adding an invoke transaction and update README and workflow accordingly by @Akashneelesh and @cicr99 in #450, #456, #457 
- Fix `Nonce` method return type by @cicr99 in #453 
- Handle errors by @cicr99 in #455
- Add code comments by @aquental in #415  

**Full Changelog**: https://github.com/NethermindEth/starknet.go/compare/v0.4.6...v0.5.0

### Note:
FmtCalldata() may be unstable.

## [0.4.6](https://github.com/NethermindEth/starknet.go/releases/tag/v0.4.6) - 2023-10-11
A "housekeeping" release including:
- Dedicated 'account' package
- Other library packages and code repository restructuring

IMPORTANT:exclamation::eyes:: This release does include breaking changes, and will require refactoring of application code which depends on **starknet.go** library.

### :wrench: What's Changed
* New account implementation by @rianhughes in https://github.com/NethermindEth/starknet.go/pull/302
* Test Declare transaction by @rianhughes in https://github.com/NethermindEth/starknet.go/pull/386
* Implement `WaitForTransactionReceipt` in accounts by @rianhughes in https://github.com/NethermindEth/starknet.go/pull/389
* Implement `formatCallDAta` for Cairo2 by @rianhughes in https://github.com/NethermindEth/starknet.go/pull/399
* Update examples to use account interface by @rianhughes in https://github.com/NethermindEth/starknet.go/pull/414
* Remove deprecated packages by @cicr99 in https://github.com/NethermindEth/starknet.go/pull/373
* Restructuring rpc tests folder by @cicr99 in https://github.com/NethermindEth/starknet.go/pull/379
* Remove types package by @rianhughes in https://github.com/NethermindEth/starknet.go/pull/384
* Create contracts package and hash logic by @rianhughes in https://github.com/NethermindEth/starknet.go/pull/377
* Create curve package and organize remaining files by @cicr99 in https://github.com/NethermindEth/starknet.go/pull/394, https://github.com/NethermindEth/starknet.go/pull/398
* Fix tests package and rename to `devnet` by @rianhughes in https://github.com/NethermindEth/starknet.go/pull/395
* GH Action improvements by @stranger80 and @rianhughes in https://github.com/NethermindEth/starknet.go/pull/396, https://github.com/NethermindEth/starknet.go/pull/397, https://github.com/NethermindEth/starknet.go/pull/413 and https://github.com/NethermindEth/starknet.go/pull/362
* Fix typos by @omahs in https://github.com/NethermindEth/starknet.go/pull/363
* Update contract class `abi` to string by @rianhughes in https://github.com/NethermindEth/starknet.go/pull/368

**Full Changelog**: https://github.com/NethermindEth/starknet.go/compare/v0.4.5...v0.4.6

## [0.4.5](https://github.com/NethermindEth/starknet.go/releases/tag/v0.4.5) - 2023-09-27
Full support for Starknet [RPC v.0.4](https://github.com/starkware-libs/starknet-specs/tree/v0.4.0).

### What's Changed
* rpcv04 update trace and read errros by @rianhughes in https://github.com/NethermindEth/starknet.go/pull/331
* rpcv04 update trace api by @rianhughes in https://github.com/NethermindEth/starknet.go/pull/330
* Merge changes in Rpcv04 branch by @cicr99 in https://github.com/NethermindEth/starknet.go/pull/338
* Implement DeclareTxn rpcv04 by @rianhughes in https://github.com/NethermindEth/starknet.go/pull/288
* Update readme by @cicr99 in https://github.com/NethermindEth/starknet.go/pull/339
* Rpcv04 tx status by @rianhughes in https://github.com/NethermindEth/starknet.go/pull/289
* rpcv4_write_errors by @rianhughes in https://github.com/NethermindEth/starknet.go/pull/332
* fix unknown type by @rianhughes in https://github.com/NethermindEth/starknet.go/pull/343
* RPCv04 Remove BroadcastTx by @rianhughes in https://github.com/NethermindEth/starknet.go/pull/290
* Modification to InvokeTxnV0 by @cicr99 in https://github.com/NethermindEth/starknet.go/pull/340
* fix node error handling by @rianhughes in https://github.com/NethermindEth/starknet.go/pull/352
* Block with tx hashes by @cicr99 in https://github.com/NethermindEth/starknet.go/pull/354
* Create deployAccount example using rpc by @rianhughes in https://github.com/NethermindEth/starknet.go/pull/349
* Readme rpcv04 update by @cicr99 in https://github.com/NethermindEth/starknet.go/pull/357


**Full Changelog**: https://github.com/NethermindEth/starknet.go/compare/v0.4.3...v0.4.5

## [0.4.4](https://github.com/NethermindEth/starknet.go/releases/tag/v0.4.4) - 2023-09-26
Full support for Starknet [RPC v.0.4](https://github.com/starkware-libs/starknet-specs/tree/v0.4.0). 

### What's Changed
* rpcv04 update trace and read errros by @rianhughes in https://github.com/NethermindEth/starknet.go/pull/331
* rpcv04 update trace api by @rianhughes in https://github.com/NethermindEth/starknet.go/pull/330
* Merge changes in Rpcv04 branch by @cicr99 in https://github.com/NethermindEth/starknet.go/pull/338
* Implement DeclareTxn rpcv04 by @rianhughes in https://github.com/NethermindEth/starknet.go/pull/288
* Update readme by @cicr99 in https://github.com/NethermindEth/starknet.go/pull/339
* Rpcv04 tx status by @rianhughes in https://github.com/NethermindEth/starknet.go/pull/289
* rpcv4_write_errors by @rianhughes in https://github.com/NethermindEth/starknet.go/pull/332
* fix unknown type by @rianhughes in https://github.com/NethermindEth/starknet.go/pull/343
* RPCv04 Remove BroadcastTx by @rianhughes in https://github.com/NethermindEth/starknet.go/pull/290
* Modification to InvokeTxnV0 by @cicr99 in https://github.com/NethermindEth/starknet.go/pull/340
* fix node error handling by @rianhughes in https://github.com/NethermindEth/starknet.go/pull/352
* Block with tx hashes by @cicr99 in https://github.com/NethermindEth/starknet.go/pull/354
* Create deployAccount example using rpc by @rianhughes in https://github.com/NethermindEth/starknet.go/pull/349
* Readme rpcv04 update by @cicr99 in https://github.com/NethermindEth/starknet.go/pull/357


**Full Changelog**: https://github.com/NethermindEth/starknet.go/compare/v0.4.3...v0.4.4

## [0.4.1](https://github.com/NethermindEth/starknet.go/releases/tag/v0.4.1) - 2022-10-24
A preview of go-starknet, the caigo cli to work with Starknet.

## [0.4.0](https://github.com/NethermindEth/starknet.go/releases/tag/v0.4.0) - 2022-10-23
This release **breaks** many of the 0.3.x API to support the `gateway` and the `rpc` v0.1 protocol together. It is being tested against [starknet-devnet](https://github.com/Shard-Labs/starknet-devnet), [eqlabs/pathfinder](https://github.com/eqlabs/pathfinder) and the standard [starknet gateway](https://github.com/starkware-libs/cairo-lang). It includes the following:

- support for Starknet v0.10.1 protocol on the `gateway`
- support for Starknet v0.10.0 protocol on the rpc v0.1 because it is not compatible with the latest release
- support for both V0 and V1 accounts for invoke transaction
- an account manager to install many account versions, including the [plugin account](https://github.com/argentlabs/starknet-plugin-account) and the [openzeppelin accounts](https://github.com/OpenZeppelin/cairo-contracts)
- an account interface and the associated implementation for both the gateway and rpc v0.1
- support for plugin extensions in the account and an implementation of the session key.
- some tools to work with devnet and transform help with converting data
- an implementation of a fixed-size merkle tree algorithm

**known issues**: due to the fact rpc v0.2 is not yet fully supported by Pathfinder and Devnet, the implementation is lacking. It remains a short term goal to implement it. Hopefully it will be part of v0.5.0.

## [0.3.1](https://github.com/NethermindEth/starknet.go/releases/tag/v0.3.1) - 2022-09-08
**EventParams:**

- nodes have ammended their `starknet_getEvents` params interface from `..."fromBlock": 800 ...` to `..."fromBlock": {"block_number": 250000}...` in order to support both `block_number` and `block_hash` values
- https://github.com/dontpanicdao/caigo/pull/104 addresses these changes

**BlockWithTxs:**
- in order for this release to still access blocks from https://github.com/starkware-libs/starknet-specs/releases/tag/v0.2.0 we've added a `BlockWithTxs` utility function
- please note `BlockWithTxHashes` and other RPC v0.2.0 functionality will be added in the caigo v0.4.0 release

## [0.3.0](https://github.com/NethermindEth/starknet.go/releases/tag/v0.3.0) - 2022-06-28
Gateway Package:
- Starknet client/provider implementation for feeder and gateway apis
- Endpoints/Types including: `estimate_fee`, `get_block`, `get_block_hash_by_id`, `get_id_by_hash`, `get_class_by_hash`, `get_class_hash_at`, `get_full_contract`, `call_contract`, `add_transaction`, `get_state_update`, `get_contract_addresses`, `get_storage_at`, `get_transaction`, `get_transaction_status`, `get_transaction_id_by_hash`, `get_transaction_receipt`, `get_transaction_trace`

RPC Package:
- RPC client implementing StarkNet RPC [Spec](https://github.com/starkware-libs/starknet-specs)
- Method implementation status included in README 

Types Package:
- Common provider types
- Post v0.3.0 `*big.Int` args/returns will be changed to `*types.Felt`s

StarkNet v0.9.0 [Support](https://medium.com/starkware/starknet-alpha-0-9-0-dce43cf13490):
- provider getters for class hashes and definitions
- estimate fee getters for transaction type
- Accounts with signature schemes adhering to SN `get_tx_info -> tx.hash`
- Accounts compatible w/ Argent [v0.9.0](https://github.com/argentlabs/argent-contracts-starknet/blob/54e5da0e7e2a69d1d56cef9bfe968dc6369a6579/contracts/ArgentAccount.cairo#L222)
- NOTE: devnet uses preloaded accounts based on [OZ v0.1.0](https://github.com/OpenZeppelin/cairo-contracts/releases/tag/v0.1.0) and signatures are incompatible with caigo Accounts

## [0.2.0](https://github.com/NethermindEth/starknet.go/releases/tag/v0.2.0) - 2022-04-01
Support for StarkNet actions:

- Gateway and Signer structures(similar to starknet.js)
- Setters - Deploy, invoke, execute transactions on StarkNet contracts(support for OpenZeppelin Account Multicall)
- Getters - transaction, transaction status, transaction receipt, storage, code, block
- Feeder Gateway poller for desired transaction status
- Contract call - post calldata to contract at desired entry point
- Typed Data and an encoding interface

Misc:

- proper randomness generation for private
- proper curve boundary checking

## [0.1.0](https://github.com/NethermindEth/starknet.go/releases/tag/v0.1.0) - 2022-01-10
Implements the crypto primitives for initiating and using various StarkNet functionality:

- Sign Message
- Verify Signature
- Hash array of elements
- Obtain Pedersen hash of elements
- Parse and hash starknet transaction in accordance with 'starknet.js'
- Initialize the Starknet Elliptic Curve
- Initialize the Starknet Elliptic Curve w/ Constant Points
- Elliptic Curve math primitives: Add, Double, DivMod, InvMod, EcMult, ScalarMult, ScalarBaseMult, MimicEcMultAir<|MERGE_RESOLUTION|>--- conflicted
+++ resolved
@@ -6,7 +6,6 @@
 and this project adheres to [Semantic Versioning](https://semver.org/spec/v2.0.0.html).
 
 ## [Unreleased](https://github.com/NethermindEth/starknet.go/compare/v0.12.0...HEAD) <!-- Update the version number on each new release -->
-<<<<<<< HEAD
 <!-- template to copy:
 ### Added
 ### Changed
@@ -17,16 +16,13 @@
 -->
 
 ### Added
+- A warning message when calling `rpc.NewProvider` with a provider using a different RPC version than the one implemented by starknet.go.
 - `utils` pkg
   - `TxnOptions` type, allowing optional settings when building a transaction (set tip and query bit version)
-  - `TxnOptions.TxnVersion()` method
-  - `TxnOptions.SafeTip()` method
 - `account` pkg
+  - `Verify` method to the `Account` type and `AccountInterface` interface
   - `CairoVersion` type
   - `TxnOptions` type, allowing optional settings when building/estimating/sending a transaction with the Build* methods
-  - `TxnOptions.SafeMultiplier()` method
-  - `TxnOptions.BlockID()` method
-  - `TxnOptions.SimulationFlags()` method
 
 ### Removed
 - `rpc.NewClient` function
@@ -41,31 +37,23 @@
 - `rpc.WithBlockTag` now accepts `BlockTag` instead of `string` as parameter
 - `setup.GetAccountCairoVersion` now returns `account.CairoVersion` instead of `int`
 - examples in `examples` folder updated to use `utils.TxnOptions` and `account.CairoVersion`
+- Updated `examples/typedData/main.go` to use the new `Verify` method
 
 ### Dev updates
 - Added tests:
   - `utils.TestTxnOptions`
+  - `rpc.TestVersionCompatibility`
   - `account_test.TestTxnOptions`
+  - `account_test.TestVerify`
 - New `testConfig` struct to the `account_test` package, for easier test configuration
 - The `account` package has been refactored and split into multiple files.
-=======
-### Added
-- `Verify` method to the `account.Account` type and `account.AccountInterface` interface
-- A warning message when calling `rpc.NewProvider` with a provider using a different RPC version than the one implemented by starknet.go.
-
-### Changed
-- Updated `examples/typedData/main.go` to use the new `Verify` method
-
-#### Dev updates:
-- Added "Warning" word in the logs when missing the .env file on `internal/test.go`
-- New `signature_test.go` file with the new `TestVerify` test
-- New `warnVersionCheckFailed` and `warnVersionMismatch` variables in `rpc/provider.go`
-- New `checkVersionCompatibility()` function in `rpc/provider.go` to check the version of the RPC provider. It is called inside `rpc.NewProvider`
-- New `TestVersionCompatibility` test in `rpc/provider_test.go`
-- `TestCookieManagement` modified to handle the `specVersion` call when creating a new provider
-- New `rpcVersion` constant in `rpc/provider.go`, representing the version of the RPC spec that starknet.go is compatible with
-- Updated `TestSpecVersion` to use the `rpcVersion` constant
->>>>>>> 2d04aa3a
+- RPC pkg:
+  - Added "Warning" word in the logs when missing the .env file on `internal/test.go`
+  - New `warnVersionCheckFailed` and `warnVersionMismatch` variables in `rpc/provider.go`
+  - New `checkVersionCompatibility()` function in `rpc/provider.go` to check the version of the RPC provider. It is called inside `rpc.NewProvider`
+  - `TestCookieManagement` modified to handle the `specVersion` call when creating a new provider
+  - New `rpcVersion` constant in `rpc/provider.go`, representing the version of the RPC spec that starknet.go is compatible with
+  - Updated `TestSpecVersion` to use the `rpcVersion` constant
 
 ## [0.12.0](https://github.com/NethermindEth/starknet.go/releases/tag/v0.12.0) - 2025-06-02
 ### Added
