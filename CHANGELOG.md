# Changelog

All notable changes to this project will be documented in this file.

The format is based on [Keep a Changelog](https://keepachangelog.com/en/1.1.0/),
and this project adheres to [Semantic Versioning](https://semver.org/spec/v2.0.0.html).

## [Unreleased](https://github.com/NethermindEth/starknet.go/compare/v0.12.0...HEAD) <!-- Update the version number on each new release -->
<!-- template to copy:
<<<<<<< HEAD
### Added
### Changed
### Deprecated
### Removed
### Fixed
### Security
-->

### Added
=======
### Added
### Changed
### Deprecated
### Removed
### Fixed
### Security
-->

### Added
- `account` pkg
  - `Verify` method to the `Account` type and `AccountInterface` interface
  - `CairoVersion` type
>>>>>>> 8d7e6905
- A warning message when calling `rpc.NewProvider` with a provider using a different RPC version than the one implemented by starknet.go.
- `utils` pkg
  - `TxnOptions` type, allowing optional settings when building a transaction (set tip and query bit version)
- `account` pkg
  - `Verify` method to the `Account` type and `AccountInterface` interface
  - `CairoVersion` type
  - `TxnOptions` type, allowing optional settings when building/estimating/sending a transaction with the Build* methods

### Removed
- `rpc.NewClient` function

### Removed
- `rpc.NewClient` function

### Changed
<<<<<<< HEAD
- In `account` package
  - for the `BuildAndEstimateDeployAccountTxn`, `BuildAndSendInvokeTxn`, and `BuildAndSendDeclareTxn` methods
    - removed `multiplier` and `withQueryBitVersion` parameters
    - added `opts` parameter of type `*account.TxnOptions`
  - In `NewAccount` function, the `cairoVersion` parameter is now of type `account.CairoVersion` 
- In `utils` package, added `opts` parameter of type `*utils.TxnOptions` to the `BuildInvokeTxn`, `BuildDeclareTxn`, and `BuildEstimateDeployAccountTxn` methods
- `rpc.WithBlockTag` now accepts `BlockTag` instead of `string` as parameter
- `setup.GetAccountCairoVersion` now returns `account.CairoVersion` instead of `int`
- examples in `examples` folder updated to use `utils.TxnOptions` and `account.CairoVersion`
- Updated `examples/typedData/main.go` to use the new `Verify` method

### Dev updates
- Added tests:
  - `utils.TestTxnOptions`
  - `rpc.TestVersionCompatibility`
  - `account_test.TestTxnOptions`
  - `account_test.TestVerify`
- New `testConfig` struct to the `account_test` package, for easier test configuration
- The `account` package has been refactored and split into multiple files.
- RPC pkg:
  - Added "Warning" word in the logs when missing the .env file on `internal/test.go`
  - New `warnVersionCheckFailed` and `warnVersionMismatch` variables in `rpc/provider.go`
  - New `checkVersionCompatibility()` function in `rpc/provider.go` to check the version of the RPC provider. It is called inside `rpc.NewProvider`
  - `TestCookieManagement` modified to handle the `specVersion` call when creating a new provider
  - New `rpcVersion` constant in `rpc/provider.go`, representing the version of the RPC spec that starknet.go is compatible with
  - Updated `TestSpecVersion` to use the `rpcVersion` constant
=======
- In `account.NewAccount` function, the `cairoVersion` parameter is now of type `account.CairoVersion` 
- `setup.GetAccountCairoVersion` now returns `account.CairoVersion` instead of `int`
- `rpc.WithBlockTag` now accepts `BlockTag` instead of `string` as parameter
- Updated `examples/typedData/main.go` to use the new `Verify` method

#### Dev updates:
- Added tests:
  - `rpc.TestVersionCompatibility`
  - `account_test.TestVerify`
- The `account` package has been refactored and split into multiple files.
- New `testConfig` struct to the `account_test` package, for easier test configuration
- Added "Warning" word in the logs when missing the .env file on `internal/test.go`
- New `warnVersionCheckFailed` and `warnVersionMismatch` variables in `rpc/provider.go`
- New `checkVersionCompatibility()` function in `rpc/provider.go` to check the version of the RPC provider. It is called inside `rpc.NewProvider`
- `TestCookieManagement` modified to handle the `specVersion` call when creating a new provider
- New `rpcVersion` constant in `rpc/provider.go`, representing the version of the RPC spec that starknet.go is compatible with
- Updated `TestSpecVersion` to use the `rpcVersion` constant
>>>>>>> 8d7e6905

## [0.12.0](https://github.com/NethermindEth/starknet.go/releases/tag/v0.12.0) - 2025-06-02
### Added
- `utils.FillHexWithZeroes` utility function

### Changed
A reestructuring on the entire `curve` pkg. See more in PR [744](https://github.com/NethermindEth/starknet.go/pull/744).

- `StarkCurve.GetRandomPrivateKey()` -> `GetRandomKeys()`
- `StarkCurve.GetYCoordinate()` -> `GetYCoordinate()`
- `StarkCurve.Sign()` -> `Sign()`
- `StarkCurve.PrivateToPoint()` -> `PrivateKeyToPoint()`
- `StarkCurve.Verify()` -> `Verify()`
- `VerifySignature()` -> `Verify()`

### Removed:
- `StarkCurve` type and all its methods
  - `StarkCurve.Add()`
  - `StarkCurve.Double()`
  - `StarkCurve.ScalarMult()`
  - `StarkCurve.ScalarBaseMult()`
  - `StarkCurve.IsOnCurve()`
  - `StarkCurve.InvModCurveSize()`
  - `StarkCurve.MimicEcMultAir()`
  - `StarkCurve.EcMult()`
  - `StarkCurve.SignFelt()`
  - `StarkCurve.GenerateSecret()`
  - `StarkCurve.GetYCoordinate()` -> func `GetYCoordinate()`
  - `StarkCurve.Verify()` -> func `Verify()`
  - `StarkCurve.Sign()` -> func `Sign()`
  - `StarkCurve.PrivateToPoint()` -> func `PrivateKeyToPoint()`
  - `StarkCurve.GetRandomPrivateKey()` -> func `GetRandomKeys()`
- `StarkCurvePayload` type
- `PedersenParamsRaw` variable
- `PedersenParams` variable
- `Curve` variable implementing the `StarkCurve`
- `VerifySignature()` function -> func `Verify()`
- `CurveOption` type
- `WithConstants` function
- `curve.DivMod` function
- `curve.FmtKecBytes` function
- `curve.MaskBits` function
- `pedersen_params.json` file

### What's Changed
* docs: update Cairo account package link by @dizer-ti in https://github.com/NethermindEth/starknet.go/pull/737
* Documentation Website by @WiseMrMusa in https://github.com/NethermindEth/starknet.go/pull/732
* Small bug on the starknet_getStorageProof method test by @thiagodeev in https://github.com/NethermindEth/starknet.go/pull/740
* Update mainnetBlockReceipts588763.json data by @thiagodeev in https://github.com/NethermindEth/starknet.go/pull/742
* chore(deps): bump vite from 6.3.3 to 6.3.5 in /www in the npm_and_yarn group across 1 directory by @dependabot in https://github.com/NethermindEth/starknet.go/pull/741
* Update some txn test data with new Juno data by @thiagodeev in https://github.com/NethermindEth/starknet.go/pull/743
* `curve` pkg migration to `gnark-crypto` implementation by @thiagodeev in https://github.com/NethermindEth/starknet.go/pull/744
* docs: add CHANGELOG.md by @thiagodeev in https://github.com/NethermindEth/starknet.go/pull/748


**Full Changelog**: https://github.com/NethermindEth/starknet.go/compare/v0.11.1...v0.12.0

**Note: starting CHANGELOG.md from v0.12.0. All descriptions before v0.12.0 were taken directly from the Github releases description**

## [0.11.1](https://github.com/NethermindEth/starknet.go/releases/tag/v0.11.1) - 2025-05-15
This release fixes the bug when calling the `BuildAndSendDeclareTxn`, `BuildAndSendInvokeTxn`, and `BuildAndEstimateDeployAccountTxn` methods with the `withQueryBitVersion` parameter set to true.
The txn with the queryBit version was also being sent to the node instead of being only used when estimating the fees, which is incorrect.
This has been fixed.

### What's Changed
* Thiagodeev/fix sending querybit txn by @thiagodeev in https://github.com/NethermindEth/starknet.go/pull/733

**Full Changelog**: https://github.com/NethermindEth/starknet.go/compare/v0.11.0...v0.11.1

## [0.11.0](https://github.com/NethermindEth/starknet.go/releases/tag/v0.11.0) - 2025-05-12
This release implements Starknet RPC v0.8.1

Key changes:

- Multiple code refactorings in the transaction types (see PR [700](https://github.com/NethermindEth/starknet.go/pull/700) for more)
- Improve error handling in the `utils.SplitFactStr` utility

For contributors: new Makefile, and linter improvements

### What's Changed
* Thiagodeev/refactor txn types by @thiagodeev in https://github.com/NethermindEth/starknet.go/pull/700
* Fix: Add spaces before dashes in func descriptions by @devin-ai-integration in https://github.com/NethermindEth/starknet.go/pull/717
* `Makefile` and new linters for starknet.go by @PsychoPunkSage in https://github.com/NethermindEth/starknet.go/pull/598
* Fix bug report of starknet.go by @thiagodeev in https://github.com/NethermindEth/starknet.go/pull/727

**Full Changelog**: https://github.com/NethermindEth/starknet.go/compare/v0.10.0...v0.11.0

## [0.10.0](https://github.com/NethermindEth/starknet.go/releases/tag/v0.10.0) - 2025-04-30
This release implements Starknet RPC v0.8.1

Key changes:
- new `withQueryBitVersion` param to the `BuildAndEstimateDeployAccountTxn`, `BuildAndSendInvokeTxn`, and `BuildAndSendDeclareTxn` methods
- small bug fix when unsubscribing from websocket

### What's Changed
* Update CallContext to CallContextWithSliceArgs in `requestUnsubscribe()` by @thiagodeev in https://github.com/NethermindEth/starknet.go/pull/705
* Hotfix/not estimating querybitversion txns by @thiagodeev in https://github.com/NethermindEth/starknet.go/pull/714


**Full Changelog**: https://github.com/NethermindEth/starknet.go/compare/v0.9.0...v0.10.0

## [0.9.0](https://github.com/NethermindEth/starknet.go/releases/tag/v0.9.0) - 2025-04-24
This release implements Starknet RPC v0.8.1 ([ref](https://github.com/starkware-libs/starknet-specs/releases/tag/v0.8.1)).

Key changes:
- Go v1.23.4.
- Updated Juno dependency, fixing bug in `curve` pkg regarding a renamed method ( `NewFelt` > `New` ). Ref: https://github.com/NethermindEth/starknet.go/issues/669.
- A warning is now returned when instantiating a Braavos account in the `NewAccount` function since it doesn't support Starknet RPCv.8.0 (ref: https://community.starknet.io/t/starknet-devtools-for-0-13-5/115495#p-2359168-braavos-compatibility-issues-3).
- Some fields have been renamed (like `Account.AccountAddress` > `Account.Address`, `BlockHeader.BlockHash` > `BlockHeader.Hash`, etc).

Also, we now have a new `readEvents` in the `examples` folder teaching how to read Starknet events with Starknet.go (thanks to @alex-sumner).

### What's Changed
* Fix ByteArrFeltToString hex decoding error by @Hyodar in https://github.com/NethermindEth/starknet.go/pull/668
* Upgrade juno version to v0.14.0, and Go to 1.23.4 by @thiagodeev in https://github.com/NethermindEth/starknet.go/pull/692
* Allow empty block_id, and update code to use it by @thiagodeev in https://github.com/NethermindEth/starknet.go/pull/695
* Remove fillEmptyFeeEstimation workaround as Juno issue is fixed by @devin-ai-integration in https://github.com/NethermindEth/starknet.go/pull/694
* Braavos fix by @thiagodeev in https://github.com/NethermindEth/starknet.go/pull/691
* Eventexample by @alex-sumner in https://github.com/NethermindEth/starknet.go/pull/593
* Refactor: Rename redundant struct field names by @thiagodeev in https://github.com/NethermindEth/starknet.go/pull/699
* chore(deps): bump golang.org/x/net from 0.36.0 to 0.38.0 in the go_modules group across 1 directory by @dependabot in https://github.com/NethermindEth/starknet.go/pull/701
* docs: remove rpc/README.md file by @zeroprooff in https://github.com/NethermindEth/starknet.go/pull/702
* ci: bump actions/checkout to v4 by @dizer-ti in https://github.com/NethermindEth/starknet.go/pull/703
* fix typo in `account.go` by @detrina in https://github.com/NethermindEth/starknet.go/pull/704
* Fix typos throughout the codebase by @devin-ai-integration in https://github.com/NethermindEth/starknet.go/pull/707

**Full Changelog**: https://github.com/NethermindEth/starknet.go/compare/v0.8.1...v0.9.0

## [0.8.1](https://github.com/NethermindEth/starknet.go/releases/tag/v0.8.1) - 2025-04-08
This release implements Starknet RPC v0.8.1 ([ref](https://github.com/starkware-libs/starknet-specs/releases/tag/v0.8.1)).

Key change: 
- WebSocket `subscription_id`s are now strings instead of integers.

### What's Changed
* Test slices functions by @estensen in https://github.com/NethermindEth/starknet.go/pull/496
* CI Refactor by @thiagodeev in https://github.com/NethermindEth/starknet.go/pull/686
* Bump the go_modules group across 1 directory with 2 updates by @dependabot in https://github.com/NethermindEth/starknet.go/pull/683
* fix: typos in documentation files by @kilavvy in https://github.com/NethermindEth/starknet.go/pull/676
* docs(readme): replaced the non-working badge with a working one by @operagxsasha in https://github.com/NethermindEth/starknet.go/pull/682
* Add TestRecursiveProofFixedSizeMerkleTree for recursive proof generation by @byksy in https://github.com/NethermindEth/starknet.go/pull/459
* v0.8.1 release changes by @thiagodeev in https://github.com/NethermindEth/starknet.go/pull/687

**Full Changelog**: https://github.com/NethermindEth/starknet.go/compare/v0.8.0...v0.8.1

## [0.8.0](https://github.com/NethermindEth/starknet.go/releases/tag/v0.8.0) - 2025-04-02
### Summary
This release fully implements Starknet RPC v0.8.0 ([ref](https://github.com/starkware-libs/starknet-specs/releases/tag/v0.8.0)).

Key features:
- Full Starknet RPC v0.8.0 compliance (new RPC and WebSocket methods).
- New helper methods for building and sending transactions in the `account` pkg.
- New utilities for building and handling transactions in the `utils` pkg.
- All examples updated to use V3 transactions and the new utilities for building and sending transactions.
- New `simpleDeclare` and `websocket` examples.
- New hash functions to hash all transaction versions.
- An important change in the SNIP-12 enum hashing. A new release called [`v0.8.0-snip12`](https://github.com/NethermindEth/starknet.go/releases/tag/v0.8.0-snip12) has been created specifically for this.

#### New RPC methods:
- `starknet_getCompiledCasm`
- `starknet_getMessagesStatus`
- `starknet_getStorageProof`

#### New RPC WebSocket methods:
- `starknet_subscribeEvents`
- `starknet_subscribeNewHeads`
- `starknet_subscribePendingTransactions`
- `starknet_subscribeTransactionStatus`

Detailed changes:
- Removed V0/1/2 broadcast txns. Now, only V3 transactions can be sent.
- Removed duplicates `rpc.Provider` methods in the `Account` type. They should now be called via the `acc.Provider` field.
- New `NewWebsocketProvider` function for creating a WebSocket provider.
- Transaction hash functions moved from the `account` pkg to the `hash` pkg.
- Contract class types moved from the `rpc` pkg to the `contracts` pkg.
- Bug fixed in the `CompiledClassHash` function (thanks to @baitcode).
- Improvements in the RPCError `data` field.
- New `client` pkg.
- New utils:
  - BuildInvokeTxn
  - BuildDeclareTxn
  - BuildDeployAccountTxn
  - WeiToETH/ETHToWei
  - FRIToSTRK/STRKToFRI
  - FeeEstToResBoundsMap
  - ResBoundsMapToOverallFee
  - UnmarshalJSONFileToType
- New hash functions (one for each version):
  - TransactionHashInvokeV0/V1/V3
  - TransactionHashDeclareV1/V2/V3
  - TransactionHashDeployAccountV1/V3

### What's Changed
* Thiagodeev/rpcv08 write methods, blockHeader and error 53 by @thiagodeev in https://github.com/NethermindEth/starknet.go/pull/626
* Creates a description for the multi-call feature by @thiagodeev in https://github.com/NethermindEth/starknet.go/pull/648
* Thiagodeev/rpcv08 final changes by @thiagodeev in https://github.com/NethermindEth/starknet.go/pull/644
* New rpcdata + RPCv08 errors by @thiagodeev in https://github.com/NethermindEth/starknet.go/pull/649
* docs: changed the link to shield stars by @Olexandr88 in https://github.com/NethermindEth/starknet.go/pull/652
* Update README.md to include typedData example by @thiagodeev in https://github.com/NethermindEth/starknet.go/pull/653
* Ensure starknet_call calldata is not null by @Hyodar in https://github.com/NethermindEth/starknet.go/pull/658
* fix outdated documentation links by @youyyytrok in https://github.com/NethermindEth/starknet.go/pull/659
* chore: fix minor grammar and wording issues by @famouswizard in https://github.com/NethermindEth/starknet.go/pull/660
* chore: Fix Typo in Error Message for Unsupported Transaction Type by @0xwitty in https://github.com/NethermindEth/starknet.go/pull/661
* Add Test Case Names for Improved CI/CD Debugging by @AnkushinDaniil in https://github.com/NethermindEth/starknet.go/pull/663
* Add actions scanning and go community pack in codeql-analysis.yml by @yevh in https://github.com/NethermindEth/starknet.go/pull/664
* Fix contract class unmarshall for modern cairo compilers by @baitcode in https://github.com/NethermindEth/starknet.go/pull/656
* thiagodeev/rpcv08-websocket by @thiagodeev in https://github.com/NethermindEth/starknet.go/pull/651
* Thiagodeev/rpcv08 - implement/fix/update remaining tests for rpcv08 by @thiagodeev in https://github.com/NethermindEth/starknet.go/pull/662
* Thiagodeev/rpcv08 refactor tests and utils organization by @thiagodeev in https://github.com/NethermindEth/starknet.go/pull/672
* Thiagodeev/rpcv08 new txn utilities by @thiagodeev in https://github.com/NethermindEth/starknet.go/pull/673
* Thiagodeev/rpcv08 update examples by @thiagodeev in https://github.com/NethermindEth/starknet.go/pull/677
* Thiagodeev/rpcv08 final adjustments by @thiagodeev in https://github.com/NethermindEth/starknet.go/pull/678
* Thiagodeev/rpcv08 final adjustments v2 by @thiagodeev in https://github.com/NethermindEth/starknet.go/pull/680
* Thiagodeev/rpcv08 final adjustments v3 by @thiagodeev in https://github.com/NethermindEth/starknet.go/pull/681
* Revert SNIP-12 code to be compatible with starknet.js by @thiagodeev in https://github.com/NethermindEth/starknet.go/pull/667

**Full Changelog**: https://github.com/NethermindEth/starknet.go/compare/v0.7.3...v0.8.0

## [0.7.3](https://github.com/NethermindEth/starknet.go/releases/tag/v0.7.3) - 2024-12-13
This version implements RPCv0.7.1

### What's Changed
* Implements SNIP-12 by @thiagodeev in https://github.com/NethermindEth/starknet.go/pull/637
* New "ValidateSignature" function in 'curve' pkg by @thiagodeev in https://github.com/NethermindEth/starknet.go/pull/637
* Fix trace/simulation tests for sepolia by @wojciechos in https://github.com/NethermindEth/starknet.go/pull/639
* Add Dependency review workflow by @yevh in https://github.com/NethermindEth/starknet.go/pull/643
* General "SendTransaction" method for 'account' pkg by @PsychoPunkSage in https://github.com/NethermindEth/starknet.go/pull/647

**Full Changelog**: https://github.com/NethermindEth/starknet.go/compare/v0.7.2...v0.7.3

## [0.7.2](https://github.com/NethermindEth/starknet.go/releases/tag/v0.7.2) - 2024-10-07
This version implements RPCv0.7.1

### What's Changed
* Upgrades Juno and Go version by @thiagodeev in https://github.com/NethermindEth/starknet.go/pull/625
* Create codeql.yml by @yevh in https://github.com/NethermindEth/starknet.go/pull/627
* fix definition of invoke transaction trace by @dkatzan in https://github.com/NethermindEth/starknet.go/pull/631
* fix test validation bug by @rianhughes in https://github.com/NethermindEth/starknet.go/pull/632
* Update CONTRIBUTING.md by @RuneRogue in https://github.com/NethermindEth/starknet.go/pull/633

**Full Changelog**: https://github.com/NethermindEth/starknet.go/compare/v0.7.1...v0.7.2

## [0.7.1](https://github.com/NethermindEth/starknet.go/releases/tag/v0.7.1) - 2024-09-02
### Summary
This release primarily replaces Goerli test data with Sepolia test data, improves test coverage, fixes several bugs related to RPC methods and the Pedersen hash function, adds support for Byte array serialization, refactors certain types for a better user experience (UX), updates examples, and implements RPCv0.7.1.

### What's Changed
* RPC methods to return error by @rianhughes in https://github.com/NethermindEth/starknet.go/pull/542
* Allow configuring the RPC client by @archseer in https://github.com/NethermindEth/starknet.go/pull/547
* Update SpecVersion to stop returning InternalError for nil errors by @AryanGodara in https://github.com/NethermindEth/starknet.go/pull/549
* #545 Add golangci-lint workflow by @nsiregar in https://github.com/NethermindEth/starknet.go/pull/546
* only load .env for non-mock envs by @rianhughes in https://github.com/NethermindEth/starknet.go/pull/559
* fix account testnet environment load by @rianhughes in https://github.com/NethermindEth/starknet.go/pull/560
* set base by @rianhughes in https://github.com/NethermindEth/starknet.go/pull/561
* provider_test.go upgraded to Sepolia by @thiagodeev in https://github.com/NethermindEth/starknet.go/pull/563
* RPC/block tests upgraded to sepolia, fixed not running correct RPC url passed from env flag on CLI bug by @thiagodeev in https://github.com/NethermindEth/starknet.go/pull/566
* Update transaction tests to sepolia by @AryanGodara in https://github.com/NethermindEth/starknet.go/pull/557
* Update account tests to sepolia by @AryanGodara in https://github.com/NethermindEth/starknet.go/pull/558
* Update block tests to Sepolia and add more tests by @AryanGodara in https://github.com/NethermindEth/starknet.go/pull/554
* Update rpc: Call, Contract, Event and mock tests by @AryanGodara in https://github.com/NethermindEth/starknet.go/pull/555
* Update README.md by @thiagodeev in https://github.com/NethermindEth/starknet.go/pull/568
* correct json tag price_in_fri by @rianhughes in https://github.com/NethermindEth/starknet.go/pull/572
* add missing l1 transaction receipt field by @rianhughes in https://github.com/NethermindEth/starknet.go/pull/577
* Upgrade examples to use Sepolia network by @thiagodeev in https://github.com/NethermindEth/starknet.go/pull/579
* Move PrecomputeAddress function to 'contract' package by @thiagodeev in https://github.com/NethermindEth/starknet.go/pull/574
* Migrate from test-go to stretchr by @mdantonio in https://github.com/NethermindEth/starknet.go/pull/582
* chore ::> method on the BroadcastInvokeTxnType interface to constrain it. by @PsychoPunkSage in https://github.com/NethermindEth/starknet.go/pull/584
* chore::> Constrain BroadcastDeclare and BroadcastDeployAccount  by @PsychoPunkSage in https://github.com/NethermindEth/starknet.go/pull/585
* Update README.md by @RV12R in https://github.com/NethermindEth/starknet.go/pull/587
* chore ::> Merging all TransactionReceipt types into a single type by @PsychoPunkSage in https://github.com/NethermindEth/starknet.go/pull/588
* pedersen x range bug fix by @rianhughes in https://github.com/NethermindEth/starknet.go/pull/595
* Adding support for Byte array serialization by @krishnateja262 in https://github.com/NethermindEth/starknet.go/pull/583
* `deployContractUDC` added in CI test. by @PsychoPunkSage in https://github.com/NethermindEth/starknet.go/pull/606
* Reverted changes in `BroadcastDeclareTxnV3` by @PsychoPunkSage in https://github.com/NethermindEth/starknet.go/pull/604
* Update tests to Sepolia by @thiagodeev in https://github.com/NethermindEth/starknet.go/pull/589
* Add Juno Pederson hash by @thiagodeev in https://github.com/NethermindEth/starknet.go/pull/610
* Thiagodeev/fix unreturned tx hash by @thiagodeev in https://github.com/NethermindEth/starknet.go/pull/614
* Fixes before 7.1 release by @thiagodeev in https://github.com/NethermindEth/starknet.go/pull/617
* Thiagodeev/fixes before 7 1 release v2 by @thiagodeev in https://github.com/NethermindEth/starknet.go/pull/619
* update readme for 0.7.1 release by @rianhughes in https://github.com/NethermindEth/starknet.go/pull/621

**Full Changelog**: https://github.com/NethermindEth/starknet.go/compare/v0.7.0...v0.7.1

## [0.7.0](https://github.com/NethermindEth/starknet.go/releases/tag/v0.7.0) - 2024-03-08
The main changes include upgrading the rpc and accounts packages to support the new Starknet RPC spec v0.7.0-rc2

### Added
* RPCv0.7-rc2 support
* New examples (estimateFee and deployAccountUDC)
* RPC handlers now return RPC errors

**Full Changelog**: https://github.com/NethermindEth/starknet.go/compare/v0.6.1...v0.7.0

## [0.6.1](https://github.com/NethermindEth/starknet.go/releases/tag/v0.6.1) - 2024-01-24
### What's Changed
* Fix FmtCallData by @rianhughes in https://github.com/NethermindEth/starknet.go/pull/498
* Fix starknet_EstimateFee by @rianhughes in https://github.com/NethermindEth/starknet.go/pull/500
* Add an example that fetches token balance of account by @ChiHaoLu in https://github.com/NethermindEth/starknet.go/pull/509

**Full Changelog**: https://github.com/NethermindEth/starknet.go/compare/v0.6.0...v0.6.1

## [0.6.0](https://github.com/NethermindEth/starknet.go/releases/tag/v0.6.0) - 2023-12-07
The main changes include upgrading the rpc and accounts pkg to support the new starknet rpc spec v0.6.0

Note: we still need to add e2e tests for v3 transactions. We decided to wait until Goerli supports v0.13 to reduce friction in generating tests. These tests will be added soon.

### What's Changed
* Rpcv06 trace file by @rianhughes in https://github.com/NethermindEth/starknet.go/pull/471
* rpcv06 update exec resources by @rianhughes in https://github.com/NethermindEth/starknet.go/pull/466
* rpcv06 update emitted event by @rianhughes in https://github.com/NethermindEth/starknet.go/pull/473
* rpcv06 update receipts by @rianhughes in https://github.com/NethermindEth/starknet.go/pull/464
* rpcv06 implement v3 transactions by @rianhughes in https://github.com/NethermindEth/starknet.go/pull/462
* Update Felt.go by @Bitcoinnoobie in https://github.com/NethermindEth/starknet.go/pull/482
* Rpcv06 rv2 to rc4 by @rianhughes in https://github.com/NethermindEth/starknet.go/pull/487
* Rianhughes/rpcv06 integration tests by @rianhughes in https://github.com/NethermindEth/starknet.go/pull/485
* update readme by @rianhughes in https://github.com/NethermindEth/starknet.go/pull/480
* rpcv06 update readme to rc-5 by @rianhughes in https://github.com/NethermindEth/starknet.go/pull/494
* update readme for rpcv0.6.0 non rc by @rianhughes in https://github.com/NethermindEth/starknet.go/pull/495


**Full Changelog**: https://github.com/NethermindEth/starknet.go/compare/v0.5.0...v0.6.0

## [0.5.0](https://github.com/NethermindEth/starknet.go/releases/tag/v0.5.0) - 2023-11-02
Full support for Starknet [RPC v.0.5](https://github.com/starkware-libs/starknet-specs/tree/v0.5.0).

### :wrench: What's Changed
- Implement rpc05 `specVersion` method by @rianhughes in #416 
- Fix domain name in typed message by @fico308 in #417 
- Implement `GetTransactionStatus` method by @rianhughes in #418 
- Remove `pendingTransactions` method by @rianhughes in #419 
- Update `DeclareTxn` types by @rianhughes in #421 
- Update pending types by @rianhughes in #424 
- Update `traceBlockTransactions` method by @rianhughes in #428 
- Update Function Invocation type by @rianhughes and @cicr99 in #430 
- Update transaction trace types by @rianhughes and @cicr99 in #432 
- Update BlockHeader and PendingBlockHeader by @rianhughes and @cicr99 in #435 
-  Implement BroadcastedTxn types and update related methods by @rianhughes and @cicr99 in #437, #438, #454 
- Replace deadlinks by @jelilat in #439 
- Update go version by @cicr99 and @joshklop in #446, #447  
- Implement new example for adding an invoke transaction and update README and workflow accordingly by @Akashneelesh and @cicr99 in #450, #456, #457 
- Fix `Nonce` method return type by @cicr99 in #453 
- Handle errors by @cicr99 in #455
- Add code comments by @aquental in #415  

**Full Changelog**: https://github.com/NethermindEth/starknet.go/compare/v0.4.6...v0.5.0

### Note:
FmtCalldata() may be unstable.

## [0.4.6](https://github.com/NethermindEth/starknet.go/releases/tag/v0.4.6) - 2023-10-11
A "housekeeping" release including:
- Dedicated 'account' package
- Other library packages and code repository restructuring

IMPORTANT:exclamation::eyes:: This release does include breaking changes, and will require refactoring of application code which depends on **starknet.go** library.

### :wrench: What's Changed
* New account implementation by @rianhughes in https://github.com/NethermindEth/starknet.go/pull/302
* Test Declare transaction by @rianhughes in https://github.com/NethermindEth/starknet.go/pull/386
* Implement `WaitForTransactionReceipt` in accounts by @rianhughes in https://github.com/NethermindEth/starknet.go/pull/389
* Implement `formatCallDAta` for Cairo2 by @rianhughes in https://github.com/NethermindEth/starknet.go/pull/399
* Update examples to use account interface by @rianhughes in https://github.com/NethermindEth/starknet.go/pull/414
* Remove deprecated packages by @cicr99 in https://github.com/NethermindEth/starknet.go/pull/373
* Restructuring rpc tests folder by @cicr99 in https://github.com/NethermindEth/starknet.go/pull/379
* Remove types package by @rianhughes in https://github.com/NethermindEth/starknet.go/pull/384
* Create contracts package and hash logic by @rianhughes in https://github.com/NethermindEth/starknet.go/pull/377
* Create curve package and organize remaining files by @cicr99 in https://github.com/NethermindEth/starknet.go/pull/394, https://github.com/NethermindEth/starknet.go/pull/398
* Fix tests package and rename to `devnet` by @rianhughes in https://github.com/NethermindEth/starknet.go/pull/395
* GH Action improvements by @stranger80 and @rianhughes in https://github.com/NethermindEth/starknet.go/pull/396, https://github.com/NethermindEth/starknet.go/pull/397, https://github.com/NethermindEth/starknet.go/pull/413 and https://github.com/NethermindEth/starknet.go/pull/362
* Fix typos by @omahs in https://github.com/NethermindEth/starknet.go/pull/363
* Update contract class `abi` to string by @rianhughes in https://github.com/NethermindEth/starknet.go/pull/368

**Full Changelog**: https://github.com/NethermindEth/starknet.go/compare/v0.4.5...v0.4.6

## [0.4.5](https://github.com/NethermindEth/starknet.go/releases/tag/v0.4.5) - 2023-09-27
Full support for Starknet [RPC v.0.4](https://github.com/starkware-libs/starknet-specs/tree/v0.4.0).

### What's Changed
* rpcv04 update trace and read errros by @rianhughes in https://github.com/NethermindEth/starknet.go/pull/331
* rpcv04 update trace api by @rianhughes in https://github.com/NethermindEth/starknet.go/pull/330
* Merge changes in Rpcv04 branch by @cicr99 in https://github.com/NethermindEth/starknet.go/pull/338
* Implement DeclareTxn rpcv04 by @rianhughes in https://github.com/NethermindEth/starknet.go/pull/288
* Update readme by @cicr99 in https://github.com/NethermindEth/starknet.go/pull/339
* Rpcv04 tx status by @rianhughes in https://github.com/NethermindEth/starknet.go/pull/289
* rpcv4_write_errors by @rianhughes in https://github.com/NethermindEth/starknet.go/pull/332
* fix unknown type by @rianhughes in https://github.com/NethermindEth/starknet.go/pull/343
* RPCv04 Remove BroadcastTx by @rianhughes in https://github.com/NethermindEth/starknet.go/pull/290
* Modification to InvokeTxnV0 by @cicr99 in https://github.com/NethermindEth/starknet.go/pull/340
* fix node error handling by @rianhughes in https://github.com/NethermindEth/starknet.go/pull/352
* Block with tx hashes by @cicr99 in https://github.com/NethermindEth/starknet.go/pull/354
* Create deployAccount example using rpc by @rianhughes in https://github.com/NethermindEth/starknet.go/pull/349
* Readme rpcv04 update by @cicr99 in https://github.com/NethermindEth/starknet.go/pull/357


**Full Changelog**: https://github.com/NethermindEth/starknet.go/compare/v0.4.3...v0.4.5

## [0.4.4](https://github.com/NethermindEth/starknet.go/releases/tag/v0.4.4) - 2023-09-26
Full support for Starknet [RPC v.0.4](https://github.com/starkware-libs/starknet-specs/tree/v0.4.0). 

### What's Changed
* rpcv04 update trace and read errros by @rianhughes in https://github.com/NethermindEth/starknet.go/pull/331
* rpcv04 update trace api by @rianhughes in https://github.com/NethermindEth/starknet.go/pull/330
* Merge changes in Rpcv04 branch by @cicr99 in https://github.com/NethermindEth/starknet.go/pull/338
* Implement DeclareTxn rpcv04 by @rianhughes in https://github.com/NethermindEth/starknet.go/pull/288
* Update readme by @cicr99 in https://github.com/NethermindEth/starknet.go/pull/339
* Rpcv04 tx status by @rianhughes in https://github.com/NethermindEth/starknet.go/pull/289
* rpcv4_write_errors by @rianhughes in https://github.com/NethermindEth/starknet.go/pull/332
* fix unknown type by @rianhughes in https://github.com/NethermindEth/starknet.go/pull/343
* RPCv04 Remove BroadcastTx by @rianhughes in https://github.com/NethermindEth/starknet.go/pull/290
* Modification to InvokeTxnV0 by @cicr99 in https://github.com/NethermindEth/starknet.go/pull/340
* fix node error handling by @rianhughes in https://github.com/NethermindEth/starknet.go/pull/352
* Block with tx hashes by @cicr99 in https://github.com/NethermindEth/starknet.go/pull/354
* Create deployAccount example using rpc by @rianhughes in https://github.com/NethermindEth/starknet.go/pull/349
* Readme rpcv04 update by @cicr99 in https://github.com/NethermindEth/starknet.go/pull/357


**Full Changelog**: https://github.com/NethermindEth/starknet.go/compare/v0.4.3...v0.4.4

## [0.4.1](https://github.com/NethermindEth/starknet.go/releases/tag/v0.4.1) - 2022-10-24
A preview of go-starknet, the caigo cli to work with Starknet.

## [0.4.0](https://github.com/NethermindEth/starknet.go/releases/tag/v0.4.0) - 2022-10-23
This release **breaks** many of the 0.3.x API to support the `gateway` and the `rpc` v0.1 protocol together. It is being tested against [starknet-devnet](https://github.com/Shard-Labs/starknet-devnet), [eqlabs/pathfinder](https://github.com/eqlabs/pathfinder) and the standard [starknet gateway](https://github.com/starkware-libs/cairo-lang). It includes the following:

- support for Starknet v0.10.1 protocol on the `gateway`
- support for Starknet v0.10.0 protocol on the rpc v0.1 because it is not compatible with the latest release
- support for both V0 and V1 accounts for invoke transaction
- an account manager to install many account versions, including the [plugin account](https://github.com/argentlabs/starknet-plugin-account) and the [openzeppelin accounts](https://github.com/OpenZeppelin/cairo-contracts)
- an account interface and the associated implementation for both the gateway and rpc v0.1
- support for plugin extensions in the account and an implementation of the session key.
- some tools to work with devnet and transform help with converting data
- an implementation of a fixed-size merkle tree algorithm

**known issues**: due to the fact rpc v0.2 is not yet fully supported by Pathfinder and Devnet, the implementation is lacking. It remains a short term goal to implement it. Hopefully it will be part of v0.5.0.

## [0.3.1](https://github.com/NethermindEth/starknet.go/releases/tag/v0.3.1) - 2022-09-08
**EventParams:**

- nodes have ammended their `starknet_getEvents` params interface from `..."fromBlock": 800 ...` to `..."fromBlock": {"block_number": 250000}...` in order to support both `block_number` and `block_hash` values
- https://github.com/dontpanicdao/caigo/pull/104 addresses these changes

**BlockWithTxs:**
- in order for this release to still access blocks from https://github.com/starkware-libs/starknet-specs/releases/tag/v0.2.0 we've added a `BlockWithTxs` utility function
- please note `BlockWithTxHashes` and other RPC v0.2.0 functionality will be added in the caigo v0.4.0 release

## [0.3.0](https://github.com/NethermindEth/starknet.go/releases/tag/v0.3.0) - 2022-06-28
Gateway Package:
- Starknet client/provider implementation for feeder and gateway apis
- Endpoints/Types including: `estimate_fee`, `get_block`, `get_block_hash_by_id`, `get_id_by_hash`, `get_class_by_hash`, `get_class_hash_at`, `get_full_contract`, `call_contract`, `add_transaction`, `get_state_update`, `get_contract_addresses`, `get_storage_at`, `get_transaction`, `get_transaction_status`, `get_transaction_id_by_hash`, `get_transaction_receipt`, `get_transaction_trace`

RPC Package:
- RPC client implementing StarkNet RPC [Spec](https://github.com/starkware-libs/starknet-specs)
- Method implementation status included in README 

Types Package:
- Common provider types
- Post v0.3.0 `*big.Int` args/returns will be changed to `*types.Felt`s

StarkNet v0.9.0 [Support](https://medium.com/starkware/starknet-alpha-0-9-0-dce43cf13490):
- provider getters for class hashes and definitions
- estimate fee getters for transaction type
- Accounts with signature schemes adhering to SN `get_tx_info -> tx.hash`
- Accounts compatible w/ Argent [v0.9.0](https://github.com/argentlabs/argent-contracts-starknet/blob/54e5da0e7e2a69d1d56cef9bfe968dc6369a6579/contracts/ArgentAccount.cairo#L222)
- NOTE: devnet uses preloaded accounts based on [OZ v0.1.0](https://github.com/OpenZeppelin/cairo-contracts/releases/tag/v0.1.0) and signatures are incompatible with caigo Accounts

## [0.2.0](https://github.com/NethermindEth/starknet.go/releases/tag/v0.2.0) - 2022-04-01
Support for StarkNet actions:

- Gateway and Signer structures(similar to starknet.js)
- Setters - Deploy, invoke, execute transactions on StarkNet contracts(support for OpenZeppelin Account Multicall)
- Getters - transaction, transaction status, transaction receipt, storage, code, block
- Feeder Gateway poller for desired transaction status
- Contract call - post calldata to contract at desired entry point
- Typed Data and an encoding interface

Misc:

- proper randomness generation for private
- proper curve boundary checking

## [0.1.0](https://github.com/NethermindEth/starknet.go/releases/tag/v0.1.0) - 2022-01-10
Implements the crypto primitives for initiating and using various StarkNet functionality:

- Sign Message
- Verify Signature
- Hash array of elements
- Obtain Pedersen hash of elements
- Parse and hash starknet transaction in accordance with 'starknet.js'
- Initialize the Starknet Elliptic Curve
- Initialize the Starknet Elliptic Curve w/ Constant Points
- Elliptic Curve math primitives: Add, Double, DivMod, InvMod, EcMult, ScalarMult, ScalarBaseMult, MimicEcMultAir<|MERGE_RESOLUTION|>--- conflicted
+++ resolved
@@ -7,7 +7,6 @@
 
 ## [Unreleased](https://github.com/NethermindEth/starknet.go/compare/v0.12.0...HEAD) <!-- Update the version number on each new release -->
 <!-- template to copy:
-<<<<<<< HEAD
 ### Added
 ### Changed
 ### Deprecated
@@ -17,20 +16,9 @@
 -->
 
 ### Added
-=======
-### Added
-### Changed
-### Deprecated
-### Removed
-### Fixed
-### Security
--->
-
-### Added
 - `account` pkg
   - `Verify` method to the `Account` type and `AccountInterface` interface
   - `CairoVersion` type
->>>>>>> 8d7e6905
 - A warning message when calling `rpc.NewProvider` with a provider using a different RPC version than the one implemented by starknet.go.
 - `utils` pkg
   - `TxnOptions` type, allowing optional settings when building a transaction (set tip and query bit version)
@@ -46,7 +34,6 @@
 - `rpc.NewClient` function
 
 ### Changed
-<<<<<<< HEAD
 - In `account` package
   - for the `BuildAndEstimateDeployAccountTxn`, `BuildAndSendInvokeTxn`, and `BuildAndSendDeclareTxn` methods
     - removed `multiplier` and `withQueryBitVersion` parameters
@@ -73,25 +60,10 @@
   - `TestCookieManagement` modified to handle the `specVersion` call when creating a new provider
   - New `rpcVersion` constant in `rpc/provider.go`, representing the version of the RPC spec that starknet.go is compatible with
   - Updated `TestSpecVersion` to use the `rpcVersion` constant
-=======
 - In `account.NewAccount` function, the `cairoVersion` parameter is now of type `account.CairoVersion` 
 - `setup.GetAccountCairoVersion` now returns `account.CairoVersion` instead of `int`
 - `rpc.WithBlockTag` now accepts `BlockTag` instead of `string` as parameter
 - Updated `examples/typedData/main.go` to use the new `Verify` method
-
-#### Dev updates:
-- Added tests:
-  - `rpc.TestVersionCompatibility`
-  - `account_test.TestVerify`
-- The `account` package has been refactored and split into multiple files.
-- New `testConfig` struct to the `account_test` package, for easier test configuration
-- Added "Warning" word in the logs when missing the .env file on `internal/test.go`
-- New `warnVersionCheckFailed` and `warnVersionMismatch` variables in `rpc/provider.go`
-- New `checkVersionCompatibility()` function in `rpc/provider.go` to check the version of the RPC provider. It is called inside `rpc.NewProvider`
-- `TestCookieManagement` modified to handle the `specVersion` call when creating a new provider
-- New `rpcVersion` constant in `rpc/provider.go`, representing the version of the RPC spec that starknet.go is compatible with
-- Updated `TestSpecVersion` to use the `rpcVersion` constant
->>>>>>> 8d7e6905
 
 ## [0.12.0](https://github.com/NethermindEth/starknet.go/releases/tag/v0.12.0) - 2025-06-02
 ### Added
