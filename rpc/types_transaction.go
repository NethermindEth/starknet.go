package rpc

import (
	"encoding/json"
	"errors"
	"fmt"
	"math/big"

	"github.com/NethermindEth/juno/core/felt"
	"github.com/NethermindEth/starknet.go/utils"
)

// https://github.com/starkware-libs/starknet-specs/blob/a789ccc3432c57777beceaa53a34a7ae2f25fda0/api/starknet_api_openrpc.json#L1252
type TXN struct {
	Hash                *felt.Felt      `json:"transaction_hash,omitempty"`
	Type                TransactionType `json:"type"`
	Version             *felt.Felt      `json:"version,omitempty"`
	Nonce               *felt.Felt      `json:"nonce,omitempty"`
	MaxFee              *felt.Felt      `json:"max_fee,omitempty"`
	ContractAddress     *felt.Felt      `json:"contract_address,omitempty"`
	ContractAddressSalt *felt.Felt      `json:"contract_address_salt,omitempty"`
	ClassHash           *felt.Felt      `json:"class_hash,omitempty"`
	ConstructorCalldata []*felt.Felt    `json:"constructor_calldata,omitempty"`
	SenderAddress       *felt.Felt      `json:"sender_address,omitempty"`
	Signature           *[]*felt.Felt   `json:"signature,omitempty"`
	Calldata            *[]*felt.Felt   `json:"calldata,omitempty"`
	EntryPointSelector  *felt.Felt      `json:"entry_point_selector,omitempty"`
	CompiledClassHash   *felt.Felt      `json:"compiled_class_hash,omitempty"`
}

type TransactionHash struct {
	TransactionHash *felt.Felt `json:"transaction_hash"`
}

func (t TransactionHash) Hash() *felt.Felt {
	return t.TransactionHash
}

func (t *TransactionHash) UnmarshalJSON(input []byte) error {
	return t.TransactionHash.UnmarshalJSON(input)
}

func (t TransactionHash) MarshalJSON() ([]byte, error) {
	return t.TransactionHash.MarshalJSON()
}

func (t TransactionHash) MarshalText() ([]byte, error) {
	return t.TransactionHash.MarshalJSON()
}

func (t *TransactionHash) UnmarshalText(input []byte) error {
	return t.TransactionHash.UnmarshalJSON(input)
}

type CommonTransaction struct {
	TransactionHash *felt.Felt `json:"transaction_hash,omitempty"`
	BroadcastedTxnCommonProperties
}

type InvokeTxnV0 struct {
	CommonTransaction
	FunctionCall
}

func (tx InvokeTxnV0) Hash() *felt.Felt {
	return tx.TransactionHash
}

type InvokeTxnV1 struct {
	CommonTransaction
	SenderAddress *felt.Felt `json:"sender_address"`
	// Calldata The parameters passed to the function
	Calldata []*felt.Felt `json:"calldata"`
}

func (tx InvokeTxnV1) Hash() *felt.Felt {
	return tx.TransactionHash
}

type InvokeTxn interface{}

type L1HandlerTxn struct {
	TransactionHash *felt.Felt      `json:"transaction_hash,omitempty"`
	Type            TransactionType `json:"type,omitempty"`
	// Version of the transaction scheme
	Version NumAsHex `json:"version"`
	// Nonce
	Nonce string `json:"nonce,omitempty"`
	FunctionCall
}

func (tx L1HandlerTxn) Hash() *felt.Felt {
	return tx.TransactionHash
}

type DeclareTxn struct {
	CommonTransaction

	// ClassHash the hash of the declared class
	ClassHash *felt.Felt `json:"class_hash"`

	// SenderAddress the address of the account contract sending the declaration transaction
	SenderAddress *felt.Felt `json:"sender_address"`
}

func (tx DeclareTxn) Hash() *felt.Felt {
	return tx.TransactionHash
}

type Transaction interface {
	Hash() *felt.Felt
}

type DeployAccountTransactionProperties struct {
	// ClassHash The hash of the deployed contract's class
	ClassHash *felt.Felt `json:"class_hash"`

	// ContractAddressSalt The salt for the address of the deployed contract
	ContractAddressSalt *felt.Felt `json:"contract_address_salt"`

	// ConstructorCalldata The parameters passed to the constructor
	ConstructorCalldata []*felt.Felt `json:"constructor_calldata"`
}

// DeployTxn The structure of a deploy transaction. Note that this transaction type is deprecated and will no longer be supported in future versions
type DeployAccountTxn struct {
	CommonTransaction
	DeployAccountTransactionProperties
}

func (tx DeployAccountTxn) Hash() *felt.Felt {
	return tx.TransactionHash
}

type Transactions []Transaction

func (txns *Transactions) UnmarshalJSON(data []byte) error {
	var dec []interface{}
	if err := json.Unmarshal(data, &dec); err != nil {
		return err
	}

	unmarshalled := make([]Transaction, len(dec))
	for i, t := range dec {
		var err error
		unmarshalled[i], err = unmarshalTxn(t)
		if err != nil {
			return err
		}
	}

	*txns = unmarshalled
	return nil
}

type UnknownTransaction struct{ Transaction }

func (txn *UnknownTransaction) UnmarshalJSON(data []byte) error {
	var dec map[string]interface{}
	if err := json.Unmarshal(data, &dec); err != nil {
		return err
	}

	t, err := unmarshalTxn(dec)
	if err != nil {
		return err
	}

	*txn = UnknownTransaction{t}
	return nil
}

func unmarshalTxn(t interface{}) (Transaction, error) {
	switch casted := t.(type) {
	case string:
		var txn InvokeTransactionReceipt
		txhash, err := utils.HexToFelt(casted)
		if err != nil {
			return txn, err
		}
		return TransactionHash{txhash}, nil
	case map[string]interface{}:
		switch TransactionType(casted["type"].(string)) {
		case TransactionType_Declare:
			var txn DeclareTxn
			remarshal(casted, &txn)
			return txn, nil
		case TransactionType_DeployAccount:
			var txn DeployAccountTxn
			remarshal(casted, &txn)
			return txn, nil
		case TransactionType_Invoke:
			if casted["version"].(string) == "0x0" {
				var txn InvokeTxnV0
				remarshal(casted, &txn)
				return txn, nil
			} else {
				var txn InvokeTxnV1
				remarshal(casted, &txn)
				return txn, nil
			}
		case TransactionType_L1Handler:
			var txn L1HandlerTxn
			remarshal(casted, &txn)
			return txn, nil
		}
	}

	return nil, fmt.Errorf("unknown transaction type: %v", t)
}

func remarshal(v interface{}, dst interface{}) error {
	data, err := json.Marshal(v)
	if err != nil {
		return err
	}

	if err := json.Unmarshal(data, dst); err != nil {
		return err
	}

	return nil
}

// string must be NUM_AS_HEX
type TransactionVersion string

const (
	TransactionV0 TransactionVersion = "0x0"
	TransactionV1 TransactionVersion = "0x1"
)

func (v *TransactionVersion) BigInt() (*big.Int, error) {
	switch *v {
	case TransactionV0:
		return big.NewInt(0), nil
	case TransactionV1:
		return big.NewInt(1), nil
	default:
		return big.NewInt(-1), errors.New(fmt.Sprint("TransactionVersion %i not supported", *v))
	}
}

type BroadcastedTransaction interface{}

type BroadcastedTxnCommonProperties struct {
	MaxFee *felt.Felt `json:"max_fee"`
	// Version of the transaction scheme, should be set to 0 or 1
	Version TransactionVersion `json:"version"`
	// Signature
	Signature []*felt.Felt    `json:"signature"`
	Nonce     *felt.Felt      `json:"nonce"`
	Type      TransactionType `json:"type"`
}

// BroadcastedInvokeV1Transaction is BROADCASTED_INVOKE_TXN
// since we only support InvokeV1 transactions
type BroadcastedInvokeV1Transaction struct {
	BroadcastedTxnCommonProperties
	SenderAddress *felt.Felt   `json:"sender_address"`
	Calldata      []*felt.Felt `json:"calldata"`
}

func (b BroadcastedInvokeV1Transaction) MarshalJSON() ([]byte, error) {
	output := map[string]interface{}{}
	output["type"] = b.Type
	if b.MaxFee != nil {
		output["max_fee"] = fmt.Sprintf("0x%x", b.MaxFee)
	}
	if b.Nonce != nil {
		output["nonce"] = fmt.Sprintf("0x%x", b.Nonce)
	}
	output["version"] = b.Version
	signature := b.Signature
	output["signature"] = signature
	output["sender_address"] = b.SenderAddress
	output["calldata"] = b.Calldata
	return json.Marshal(output)
}

type BroadcastedDeclareTransaction interface{}

var _ BroadcastedDeclareTransaction = BroadcastedDeclareTransactionV1{}
var _ BroadcastedDeclareTransaction = BroadcastedDeclareTransactionV2{}

type BroadcastedDeclareTransactionV1 struct {
	BroadcastedTxnCommonProperties
	ContractClass DeprecatedContractClass `json:"contract_class"`
	SenderAddress *felt.Felt              `json:"sender_address"`
}

func (b BroadcastedDeclareTransactionV1) MarshalJSON() ([]byte, error) {
	output := map[string]interface{}{}
	output["type"] = "DECLARE"
	if b.MaxFee != nil {
		output["max_fee"] = fmt.Sprintf("0x%x", b.MaxFee)
	}
	if b.Nonce != nil {
		output["nonce"] = fmt.Sprintf("0x%x", b.Nonce)
	}
	output["version"] = b.Version
	signature := b.Signature
	output["signature"] = signature
	output["sender_address"] = b.SenderAddress.String()
	output["contract_class"] = b.ContractClass
	return json.Marshal(output)
}

type BroadcastedDeclareTransactionV2 struct {
	BroadcastedTxnCommonProperties
<<<<<<< HEAD
	ContractClass     ContractClass `json:"contract_class"`
	SenderAddress     *felt.Felt    `json:"sender_address"`
	CompiledClassHash *felt.Felt    `json:"compiled_class_hash"`
=======
	ContractClass DeprecatedContractClass `json:"contract_class"`
	SenderAddress *felt.Felt              `json:"sender_address"`
>>>>>>> 80a6f988
}

func (b BroadcastedDeclareTransactionV2) MarshalJSON() ([]byte, error) {
	output := map[string]interface{}{}
	output["type"] = "DECLARE"
	if b.MaxFee != nil {
		output["max_fee"] = fmt.Sprintf("0x%x", b.MaxFee)
	}
	if b.Nonce != nil {
		output["nonce"] = fmt.Sprintf("0x%x", b.Nonce)
	}
	output["version"] = b.Version
	signature := b.Signature
	output["signature"] = signature
	output["sender_address"] = b.SenderAddress.String()
	output["contract_class"] = b.ContractClass
	output["compiled_class_hash"] = b.CompiledClassHash
	return json.Marshal(output)
}

type DeployTransactionProperties struct {
	Version             TransactionVersion `json:"version"`
	Type                TransactionType    `json:"type"`
	ContractAddressSalt *felt.Felt         `json:"contract_address_salt"`
	ConstructorCalldata []*felt.Felt       `json:"constructor_calldata"`
}

<<<<<<< HEAD
type BroadcastedDeployTxn struct {
	DeployTransactionProperties
	DeprecatedContractClass DeprecatedContractClass `json:"contract_class"`
}

func (b BroadcastedDeployTxn) MarshalJSON() ([]byte, error) {
	return json.Marshal(b)
}

=======
>>>>>>> 80a6f988
type BroadcastedDeployAccountTransaction struct {
	BroadcastedTxnCommonProperties
	ContractAddressSalt *felt.Felt   `json:"contract_address_salt"`
	ConstructorCalldata []*felt.Felt `json:"constructor_calldata"`
	ClassHash           *felt.Felt   `json:"class_hash"`
}

func (b BroadcastedDeployAccountTransaction) MarshalJSON() ([]byte, error) {
	return json.Marshal(b)
}<|MERGE_RESOLUTION|>--- conflicted
+++ resolved
@@ -308,14 +308,9 @@
 
 type BroadcastedDeclareTransactionV2 struct {
 	BroadcastedTxnCommonProperties
-<<<<<<< HEAD
 	ContractClass     ContractClass `json:"contract_class"`
 	SenderAddress     *felt.Felt    `json:"sender_address"`
 	CompiledClassHash *felt.Felt    `json:"compiled_class_hash"`
-=======
-	ContractClass DeprecatedContractClass `json:"contract_class"`
-	SenderAddress *felt.Felt              `json:"sender_address"`
->>>>>>> 80a6f988
 }
 
 func (b BroadcastedDeclareTransactionV2) MarshalJSON() ([]byte, error) {
@@ -343,18 +338,6 @@
 	ConstructorCalldata []*felt.Felt       `json:"constructor_calldata"`
 }
 
-<<<<<<< HEAD
-type BroadcastedDeployTxn struct {
-	DeployTransactionProperties
-	DeprecatedContractClass DeprecatedContractClass `json:"contract_class"`
-}
-
-func (b BroadcastedDeployTxn) MarshalJSON() ([]byte, error) {
-	return json.Marshal(b)
-}
-
-=======
->>>>>>> 80a6f988
 type BroadcastedDeployAccountTransaction struct {
 	BroadcastedTxnCommonProperties
 	ContractAddressSalt *felt.Felt   `json:"contract_address_salt"`
