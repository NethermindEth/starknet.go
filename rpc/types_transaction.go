--- conflicted
+++ resolved
@@ -442,11 +442,7 @@
 	var txns *BlockTransaction
 	if err := json.Unmarshal(data, &txns); err == nil {
 		s.Transaction = txns
-<<<<<<< HEAD
-		s.Hash = txns.Hash()
-=======
 		s.Hash = txns.GetHash()
->>>>>>> 5ad2a08e
 		return nil
 	}
 	var txnsHash *felt.Felt
