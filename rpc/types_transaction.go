--- conflicted
+++ resolved
@@ -308,18 +308,6 @@
 	ConstructorCalldata []*felt.Felt       `json:"constructor_calldata"`
 }
 
-<<<<<<< HEAD
-=======
-type BroadcastedDeployTxn struct {
-	DeployTransactionProperties
-	DeprecatedContractClass DeprecatedContractClass `json:"contract_class"`
-}
-
-func (b BroadcastedDeployTxn) MarshalJSON() ([]byte, error) {
-	return json.Marshal(b)
-}
-
->>>>>>> 9d9bb9a5
 type BroadcastedDeployAccountTransaction struct {
 	BroadcastedTxnCommonProperties
 	ContractAddressSalt *felt.Felt   `json:"contract_address_salt"`
