package rpc

import (
	"encoding/json"
	"errors"
	"fmt"
	"math/big"

	"github.com/NethermindEth/juno/core/felt"
	"github.com/NethermindEth/starknet.go/utils"
)

// https://github.com/starkware-libs/starknet-specs/blob/a789ccc3432c57777beceaa53a34a7ae2f25fda0/api/starknet_api_openrpc.json#L1252
type TXN struct {
	Hash                *felt.Felt      `json:"transaction_hash,omitempty"`
	Type                TransactionType `json:"type"`
	Version             *felt.Felt      `json:"version,omitempty"`
	Nonce               *felt.Felt      `json:"nonce,omitempty"`
	MaxFee              *felt.Felt      `json:"max_fee,omitempty"`
	ContractAddress     *felt.Felt      `json:"contract_address,omitempty"`
	ContractAddressSalt *felt.Felt      `json:"contract_address_salt,omitempty"`
	ClassHash           *felt.Felt      `json:"class_hash,omitempty"`
	ConstructorCalldata []*felt.Felt    `json:"constructor_calldata,omitempty"`
	SenderAddress       *felt.Felt      `json:"sender_address,omitempty"`
	Signature           *[]*felt.Felt   `json:"signature,omitempty"`
	Calldata            *[]*felt.Felt   `json:"calldata,omitempty"`
	EntryPointSelector  *felt.Felt      `json:"entry_point_selector,omitempty"`
	CompiledClassHash   *felt.Felt      `json:"compiled_class_hash,omitempty"`
}

type TransactionHash struct {
	TransactionHash *felt.Felt `json:"transaction_hash"`
}

func (t TransactionHash) Hash() *felt.Felt {
	return t.TransactionHash
}

func (t *TransactionHash) UnmarshalJSON(input []byte) error {
	return t.TransactionHash.UnmarshalJSON(input)
}

func (t TransactionHash) MarshalJSON() ([]byte, error) {
	return t.TransactionHash.MarshalJSON()
}

func (t TransactionHash) MarshalText() ([]byte, error) {
	return t.TransactionHash.MarshalJSON()
}

func (t *TransactionHash) UnmarshalText(input []byte) error {
	return t.TransactionHash.UnmarshalJSON(input)
}

type InvokeTxnV0 struct {
	MaxFee    *felt.Felt         `json:"max_fee"`
	Version   TransactionVersion `json:"version"`
	Signature []*felt.Felt       `json:"signature"`
	Nonce     *felt.Felt         `json:"nonce"`
	Type      TransactionType    `json:"type"`
	FunctionCall
}

type InvokeTxnV1 struct {
	MaxFee        *felt.Felt         `json:"max_fee"`
	Version       TransactionVersion `json:"version"`
	Signature     []*felt.Felt       `json:"signature"`
	Nonce         *felt.Felt         `json:"nonce"`
	Type          TransactionType    `json:"type"`
	SenderAddress *felt.Felt         `json:"sender_address"`
	// Calldata The parameters passed to the function
	Calldata []*felt.Felt `json:"calldata"`
}

type InvokeTxn interface{}

var _ InvokeTxn = InvokeTxnV0{}
var _ InvokeTxn = InvokeTxnV1{}

type L1HandlerTxn struct {
	Type TransactionType `json:"type,omitempty"`
	// Version of the transaction scheme
	Version NumAsHex `json:"version"`
	// Nonce
	Nonce string `json:"nonce,omitempty"`
	FunctionCall
}

<<<<<<< HEAD
type DeclareTxn struct {
	MaxFee    *felt.Felt         `json:"max_fee"`
	Version   TransactionVersion `json:"version"`
	Signature []*felt.Felt       `json:"signature"`
	Nonce     *felt.Felt         `json:"nonce"`
	Type      TransactionType    `json:"type"`
=======
func (tx L1HandlerTxn) Hash() *felt.Felt {
	return tx.TransactionHash
}

type DeclareTxnV1 struct {
	CommonTransaction
>>>>>>> 62c9536f

	// ClassHash the hash of the declared class
	ClassHash *felt.Felt `json:"class_hash"`

	// SenderAddress the address of the account contract sending the declaration transaction
	SenderAddress *felt.Felt `json:"sender_address"`
}

<<<<<<< HEAD
type Transaction interface{}

var _ Transaction = InvokeTxnV0{}
var _ Transaction = InvokeTxnV1{}
var _ Transaction = L1HandlerTxn{}
var _ Transaction = DeclareTxn{}
var _ Transaction = DeployAccountTxn{}

// DeployTxn The structure of a deploy transaction. Note that this transaction type is deprecated and will no longer be supported in future versions
type DeployAccountTxn struct {
	TransactionHash *felt.Felt         `json:"transaction_hash,omitempty"`
	MaxFee          *felt.Felt         `json:"max_fee"`
	Version         TransactionVersion `json:"version"`
	Signature       []*felt.Felt       `json:"signature"`
	Nonce           *felt.Felt         `json:"nonce"`
	Type            TransactionType    `json:"type"`
=======
type DeclareTxnV2 struct {
	CommonTransaction

	ClassHash *felt.Felt `json:"class_hash,omitempty"`

	// SenderAddress the address of the account contract sending the declaration transaction
	SenderAddress *felt.Felt `json:"sender_address"`

	CompiledClassHash *felt.Felt `json:"compiled_class_hash"`
}

func (tx DeclareTxnV1) Hash() *felt.Felt {
	return tx.TransactionHash
}
func (tx DeclareTxnV2) Hash() *felt.Felt {
	return tx.TransactionHash
}

type Transaction interface {
	Hash() *felt.Felt
}

// DeployTxn The structure of a deploy transaction. Note that this transaction type is deprecated and will no longer be supported in future versions
type DeployTxn struct {
	TransactionHash *felt.Felt `json:"transaction_hash,omitempty"`
	// ClassHash The hash of the deployed contract's class
	ClassHash *felt.Felt `json:"class_hash"`

	DeployTransactionProperties
}

func (tx DeployTxn) Hash() *felt.Felt {
	return tx.TransactionHash
}

type DeployAccountTransactionProperties struct {
>>>>>>> 62c9536f
	// ClassHash The hash of the deployed contract's class
	ClassHash *felt.Felt `json:"class_hash"`

	// ContractAddressSalt The salt for the address of the deployed contract
	ContractAddressSalt *felt.Felt `json:"contract_address_salt"`

	// ConstructorCalldata The parameters passed to the constructor
	ConstructorCalldata []*felt.Felt `json:"constructor_calldata"`
}

<<<<<<< HEAD
=======
// DeployAccountTxn The structure of a deployAccount transaction.
type DeployAccountTxn struct {
	CommonTransaction
	DeployAccountTransactionProperties
}

func (tx DeployAccountTxn) Hash() *felt.Felt {
	return tx.TransactionHash
}

>>>>>>> 62c9536f
type Transactions []Transaction

func (txns *Transactions) UnmarshalJSON(data []byte) error {
	var dec []interface{}
	if err := json.Unmarshal(data, &dec); err != nil {
		return err
	}

	unmarshalled := make([]Transaction, len(dec))
	for i, t := range dec {
		var err error
		unmarshalled[i], err = unmarshalTxn(t)
		if err != nil {
			return err
		}
	}

	*txns = unmarshalled
	return nil
}

type UnknownTransaction struct{ Transaction }

func (txn *UnknownTransaction) UnmarshalJSON(data []byte) error {
	var dec map[string]interface{}
	if err := json.Unmarshal(data, &dec); err != nil {
		return err
	}

	t, err := unmarshalTxn(dec)
	if err != nil {
		return err
	}

	*txn = UnknownTransaction{t}
	return nil
}

func unmarshalTxn(t interface{}) (Transaction, error) {
	switch casted := t.(type) {
	case string:
		var txn InvokeTransactionReceipt
		txhash, err := utils.HexToFelt(casted)
		if err != nil {
			return txn, err
		}
		return TransactionHash{txhash}, nil
	case map[string]interface{}:
		switch TransactionType(casted["type"].(string)) {
		case TransactionType_Declare:
<<<<<<< HEAD
			var txn DeclareTxn
=======

			switch TransactionType(casted["version"].(string)) {
			case "0x1":
				var txn DeclareTxnV1
				remarshal(casted, &txn)
				return txn, nil
			case "0x2":
				var txn DeclareTxnV2
				remarshal(casted, &txn)
				return txn, nil
			default:
				return nil, errors.New("Internal error with Declare transaction version and unmarshalTxn()")
			}
		case TransactionType_Deploy:
			var txn DeployTxn
>>>>>>> 62c9536f
			remarshal(casted, &txn)
			return txn, nil
		case TransactionType_DeployAccount:
			var txn DeployAccountTxn
			remarshal(casted, &txn)
			return txn, nil
		case TransactionType_Invoke:
			if casted["version"].(string) == "0x0" {
				var txn InvokeTxnV0
				remarshal(casted, &txn)
				return txn, nil
			} else {
				var txn InvokeTxnV1
				remarshal(casted, &txn)
				return txn, nil
			}
		case TransactionType_L1Handler:
			var txn L1HandlerTxn
			remarshal(casted, &txn)
			return txn, nil
		}
	}

	return nil, fmt.Errorf("unknown transaction type: %v", t)
}

func remarshal(v interface{}, dst interface{}) error {
	data, err := json.Marshal(v)
	if err != nil {
		return err
	}

	if err := json.Unmarshal(data, dst); err != nil {
		return err
	}

	return nil
}

// string must be NUM_AS_HEX
type TransactionVersion string

const (
	TransactionV0 TransactionVersion = "0x0"
	TransactionV1 TransactionVersion = "0x1"
	TransactionV2 TransactionVersion = "0x2"
)

func (v *TransactionVersion) BigInt() (*big.Int, error) {
	switch *v {
	case TransactionV0:
		return big.NewInt(0), nil
	case TransactionV1:
		return big.NewInt(1), nil
	default:
		return big.NewInt(-1), errors.New(fmt.Sprint("TransactionVersion %i not supported", *v))
	}
}

type AddInvokeTxnInput interface{}

var _ AddInvokeTxnInput = InvokeTxnV0{}

type AddDeclareTxnInput interface{}

var _ AddDeclareTxnInput = DeclareTxn{}

<<<<<<< HEAD
type AddDeployAccountTxnInput interface{}

var _ AddDeployAccountTxnInput = DeployAccountTxn{}

type EstimateFeeInput interface{}
=======
type BroadcastedDeclareTransaction interface{}

var _ BroadcastedDeclareTransaction = BroadcastedDeclareTransactionV1{}
var _ BroadcastedDeclareTransaction = BroadcastedDeclareTransactionV2{}

type BroadcastedDeclareTransactionV1 struct {
	BroadcastedTxnCommonProperties
	ContractClass DeprecatedContractClass `json:"contract_class"`
	SenderAddress *felt.Felt              `json:"sender_address"`
}

func (b BroadcastedDeclareTransactionV1) MarshalJSON() ([]byte, error) {
	output := map[string]interface{}{}
	output["type"] = "DECLARE"
	if b.MaxFee != nil {
		output["max_fee"] = fmt.Sprintf("0x%x", b.MaxFee)
	}
	if b.Nonce != nil {
		output["nonce"] = fmt.Sprintf("0x%x", b.Nonce)
	}
	output["version"] = b.Version
	signature := b.Signature
	output["signature"] = signature
	output["sender_address"] = b.SenderAddress.String()
	output["contract_class"] = b.ContractClass
	return json.Marshal(output)
}

type BroadcastedDeclareTransactionV2 struct {
	BroadcastedTxnCommonProperties
	ContractClass     ContractClass `json:"contract_class"`
	SenderAddress     *felt.Felt    `json:"sender_address"`
	CompiledClassHash *felt.Felt    `json:"compiled_class_hash"`
}

func (b BroadcastedDeclareTransactionV2) MarshalJSON() ([]byte, error) {
	output := map[string]interface{}{}
	output["type"] = "DECLARE"
	if b.MaxFee != nil {
		output["max_fee"] = fmt.Sprintf("0x%x", b.MaxFee)
	}
	if b.Nonce != nil {
		output["nonce"] = fmt.Sprintf("0x%x", b.Nonce)
	}
	output["version"] = b.Version
	signature := b.Signature
	output["signature"] = signature
	output["sender_address"] = b.SenderAddress.String()
	output["contract_class"] = b.ContractClass
	output["compiled_class_hash"] = b.CompiledClassHash
	return json.Marshal(output)
}

type DeployTransactionProperties struct {
	Version             TransactionVersion `json:"version"`
	Type                TransactionType    `json:"type"`
	ContractAddressSalt *felt.Felt         `json:"contract_address_salt"`
	ConstructorCalldata []*felt.Felt       `json:"constructor_calldata"`
}

type BroadcastedDeployAccountTransaction struct {
	BroadcastedTxnCommonProperties
	ContractAddressSalt *felt.Felt   `json:"contract_address_salt"`
	ConstructorCalldata []*felt.Felt `json:"constructor_calldata"`
	ClassHash           *felt.Felt   `json:"class_hash"`
}
>>>>>>> 62c9536f

var _ EstimateFeeInput = &InvokeTxnV0{}
var _ EstimateFeeInput = &InvokeTxnV1{}
var _ EstimateFeeInput = &DeployAccountTxn{}
var _ EstimateFeeInput = &DeclareTxn{}<|MERGE_RESOLUTION|>--- conflicted
+++ resolved
@@ -7,7 +7,6 @@
 	"math/big"
 
 	"github.com/NethermindEth/juno/core/felt"
-	"github.com/NethermindEth/starknet.go/utils"
 )
 
 // https://github.com/starkware-libs/starknet-specs/blob/a789ccc3432c57777beceaa53a34a7ae2f25fda0/api/starknet_api_openrpc.json#L1252
@@ -61,6 +60,10 @@
 	FunctionCall
 }
 
+func (tx InvokeTxnV0) Hash() *felt.Felt {
+	return tx.Hash()
+}
+
 type InvokeTxnV1 struct {
 	MaxFee        *felt.Felt         `json:"max_fee"`
 	Version       TransactionVersion `json:"version"`
@@ -72,10 +75,9 @@
 	Calldata []*felt.Felt `json:"calldata"`
 }
 
-type InvokeTxn interface{}
-
-var _ InvokeTxn = InvokeTxnV0{}
-var _ InvokeTxn = InvokeTxnV1{}
+func (tx InvokeTxnV1) Hash() *felt.Felt {
+	return tx.Hash()
+}
 
 type L1HandlerTxn struct {
 	Type TransactionType `json:"type,omitempty"`
@@ -86,21 +88,17 @@
 	FunctionCall
 }
 
-<<<<<<< HEAD
-type DeclareTxn struct {
-	MaxFee    *felt.Felt         `json:"max_fee"`
-	Version   TransactionVersion `json:"version"`
-	Signature []*felt.Felt       `json:"signature"`
-	Nonce     *felt.Felt         `json:"nonce"`
-	Type      TransactionType    `json:"type"`
-=======
 func (tx L1HandlerTxn) Hash() *felt.Felt {
-	return tx.TransactionHash
+	return tx.Hash()
 }
 
 type DeclareTxnV1 struct {
-	CommonTransaction
->>>>>>> 62c9536f
+	TransactionHash *felt.Felt         `json:"transaction_hash,omitempty"`
+	MaxFee          *felt.Felt         `json:"max_fee"`
+	Version         TransactionVersion `json:"version"`
+	Signature       []*felt.Felt       `json:"signature"`
+	Nonce           *felt.Felt         `json:"nonce"`
+	Type            TransactionType    `json:"type"`
 
 	// ClassHash the hash of the declared class
 	ClassHash *felt.Felt `json:"class_hash"`
@@ -109,16 +107,59 @@
 	SenderAddress *felt.Felt `json:"sender_address"`
 }
 
-<<<<<<< HEAD
-type Transaction interface{}
+func (tx DeclareTxnV1) Hash() *felt.Felt {
+	return tx.Hash()
+}
+
+type DeclareTxnV2 struct {
+	TransactionHash *felt.Felt         `json:"transaction_hash,omitempty"`
+	MaxFee          *felt.Felt         `json:"max_fee"`
+	Version         TransactionVersion `json:"version"`
+	Signature       []*felt.Felt       `json:"signature"`
+	Nonce           *felt.Felt         `json:"nonce"`
+	Type            TransactionType    `json:"type"`
+
+	ClassHash *felt.Felt `json:"class_hash,omitempty"`
+
+	// SenderAddress the address of the account contract sending the declaration transaction
+	SenderAddress *felt.Felt `json:"sender_address"`
+
+	CompiledClassHash *felt.Felt `json:"compiled_class_hash"`
+}
+
+func (tx DeclareTxnV2) Hash() *felt.Felt {
+	return tx.Hash()
+}
+
+type Transaction interface {
+	Hash() *felt.Felt
+}
 
 var _ Transaction = InvokeTxnV0{}
 var _ Transaction = InvokeTxnV1{}
+var _ Transaction = DeclareTxnV1{}
+var _ Transaction = DeclareTxnV2{}
+var _ Transaction = DeployTxn{}
+var _ Transaction = DeployAccountTxn{}
 var _ Transaction = L1HandlerTxn{}
-var _ Transaction = DeclareTxn{}
-var _ Transaction = DeployAccountTxn{}
 
 // DeployTxn The structure of a deploy transaction. Note that this transaction type is deprecated and will no longer be supported in future versions
+type DeployTxn struct {
+	TransactionHash *felt.Felt `json:"transaction_hash,omitempty"`
+	// ClassHash The hash of the deployed contract's class
+	ClassHash *felt.Felt `json:"class_hash"`
+
+	Version             TransactionVersion `json:"version"`
+	Type                TransactionType    `json:"type"`
+	ContractAddressSalt *felt.Felt         `json:"contract_address_salt"`
+	ConstructorCalldata []*felt.Felt       `json:"constructor_calldata"`
+}
+
+func (tx DeployTxn) Hash() *felt.Felt {
+	return tx.Hash()
+}
+
+// DeployAccountTxn The structure of a deployAccount transaction.
 type DeployAccountTxn struct {
 	TransactionHash *felt.Felt         `json:"transaction_hash,omitempty"`
 	MaxFee          *felt.Felt         `json:"max_fee"`
@@ -126,47 +167,9 @@
 	Signature       []*felt.Felt       `json:"signature"`
 	Nonce           *felt.Felt         `json:"nonce"`
 	Type            TransactionType    `json:"type"`
-=======
-type DeclareTxnV2 struct {
-	CommonTransaction
-
-	ClassHash *felt.Felt `json:"class_hash,omitempty"`
-
-	// SenderAddress the address of the account contract sending the declaration transaction
-	SenderAddress *felt.Felt `json:"sender_address"`
-
-	CompiledClassHash *felt.Felt `json:"compiled_class_hash"`
-}
-
-func (tx DeclareTxnV1) Hash() *felt.Felt {
-	return tx.TransactionHash
-}
-func (tx DeclareTxnV2) Hash() *felt.Felt {
-	return tx.TransactionHash
-}
-
-type Transaction interface {
-	Hash() *felt.Felt
-}
-
-// DeployTxn The structure of a deploy transaction. Note that this transaction type is deprecated and will no longer be supported in future versions
-type DeployTxn struct {
-	TransactionHash *felt.Felt `json:"transaction_hash,omitempty"`
 	// ClassHash The hash of the deployed contract's class
 	ClassHash *felt.Felt `json:"class_hash"`
 
-	DeployTransactionProperties
-}
-
-func (tx DeployTxn) Hash() *felt.Felt {
-	return tx.TransactionHash
-}
-
-type DeployAccountTransactionProperties struct {
->>>>>>> 62c9536f
-	// ClassHash The hash of the deployed contract's class
-	ClassHash *felt.Felt `json:"class_hash"`
-
 	// ContractAddressSalt The salt for the address of the deployed contract
 	ContractAddressSalt *felt.Felt `json:"contract_address_salt"`
 
@@ -174,19 +177,10 @@
 	ConstructorCalldata []*felt.Felt `json:"constructor_calldata"`
 }
 
-<<<<<<< HEAD
-=======
-// DeployAccountTxn The structure of a deployAccount transaction.
-type DeployAccountTxn struct {
-	CommonTransaction
-	DeployAccountTransactionProperties
-}
-
 func (tx DeployAccountTxn) Hash() *felt.Felt {
-	return tx.TransactionHash
-}
-
->>>>>>> 62c9536f
+	return tx.Hash()
+}
+
 type Transactions []Transaction
 
 func (txns *Transactions) UnmarshalJSON(data []byte) error {
@@ -227,19 +221,9 @@
 
 func unmarshalTxn(t interface{}) (Transaction, error) {
 	switch casted := t.(type) {
-	case string:
-		var txn InvokeTransactionReceipt
-		txhash, err := utils.HexToFelt(casted)
-		if err != nil {
-			return txn, err
-		}
-		return TransactionHash{txhash}, nil
 	case map[string]interface{}:
 		switch TransactionType(casted["type"].(string)) {
 		case TransactionType_Declare:
-<<<<<<< HEAD
-			var txn DeclareTxn
-=======
 
 			switch TransactionType(casted["version"].(string)) {
 			case "0x1":
@@ -255,7 +239,6 @@
 			}
 		case TransactionType_Deploy:
 			var txn DeployTxn
->>>>>>> 62c9536f
 			remarshal(casted, &txn)
 			return txn, nil
 		case TransactionType_DeployAccount:
@@ -318,87 +301,21 @@
 type AddInvokeTxnInput interface{}
 
 var _ AddInvokeTxnInput = InvokeTxnV0{}
+var _ AddInvokeTxnInput = InvokeTxnV1{}
 
 type AddDeclareTxnInput interface{}
 
-var _ AddDeclareTxnInput = DeclareTxn{}
-
-<<<<<<< HEAD
+var _ AddDeclareTxnInput = DeclareTxnV1{}
+var _ AddDeclareTxnInput = DeclareTxnV2{}
+
 type AddDeployAccountTxnInput interface{}
 
 var _ AddDeployAccountTxnInput = DeployAccountTxn{}
 
 type EstimateFeeInput interface{}
-=======
-type BroadcastedDeclareTransaction interface{}
-
-var _ BroadcastedDeclareTransaction = BroadcastedDeclareTransactionV1{}
-var _ BroadcastedDeclareTransaction = BroadcastedDeclareTransactionV2{}
-
-type BroadcastedDeclareTransactionV1 struct {
-	BroadcastedTxnCommonProperties
-	ContractClass DeprecatedContractClass `json:"contract_class"`
-	SenderAddress *felt.Felt              `json:"sender_address"`
-}
-
-func (b BroadcastedDeclareTransactionV1) MarshalJSON() ([]byte, error) {
-	output := map[string]interface{}{}
-	output["type"] = "DECLARE"
-	if b.MaxFee != nil {
-		output["max_fee"] = fmt.Sprintf("0x%x", b.MaxFee)
-	}
-	if b.Nonce != nil {
-		output["nonce"] = fmt.Sprintf("0x%x", b.Nonce)
-	}
-	output["version"] = b.Version
-	signature := b.Signature
-	output["signature"] = signature
-	output["sender_address"] = b.SenderAddress.String()
-	output["contract_class"] = b.ContractClass
-	return json.Marshal(output)
-}
-
-type BroadcastedDeclareTransactionV2 struct {
-	BroadcastedTxnCommonProperties
-	ContractClass     ContractClass `json:"contract_class"`
-	SenderAddress     *felt.Felt    `json:"sender_address"`
-	CompiledClassHash *felt.Felt    `json:"compiled_class_hash"`
-}
-
-func (b BroadcastedDeclareTransactionV2) MarshalJSON() ([]byte, error) {
-	output := map[string]interface{}{}
-	output["type"] = "DECLARE"
-	if b.MaxFee != nil {
-		output["max_fee"] = fmt.Sprintf("0x%x", b.MaxFee)
-	}
-	if b.Nonce != nil {
-		output["nonce"] = fmt.Sprintf("0x%x", b.Nonce)
-	}
-	output["version"] = b.Version
-	signature := b.Signature
-	output["signature"] = signature
-	output["sender_address"] = b.SenderAddress.String()
-	output["contract_class"] = b.ContractClass
-	output["compiled_class_hash"] = b.CompiledClassHash
-	return json.Marshal(output)
-}
-
-type DeployTransactionProperties struct {
-	Version             TransactionVersion `json:"version"`
-	Type                TransactionType    `json:"type"`
-	ContractAddressSalt *felt.Felt         `json:"contract_address_salt"`
-	ConstructorCalldata []*felt.Felt       `json:"constructor_calldata"`
-}
-
-type BroadcastedDeployAccountTransaction struct {
-	BroadcastedTxnCommonProperties
-	ContractAddressSalt *felt.Felt   `json:"contract_address_salt"`
-	ConstructorCalldata []*felt.Felt `json:"constructor_calldata"`
-	ClassHash           *felt.Felt   `json:"class_hash"`
-}
->>>>>>> 62c9536f
-
-var _ EstimateFeeInput = &InvokeTxnV0{}
-var _ EstimateFeeInput = &InvokeTxnV1{}
-var _ EstimateFeeInput = &DeployAccountTxn{}
-var _ EstimateFeeInput = &DeclareTxn{}+
+var _ EstimateFeeInput = InvokeTxnV0{}
+var _ EstimateFeeInput = InvokeTxnV1{}
+var _ EstimateFeeInput = DeployAccountTxn{}
+var _ EstimateFeeInput = DeclareTxnV1{}
+var _ EstimateFeeInput = DeclareTxnV2{}