package rpc

import (
	"encoding/json"
	"errors"
	"fmt"
	"math/big"

	"github.com/NethermindEth/juno/core/felt"
	"github.com/NethermindEth/starknet.go/utils"
)

// https://github.com/starkware-libs/starknet-specs/blob/a789ccc3432c57777beceaa53a34a7ae2f25fda0/api/starknet_api_openrpc.json#L1252
type TXN struct {
	Hash                *felt.Felt      `json:"transaction_hash,omitempty"`
	Type                TransactionType `json:"type"`
	Version             *felt.Felt      `json:"version,omitempty"`
	Nonce               *felt.Felt      `json:"nonce,omitempty"`
	MaxFee              *felt.Felt      `json:"max_fee,omitempty"`
	ContractAddress     *felt.Felt      `json:"contract_address,omitempty"`
	ContractAddressSalt *felt.Felt      `json:"contract_address_salt,omitempty"`
	ClassHash           *felt.Felt      `json:"class_hash,omitempty"`
	ConstructorCalldata []*felt.Felt    `json:"constructor_calldata,omitempty"`
	SenderAddress       *felt.Felt      `json:"sender_address,omitempty"`
	Signature           *[]*felt.Felt   `json:"signature,omitempty"`
	Calldata            *[]*felt.Felt   `json:"calldata,omitempty"`
	EntryPointSelector  *felt.Felt      `json:"entry_point_selector,omitempty"`
	CompiledClassHash   *felt.Felt      `json:"compiled_class_hash,omitempty"`
}

type TransactionHash struct {
	TransactionHash *felt.Felt `json:"transaction_hash"`
}

func (t TransactionHash) Hash() *felt.Felt {
	return t.TransactionHash
}

func (t *TransactionHash) UnmarshalJSON(input []byte) error {
	return t.TransactionHash.UnmarshalJSON(input)
}

func (t TransactionHash) MarshalJSON() ([]byte, error) {
	return t.TransactionHash.MarshalJSON()
}

func (t TransactionHash) MarshalText() ([]byte, error) {
	return t.TransactionHash.MarshalJSON()
}

func (t *TransactionHash) UnmarshalText(input []byte) error {
	return t.TransactionHash.UnmarshalJSON(input)
}

type CommonTransaction struct {
	TransactionHash *felt.Felt `json:"transaction_hash,omitempty"`
	BroadcastedTxnCommonProperties
}

type InvokeTxnV0 struct {
	CommonTransaction
	FunctionCall
}

func (tx InvokeTxnV0) Hash() *felt.Felt {
	return tx.TransactionHash
}

type InvokeTxnV1 struct {
	CommonTransaction
	SenderAddress *felt.Felt `json:"sender_address"`
	// Calldata The parameters passed to the function
	Calldata []*felt.Felt `json:"calldata"`
}

func (tx InvokeTxnV1) Hash() *felt.Felt {
	return tx.TransactionHash
}

type InvokeTxn interface{}

type L1HandlerTxn struct {
	TransactionHash *felt.Felt      `json:"transaction_hash,omitempty"`
	Type            TransactionType `json:"type,omitempty"`
	// Version of the transaction scheme
	Version NumAsHex `json:"version"`
	// Nonce
	Nonce string `json:"nonce,omitempty"`
	FunctionCall
}

func (tx L1HandlerTxn) Hash() *felt.Felt {
	return tx.TransactionHash
}

<<<<<<< HEAD
type DeclareTxnV0 struct {
	CommonTransaction

	// SenderAddress the address of the account contract sending the declaration transaction
	SenderAddress *felt.Felt `json:"sender_address"`

	DeprecatedContractClass `json:"contract_class,omitempty"`
	ClassHash               *felt.Felt `json:"class_hash,omitempty"`
}

=======
>>>>>>> 62c9536f
type DeclareTxnV1 struct {
	CommonTransaction

	// ClassHash the hash of the declared class
	ClassHash *felt.Felt `json:"class_hash"`

	DeprecatedContractClass `json:"contract_class"`

	// SenderAddress the address of the account contract sending the declaration transaction
	SenderAddress *felt.Felt `json:"sender_address"`
}

type DeclareTxnV2 struct {
	CommonTransaction

<<<<<<< HEAD
=======
	ClassHash *felt.Felt `json:"class_hash,omitempty"`

>>>>>>> 62c9536f
	// SenderAddress the address of the account contract sending the declaration transaction
	SenderAddress *felt.Felt `json:"sender_address"`

	CompiledClassHash *felt.Felt `json:"compiled_class_hash"`
<<<<<<< HEAD

	ContractClassTemp `json:"contract_class,omitempty"`
	ClassHash         *felt.Felt `json:"class_hash,omitempty"`
}

func (tx DeclareTxnV0) Hash() *felt.Felt {
	return tx.TransactionHash
=======
>>>>>>> 62c9536f
}

func (tx DeclareTxnV1) Hash() *felt.Felt {
	return tx.TransactionHash
}
func (tx DeclareTxnV2) Hash() *felt.Felt {
	return tx.TransactionHash
}

type Transaction interface {
	Hash() *felt.Felt
}

// DeployTxn The structure of a deploy transaction. Note that this transaction type is deprecated and will no longer be supported in future versions
type DeployTxn struct {
	TransactionHash *felt.Felt `json:"transaction_hash,omitempty"`
	// ClassHash The hash of the deployed contract's class
	ClassHash *felt.Felt `json:"class_hash"`

	DeployTransactionProperties
}

func (tx DeployTxn) Hash() *felt.Felt {
	return tx.TransactionHash
}

type DeployAccountTransactionProperties struct {
	// ClassHash The hash of the deployed contract's class
	ClassHash *felt.Felt `json:"class_hash"`

	// ContractAddressSalt The salt for the address of the deployed contract
	ContractAddressSalt *felt.Felt `json:"contract_address_salt"`

	// ConstructorCalldata The parameters passed to the constructor
	ConstructorCalldata []*felt.Felt `json:"constructor_calldata"`
}

// DeployAccountTxn The structure of a deployAccount transaction.
type DeployAccountTxn struct {
	CommonTransaction
	DeployAccountTransactionProperties
}

func (tx DeployAccountTxn) Hash() *felt.Felt {
	return tx.TransactionHash
}

type Transactions []Transaction

func (txns *Transactions) UnmarshalJSON(data []byte) error {
	var dec []interface{}
	if err := json.Unmarshal(data, &dec); err != nil {
		return err
	}

	unmarshalled := make([]Transaction, len(dec))
	for i, t := range dec {
		var err error
		unmarshalled[i], err = unmarshalTxn(t)
		if err != nil {
			return err
		}
	}

	*txns = unmarshalled
	return nil
}

type UnknownTransaction struct{ Transaction }

func (txn *UnknownTransaction) UnmarshalJSON(data []byte) error {
	var dec map[string]interface{}
	if err := json.Unmarshal(data, &dec); err != nil {
		return err
	}

	t, err := unmarshalTxn(dec)
	if err != nil {
		return err
	}

	*txn = UnknownTransaction{t}
	return nil
}

func unmarshalTxn(t interface{}) (Transaction, error) {
	switch casted := t.(type) {
	case string:
		var txn InvokeTransactionReceipt
		txhash, err := utils.HexToFelt(casted)
		if err != nil {
			return txn, err
		}
		return TransactionHash{txhash}, nil
	case map[string]interface{}:
		switch TransactionType(casted["type"].(string)) {
		case TransactionType_Declare:

			switch TransactionType(casted["version"].(string)) {
<<<<<<< HEAD
			case "0x0":
				var txn DeclareTxnV0
				remarshal(casted, &txn)
				return txn, nil
=======
>>>>>>> 62c9536f
			case "0x1":
				var txn DeclareTxnV1
				remarshal(casted, &txn)
				return txn, nil
			case "0x2":
				var txn DeclareTxnV2
				remarshal(casted, &txn)
				return txn, nil
			default:
				return nil, errors.New("Internal error with Declare transaction version and unmarshalTxn()")
			}
<<<<<<< HEAD

=======
>>>>>>> 62c9536f
		case TransactionType_Deploy:
			var txn DeployTxn
			remarshal(casted, &txn)
			return txn, nil
		case TransactionType_DeployAccount:
			var txn DeployAccountTxn
			remarshal(casted, &txn)
			return txn, nil
		case TransactionType_Invoke:
			if casted["version"].(string) == "0x0" {
				var txn InvokeTxnV0
				remarshal(casted, &txn)
				return txn, nil
			} else {
				var txn InvokeTxnV1
				remarshal(casted, &txn)
				return txn, nil
			}
		case TransactionType_L1Handler:
			var txn L1HandlerTxn
			remarshal(casted, &txn)
			return txn, nil
		}
	}

	return nil, fmt.Errorf("unknown transaction type: %v", t)
}

func remarshal(v interface{}, dst interface{}) error {
	data, err := json.Marshal(v)
	if err != nil {
		return err
	}

	if err := json.Unmarshal(data, dst); err != nil {
		return err
	}

	return nil
}

// string must be NUM_AS_HEX
type TransactionVersion string

const (
	TransactionV0 TransactionVersion = "0x0"
	TransactionV1 TransactionVersion = "0x1"
	TransactionV2 TransactionVersion = "0x2"
)

func (v *TransactionVersion) BigInt() (*big.Int, error) {
	switch *v {
	case TransactionV0:
		return big.NewInt(0), nil
	case TransactionV1:
		return big.NewInt(1), nil
	default:
		return big.NewInt(-1), errors.New(fmt.Sprint("TransactionVersion %i not supported", *v))
	}
}

type BroadcastedTransaction interface{}

type BroadcastedTxnCommonProperties struct {
	MaxFee *felt.Felt `json:"max_fee"`
	// Version of the transaction scheme, should be set to 0 or 1
	Version TransactionVersion `json:"version"`
	// Signature
	Signature []*felt.Felt    `json:"signature"`
	Nonce     *felt.Felt      `json:"nonce"`
	Type      TransactionType `json:"type"`
}

// BroadcastedInvokeV1Transaction is BROADCASTED_INVOKE_TXN
// since we only support InvokeV1 transactions
type BroadcastedInvokeV1Transaction struct {
	BroadcastedTxnCommonProperties
	SenderAddress *felt.Felt   `json:"sender_address"`
	Calldata      []*felt.Felt `json:"calldata"`
}

func (b BroadcastedInvokeV1Transaction) MarshalJSON() ([]byte, error) {
	output := map[string]interface{}{}
	output["type"] = b.Type
	if b.MaxFee != nil {
		output["max_fee"] = fmt.Sprintf("0x%x", b.MaxFee)
	}
	if b.Nonce != nil {
		output["nonce"] = fmt.Sprintf("0x%x", b.Nonce)
	}
	output["version"] = b.Version
	signature := b.Signature
	output["signature"] = signature
	output["sender_address"] = b.SenderAddress
	output["calldata"] = b.Calldata
	return json.Marshal(output)
}

type BroadcastedDeclareTransaction interface{}

var _ BroadcastedDeclareTransaction = BroadcastedDeclareTransactionV1{}
var _ BroadcastedDeclareTransaction = BroadcastedDeclareTransactionV2{}

type BroadcastedDeclareTransactionV1 struct {
	BroadcastedTxnCommonProperties
	ContractClass DeprecatedContractClass `json:"contract_class"`
	SenderAddress *felt.Felt              `json:"sender_address"`
}

func (b BroadcastedDeclareTransactionV1) MarshalJSON() ([]byte, error) {
	output := map[string]interface{}{}
	output["type"] = "DECLARE"
	if b.MaxFee != nil {
		output["max_fee"] = fmt.Sprintf("0x%x", b.MaxFee)
	}
	if b.Nonce != nil {
		output["nonce"] = fmt.Sprintf("0x%x", b.Nonce)
	}
	output["version"] = b.Version
	signature := b.Signature
	output["signature"] = signature
	output["sender_address"] = b.SenderAddress.String()
	output["contract_class"] = b.ContractClass
	return json.Marshal(output)
}

type BroadcastedDeclareTransactionV2 struct {
	BroadcastedTxnCommonProperties
	ContractClass     ContractClass `json:"contract_class"`
	SenderAddress     *felt.Felt    `json:"sender_address"`
	CompiledClassHash *felt.Felt    `json:"compiled_class_hash"`
}

func (b BroadcastedDeclareTransactionV2) MarshalJSON() ([]byte, error) {
	output := map[string]interface{}{}
	output["type"] = "DECLARE"
	if b.MaxFee != nil {
		output["max_fee"] = fmt.Sprintf("0x%x", b.MaxFee)
	}
	if b.Nonce != nil {
		output["nonce"] = fmt.Sprintf("0x%x", b.Nonce)
	}
	output["version"] = b.Version
	signature := b.Signature
	output["signature"] = signature
	output["sender_address"] = b.SenderAddress.String()
	output["contract_class"] = b.ContractClass
	output["compiled_class_hash"] = b.CompiledClassHash
	return json.Marshal(output)
}

type DeployTransactionProperties struct {
	Version             TransactionVersion `json:"version"`
	Type                TransactionType    `json:"type"`
	ContractAddressSalt *felt.Felt         `json:"contract_address_salt"`
	ConstructorCalldata []*felt.Felt       `json:"constructor_calldata"`
}

type BroadcastedDeployAccountTransaction struct {
	BroadcastedTxnCommonProperties
	ContractAddressSalt *felt.Felt   `json:"contract_address_salt"`
	ConstructorCalldata []*felt.Felt `json:"constructor_calldata"`
	ClassHash           *felt.Felt   `json:"class_hash"`
}

func (b BroadcastedDeployAccountTransaction) MarshalJSON() ([]byte, error) {
	return json.Marshal(b)
}<|MERGE_RESOLUTION|>--- conflicted
+++ resolved
@@ -93,7 +93,6 @@
 	return tx.TransactionHash
 }
 
-<<<<<<< HEAD
 type DeclareTxnV0 struct {
 	CommonTransaction
 
@@ -104,8 +103,6 @@
 	ClassHash               *felt.Felt `json:"class_hash,omitempty"`
 }
 
-=======
->>>>>>> 62c9536f
 type DeclareTxnV1 struct {
 	CommonTransaction
 
@@ -121,25 +118,17 @@
 type DeclareTxnV2 struct {
 	CommonTransaction
 
-<<<<<<< HEAD
-=======
-	ClassHash *felt.Felt `json:"class_hash,omitempty"`
-
->>>>>>> 62c9536f
 	// SenderAddress the address of the account contract sending the declaration transaction
 	SenderAddress *felt.Felt `json:"sender_address"`
 
 	CompiledClassHash *felt.Felt `json:"compiled_class_hash"`
-<<<<<<< HEAD
-
-	ContractClassTemp `json:"contract_class,omitempty"`
-	ClassHash         *felt.Felt `json:"class_hash,omitempty"`
+
+	ContractClass `json:"contract_class,omitempty"`
+	ClassHash     *felt.Felt `json:"class_hash,omitempty"`
 }
 
 func (tx DeclareTxnV0) Hash() *felt.Felt {
 	return tx.TransactionHash
-=======
->>>>>>> 62c9536f
 }
 
 func (tx DeclareTxnV1) Hash() *felt.Felt {
@@ -239,13 +228,10 @@
 		case TransactionType_Declare:
 
 			switch TransactionType(casted["version"].(string)) {
-<<<<<<< HEAD
 			case "0x0":
 				var txn DeclareTxnV0
 				remarshal(casted, &txn)
 				return txn, nil
-=======
->>>>>>> 62c9536f
 			case "0x1":
 				var txn DeclareTxnV1
 				remarshal(casted, &txn)
@@ -257,10 +243,6 @@
 			default:
 				return nil, errors.New("Internal error with Declare transaction version and unmarshalTxn()")
 			}
-<<<<<<< HEAD
-
-=======
->>>>>>> 62c9536f
 		case TransactionType_Deploy:
 			var txn DeployTxn
 			remarshal(casted, &txn)
