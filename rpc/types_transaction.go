--- conflicted
+++ resolved
@@ -125,6 +125,19 @@
 	Hash() *felt.Felt
 }
 
+// DeployTxn The structure of a deploy transaction. Note that this transaction type is deprecated and will no longer be supported in future versions
+type DeployTxn struct {
+	TransactionHash *felt.Felt `json:"transaction_hash,omitempty"`
+	// ClassHash The hash of the deployed contract's class
+	ClassHash *felt.Felt `json:"class_hash"`
+
+	DeployTransactionProperties
+}
+
+func (tx DeployTxn) Hash() *felt.Felt {
+	return tx.TransactionHash
+}
+
 type DeployAccountTransactionProperties struct {
 	// ClassHash The hash of the deployed contract's class
 	ClassHash *felt.Felt `json:"class_hash"`
@@ -196,7 +209,6 @@
 	case map[string]interface{}:
 		switch TransactionType(casted["type"].(string)) {
 		case TransactionType_Declare:
-<<<<<<< HEAD
 
 			switch TransactionType(casted["version"].(string)) {
 			case "0x1":
@@ -210,12 +222,8 @@
 			default:
 				return nil, errors.New("Internal error with Declare transaction version and unmarshalTxn()")
 			}
-
 		case TransactionType_Deploy:
 			var txn DeployTxn
-=======
-			var txn DeclareTxn
->>>>>>> af796559
 			remarshal(casted, &txn)
 			return txn, nil
 		case TransactionType_DeployAccount:
