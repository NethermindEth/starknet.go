--- conflicted
+++ resolved
@@ -16,32 +16,28 @@
 func TestCompiledCasm(t *testing.T) {
 	tests.RunTestOn(t, tests.MockEnv, tests.TestnetEnv, tests.IntegrationEnv)
 	t.Parallel()
+	t.Parallel()
 
 	testConfig := BeforeEach(t, false)
 	provider := testConfig.Provider
-<<<<<<< HEAD
-=======
-	spy := tests.NewJSONRPCSpy(provider.c)
-	provider.c = spy
->>>>>>> 27839286
 
 	type testSetType struct {
+		Description   string
+		ClassHash     *felt.Felt
+		ExpectedError *RPCError
 		Description   string
 		ClassHash     *felt.Felt
 		ExpectedError *RPCError
 	}
 
 	// TODO: use the 'testData/compiledCasm' folder for mock tests
+
+	// TODO: use the 'testData/compiledCasm' folder for mock tests
 	testSet := map[tests.TestEnv][]testSetType{
 		tests.MockEnv: {
 			{
-<<<<<<< HEAD
 				Description: "normal call",
 				ClassHash:   internalUtils.TestHexToFelt(t, "0xdadadadada"),
-=======
-				Description: "success - get compiled CASM",
-				ClassHash:   internalUtils.DeadBeef,
->>>>>>> 27839286
 			},
 			{
 				Description:   "class hash not found",
@@ -56,11 +52,7 @@
 		},
 		tests.TestnetEnv: {
 			{
-<<<<<<< HEAD
 				Description: "normal call",
-=======
-				Description: "normal call, with field class_hash",
->>>>>>> 27839286
 				ClassHash:   internalUtils.TestHexToFelt(t, "0x00d764f235da1c654c4ca14c47bfc2a54ccd4c0c56b3f4570cd241bd638db448"),
 			},
 			{
@@ -71,11 +63,7 @@
 		},
 		tests.IntegrationEnv: {
 			{
-<<<<<<< HEAD
 				Description: "normal call",
-=======
-				Description: "normal call, with field class_hash",
->>>>>>> 27839286
 				ClassHash:   internalUtils.TestHexToFelt(t, "0x941a2dc3ab607819fdc929bea95831a2e0c1aab2f2f34b3a23c55cebc8a040"),
 			},
 			{
@@ -90,7 +78,6 @@
 	for _, test := range testSet {
 		t.Run(test.Description, func(t *testing.T) {
 			t.Parallel()
-<<<<<<< HEAD
 
 			if tests.TEST_ENV == tests.MockEnv {
 				testConfig.MockClient.EXPECT().
@@ -144,22 +131,11 @@
 			require.NoError(t, err)
 			rawExpectedResult := testConfig.RPCSpy.LastResponse()
 
-=======
-
-			// getting the result from the provider and asserting equality
-			result, err := provider.CompiledCasm(context.Background(), test.ClassHash)
-			if test.ExpectedError != nil {
-				rpcErr, ok := err.(*RPCError)
-				require.True(t, ok)
-				assert.Equal(t, test.ExpectedError.Code, rpcErr.Code)
-				assert.Equal(t, test.ExpectedError.Message, rpcErr.Message)
-
-				return
-			}
+			// asserting equality of the json results
+			resultJSON, err := json.Marshal(result)
 			require.NoError(t, err)
-			rawExpectedResult := spy.LastResponse()
-
->>>>>>> 27839286
+			assert.JSONEq(t, string(rawExpectedResult), string(resultJSON))
+		})
 			// asserting equality of the json results
 			resultJSON, err := json.Marshal(result)
 			require.NoError(t, err)
