--- conflicted
+++ resolved
@@ -38,17 +38,10 @@
 
 	blockHashAndNumber, err := testConfig.provider.BlockHashAndNumber(context.Background())
 	require.NoError(t, err, "BlockHashAndNumber should not return an error")
-<<<<<<< HEAD
 	require.True(t, strings.HasPrefix(blockHashAndNumber.Hash.String(), "0x"), "current block hash should return a string starting with 0x")
 
 	if testEnv == "mock" {
 		require.Equal(t, &BlockHashAndNumberOutput{Number: 1234, Hash: internalUtils.RANDOM_FELT}, blockHashAndNumber)
-=======
-	require.True(t, strings.HasPrefix(blockHashAndNumber.Block.String(), "0x"), "current block hash should return a string starting with 0x")
-
-	if testEnv == "mock" {
-		require.Equal(t, &BlockHashAndNumberOutput{BlockNumber: 1234, Block: internalUtils.RANDOM_FELT}, blockHashAndNumber)
->>>>>>> 30234538
 	}
 }
 
@@ -114,11 +107,7 @@
 				BlockID: BlockID{Hash: fakeFelt},
 				ExpectedBlockWithTxHashes: &BlockTxHashes{
 					BlockHeader: BlockHeader{
-<<<<<<< HEAD
 						Hash:        fakeFelt,
-=======
-						Block:        fakeFelt,
->>>>>>> 30234538
 						ParentHash:       fakeFelt,
 						Timestamp:        124,
 						SequencerAddress: fakeFelt},
@@ -162,11 +151,7 @@
 				continue
 			}
 
-<<<<<<< HEAD
 			require.Truef(t, strings.HasPrefix(block.Hash.String(), "0x"), "Block Hash should start with \"0x\", instead: %s", block.Hash)
-=======
-			require.Truef(t, strings.HasPrefix(block.Block.String(), "0x"), "Block Hash should start with \"0x\", instead: %s", block.Block)
->>>>>>> 30234538
 			require.NotEmpty(t, block.Transactions, "the number of transactions should not be 0")
 
 			if test.ExpectedBlockWithTxHashes != nil {
@@ -288,11 +273,7 @@
 			}
 		case *Block:
 			if test.ExpectedBlock == nil {
-<<<<<<< HEAD
 				require.Equal(block.Hash.String()[:2], "0x", "Block Hash should start with \"0x\".")
-=======
-				require.Equal(block.Block.String()[:2], "0x", "Block Hash should start with \"0x\".")
->>>>>>> 30234538
 				require.NotEmpty(block.Transactions, "The number of transaction should not be 0.")
 			} else {
 				require.Exactly(test.ExpectedBlock, block)
