--- conflicted
+++ resolved
@@ -153,12 +153,9 @@
 func (provider *Provider) EstimateFee(ctx context.Context, requests []BroadcastTxn, blockID BlockID) ([]FeeEstimate, error) {
 	var raw []FeeEstimate
 	if err := do(ctx, provider.c, "starknet_estimateFee", &raw, requests, blockID); err != nil {
-<<<<<<< HEAD
-		
-		return nil, tryUnwrapToRPCErr(err, ErrContractNotFound,ErrContractError, ErrBlockNotFound)
-=======
+
 		return nil, tryUnwrapToRPCErr(err, ErrContractNotFound, ErrBlockNotFound)
->>>>>>> a94ff839
+
 	}
 	return raw, nil
 }
@@ -176,11 +173,9 @@
 	var raw FeeEstimate
 	if err := do(ctx, provider.c, "starknet_estimateMessageFee", &raw, msg, blockID); err != nil {
 		
-<<<<<<< HEAD
-		return nil, tryUnwrapToRPCErr(err, ErrContractNotFound,ErrContractError, ErrBlockNotFound)
-=======
+
 		return nil, tryUnwrapToRPCErr(err, ErrContractNotFound, ErrBlockNotFound)
->>>>>>> a94ff839
+
 	}
 	return &raw, nil
 }