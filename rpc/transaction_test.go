package rpc

import (
	"context"
	"testing"

	"github.com/NethermindEth/juno/core/felt"
	"github.com/NethermindEth/starknet.go/utils"
	"github.com/stretchr/testify/require"
)

// TestTransactionByHash tests transaction by hash
//
// Parameters:
// - t: the testing object for running the test cases
// Returns:
// none
func TestTransactionByHash(t *testing.T) {
	testConfig := beforeEach(t, false)

	type testSetType struct {
		TxHash      *felt.Felt
		ExpectedTxn BlockTransaction
	}

	var BlockDeclareTxnV2Example = BlockTransaction{
		BlockDeclareTxnV2{
			utils.TestHexToFelt(t, "0xd109474cd037bad60a87ba0ccf3023d5f2d1cd45220c62091d41a614d38eda"),
			DeclareTxnV2{
				Type:              TransactionType_Declare,
				Version:           TransactionV2,
				MaxFee:            utils.TestHexToFelt(t, "0x4a0fbb2d7a43"),
				ClassHash:         utils.TestHexToFelt(t, "0x79b7ec8fdf40a4ff6ed47123049dfe36b5c02db93aa77832682344775ef70c6"),
				CompiledClassHash: utils.TestHexToFelt(t, "0x7130f75fc2f1400813d1e96ea7ebee334b568a87b645a62aade0eb2fa2cf252"),
				Nonce:             utils.TestHexToFelt(t, "0x16e"),
				Signature: []*felt.Felt{
					utils.TestHexToFelt(t, "0x5569787df42fece1184537b0d480900a403386355b9d6a59e7c7a7e758287f0"),
					utils.TestHexToFelt(t, "0x2acaeea2e0817da33ed5dbeec295b0177819b5a5a50b0a669e6eecd88e42e92"),
				},
				SenderAddress: utils.TestHexToFelt(t, "0x5fd4befee268bf6880f955875cbed3ade8346b1f1e149cc87b317e62b6db569"),
			},
		},
	}

	testSet := map[string][]testSetType{
		"mock": {
			{
				TxHash:      utils.TestHexToFelt(t, "0xd109474cd037bad60a87ba0ccf3023d5f2d1cd45220c62091d41a614d38eda"),
				ExpectedTxn: BlockDeclareTxnV2Example,
			},
		},
		"testnet": {
			{
				TxHash:      utils.TestHexToFelt(t, "0xd109474cd037bad60a87ba0ccf3023d5f2d1cd45220c62091d41a614d38eda"),
				ExpectedTxn: BlockDeclareTxnV2Example,
			},
		},
		"mainnet": {},
	}[testEnv]
	for _, test := range testSet {
		tx, err := testConfig.provider.TransactionByHash(context.Background(), test.TxHash)
		require.NoError(t, err)
		require.NotNil(t, tx)

		txCasted, ok := (tx.IBlockTransaction).(BlockDeclareTxnV2)
		require.True(t, ok)
		require.Equal(t, test.ExpectedTxn.IBlockTransaction, txCasted)
	}
}

// TestTransactionByBlockIdAndIndex tests the TransactionByBlockIdAndIndex function.
//
// It sets up a test environment and defines a test set. For each test in the set,
// it creates a spy object and assigns it to the provider's c field. It then calls
// the TransactionByBlockIdAndIndex function with the specified block ID and index.
// If there is an error, it fails the test. If the transaction is nil, it fails the test.
// If the transaction is not of type InvokeTxn3, it fails the test. Finally, it asserts
// that the transaction type is TransactionType_Invoke and that the transaction is equal to the expected transaction.
//
// Parameters:
// - t: the testing object for running the test cases
// Returns:
//
//	none
func TestTransactionByBlockIdAndIndex(t *testing.T) {
	testConfig := beforeEach(t, false)

	type testSetType struct {
		BlockID     BlockID
		Index       uint64
		ExpectedTxn BlockTransaction
	}

	InvokeTxnV3example := *utils.TestUnmarshallJSONFileToType[BlockTransaction](t, "./tests/transactions/sepoliaTx_0x6a4a9c4f1a530f7d6dd7bba9b71f090a70d1e3bbde80998fde11a08aab8b282.json", "")

	testSet := map[string][]testSetType{
		"mock": {
			{
				BlockID:     WithBlockHash(utils.TestHexToFelt(t, "0x4ae5d52c75e4dea5694f456069f830cfbc7bec70427eee170c3385f751b8564")),
				Index:       0,
				ExpectedTxn: InvokeTxnV3example,
			},
		},
		"testnet": {
			{
				BlockID:     WithBlockHash(utils.TestHexToFelt(t, "0x4ae5d52c75e4dea5694f456069f830cfbc7bec70427eee170c3385f751b8564")),
				Index:       15,
				ExpectedTxn: InvokeTxnV3example,
			},
		},
		"mainnet": {},
	}[testEnv]
	for _, test := range testSet {

		tx, err := testConfig.provider.TransactionByBlockIdAndIndex(context.Background(), test.BlockID, test.Index)
		require.NoError(t, err)
		require.NotNil(t, tx)
		txCasted, ok := (tx.IBlockTransaction).(BlockInvokeTxnV3)
		require.True(t, ok)
		require.Equal(t, test.ExpectedTxn.IBlockTransaction, txCasted)
	}
}

func TestTransactionReceipt(t *testing.T) {
	testConfig := beforeEach(t, false)

	type testSetType struct {
		TxnHash      *felt.Felt
		ExpectedResp TransactionReceiptWithBlockInfo
	}

	receiptTxn52767_16 := *utils.TestUnmarshallJSONFileToType[TransactionReceiptWithBlockInfo](t, "./tests/receipt/sepoliaRec_0xf2f3d50192637e8d5e817363460c39d3a668fe12f117ecedb9749466d8352b.json", "")

	// https://voyager.online/tx/0x74011377f326265f5a54e27a27968355e7033ad1de11b77b225374875aff519
	receiptL1Handler := *utils.TestUnmarshallJSONFileToType[TransactionReceiptWithBlockInfo](t, "./tests/receipt/mainnetRc_0x74011377f326265f5a54e27a27968355e7033ad1de11b77b225374875aff519.json", "")

	testSet := map[string][]testSetType{
		"mock": {
			{
				TxnHash:      utils.TestHexToFelt(t, "0xf2f3d50192637e8d5e817363460c39d3a668fe12f117ecedb9749466d8352b"),
				ExpectedResp: receiptTxn52767_16,
			},
			{
				TxnHash:      utils.TestHexToFelt(t, "0x74011377f326265f5a54e27a27968355e7033ad1de11b77b225374875aff519"),
				ExpectedResp: receiptL1Handler,
			},
		},
		"testnet": {
			{
				TxnHash:      utils.TestHexToFelt(t, "0xf2f3d50192637e8d5e817363460c39d3a668fe12f117ecedb9749466d8352b"),
				ExpectedResp: receiptTxn52767_16,
			},
		},
		"mainnet":     {},
		"integration": {},
	}[testEnv]

	for _, test := range testSet {
		spy := NewSpy(testConfig.provider.c)
		testConfig.provider.c = spy
		txReceiptWithBlockInfo, err := testConfig.provider.TransactionReceipt(context.Background(), test.TxnHash)
		require.Nil(t, err)
		require.Equal(t, test.ExpectedResp, *txReceiptWithBlockInfo)
	}
}

// TestGetTransactionStatus tests starknet_getTransactionStatus in the GetTransactionStatus function
func TestGetTransactionStatus(t *testing.T) {
<<<<<<< HEAD
	testConfig := beforeEach(t)
=======
	//TODO: implement a test case to 'failure_reason' before merge

	testConfig := beforeEach(t, false)
>>>>>>> 990ec7c8

	type testSetType struct {
		TxnHash      *felt.Felt
		ExpectedResp TxnStatusResp
	}

	testSet := map[string][]testSetType{
		"mock": {},
		"testnet": {
			{
				TxnHash:      utils.TestHexToFelt(t, "0xd109474cd037bad60a87ba0ccf3023d5f2d1cd45220c62091d41a614d38eda"),
				ExpectedResp: TxnStatusResp{FinalityStatus: TxnStatus_Accepted_On_L1, ExecutionStatus: TxnExecutionStatusSUCCEEDED},
			},
			{
				TxnHash: utils.TestHexToFelt(t, "0x5adf825a4b7fc4d2d99e65be934bd85c83ca2b9383f2ff28fc2a4bc2e6382fc"),
				ExpectedResp: TxnStatusResp{
					FinalityStatus:  TxnStatus_Accepted_On_L1,
					ExecutionStatus: TxnExecutionStatusREVERTED,
					FailureReason:   "Transaction execution has failed:\n0: Error in the called contract (contract address: 0x036d67ab362562a97f9fba8a1051cf8e37ff1a1449530fb9f1f0e32ac2da7d06, class hash: 0x061dac032f228abef9c6626f995015233097ae253a7f72d68552db02f2971b8f, selector: 0x015d40a3d6ca2ac30f4031e42be28da9b056fef9bb7357ac5e85627ee876e5ad):\nError at pc=0:4835:\nCairo traceback (most recent call last):\nUnknown location (pc=0:67)\nUnknown location (pc=0:1835)\nUnknown location (pc=0:2554)\nUnknown location (pc=0:3436)\nUnknown location (pc=0:4040)\n\n1: Error in the called contract (contract address: 0x00000000000000000000000000000000000000000000000000000000ffffffff, class hash: 0x0000000000000000000000000000000000000000000000000000000000000000, selector: 0x02f0b3c5710379609eb5495f1ecd348cb28167711b73609fe565a72734550354):\nRequested contract address 0x00000000000000000000000000000000000000000000000000000000ffffffff is not deployed.\n",
				},
			},
		},
		"mainnet": {},
	}[testEnv]

	for _, test := range testSet {
		resp, err := testConfig.provider.GetTransactionStatus(context.Background(), test.TxnHash)
		require.Nil(t, err)
		require.Equal(t, resp.FinalityStatus, test.ExpectedResp.FinalityStatus)
		require.Equal(t, resp.ExecutionStatus, test.ExpectedResp.ExecutionStatus)
		require.Equal(t, resp.FailureReason, test.ExpectedResp.FailureReason)
	}
}

// TestGetMessagesStatus tests starknet_getMessagesStatus in the GetMessagesStatus function
func TestGetMessagesStatus(t *testing.T) {
	testConfig := beforeEach(t)

	type testSetType struct {
		TxHash       NumAsHex
		ExpectedResp []MessageStatusResp
		ExpectedErr  error
	}

	testSet := map[string][]testSetType{
		"mock": {
			{
				TxHash: "0x123",
				ExpectedResp: []MessageStatusResp{
					{
						TransactionHash: utils.RANDOM_FELT,
						FinalityStatus:  TxnStatus_Accepted_On_L2,
					},
					{
						TransactionHash: utils.RANDOM_FELT,
						FinalityStatus:  TxnStatus_Accepted_On_L2,
					},
				},
			},
			{
				TxHash:      "0xdededededededededededededededededededededededededededededededede",
				ExpectedErr: ErrHashNotFound,
			},
		},
		"testnet": {
			{
				TxHash: "0x06c5ca541e3d6ce35134e1de3ed01dbf106eaa770d92744432b497f59fddbc00",
				ExpectedResp: []MessageStatusResp{
					{
						TransactionHash: utils.TestHexToFelt(t, "0x71660e0442b35d307fc07fa6007cf2ae4418d29fd73833303e7d3cfe1157157"),
						FinalityStatus:  TxnStatus_Accepted_On_L1,
					},
					{
						TransactionHash: utils.TestHexToFelt(t, "0x28a3d1f30922ab86bb240f7ce0f5e8cbbf936e5d2fcfe52b8ffbe71e341640"),
						FinalityStatus:  TxnStatus_Accepted_On_L1,
					},
				},
			},
			{
				TxHash:      "0xdededededededededededededededededededededededededededededededede",
				ExpectedErr: ErrHashNotFound,
			},
		},
		"mainnet": {},
	}[testEnv]

	for _, test := range testSet {
		resp, err := testConfig.provider.GetMessagesStatus(context.Background(), test.TxHash)
		if test.ExpectedErr != nil {
			require.EqualError(t, err, test.ExpectedErr.Error())
		} else {
			require.Nil(t, err)
			require.Equal(t, test.ExpectedResp, resp)
		}
	}
}<|MERGE_RESOLUTION|>--- conflicted
+++ resolved
@@ -166,13 +166,9 @@
 
 // TestGetTransactionStatus tests starknet_getTransactionStatus in the GetTransactionStatus function
 func TestGetTransactionStatus(t *testing.T) {
-<<<<<<< HEAD
-	testConfig := beforeEach(t)
-=======
 	//TODO: implement a test case to 'failure_reason' before merge
 
 	testConfig := beforeEach(t, false)
->>>>>>> 990ec7c8
 
 	type testSetType struct {
 		TxnHash      *felt.Felt
