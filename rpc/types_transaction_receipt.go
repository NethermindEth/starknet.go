--- conflicted
+++ resolved
@@ -265,29 +265,22 @@
 	PendingCommonTransactionReceiptProperties
 }
 
+// Hash returns the transaction hash of the pending deploy transaction receipt.
+//
+// Parameters:
+//  none
+// Returns:
+// - *felt.Felt: the transaction hash
 func (tr PendingDeployAccountTransactionReceipt) Hash() *felt.Felt {
 	return tr.TransactionHash
 }
 
-<<<<<<< HEAD
-// Hash returns the transaction hash of the pending deploy transaction receipt.
-//
-// Parameters:
-//  none
-// Returns:
-// - *felt.Felt: the transaction hash
-func (tr PendingDeployTransactionReceipt) Hash() *felt.Felt {
-	return tr.TransactionHash
-}
-
 // GetExecutionStatus returns the execution status of the pending deploy transaction receipt.
 //
 // Parameters:
 //  none
 // Returns:
 // - TxnExecutionStatus: the execution status
-func (tr PendingDeployTransactionReceipt) GetExecutionStatus() TxnExecutionStatus {
-=======
 func (tr PendingDeployAccountTransactionReceipt) GetExecutionStatus() TxnExecutionStatus {
 	return tr.ExecutionStatus
 }
@@ -297,12 +290,23 @@
 	PendingCommonTransactionReceiptProperties
 }
 
+// Hash returns the transaction hash of the pending deploy transaction receipt.
+//
+// Parameters:
+//  none
+// Returns:
+// - *felt.Felt: the transaction hash
 func (tr PendingInvokeTransactionReceipt) Hash() *felt.Felt {
 	return tr.TransactionHash
 }
 
+// GetExecutionStatus returns the execution status of the pending deploy transaction receipt.
+//
+// Parameters:
+//  none
+// Returns:
+// - TxnExecutionStatus: the execution status
 func (tr PendingInvokeTransactionReceipt) GetExecutionStatus() TxnExecutionStatus {
->>>>>>> b6a0a9ea
 	return tr.ExecutionStatus
 }
 
