--- conflicted
+++ resolved
@@ -126,18 +126,12 @@
 	// TransactionHash The hash identifying the transaction
 	TransactionHash *felt.Felt `json:"transaction_hash"`
 	// ActualFee The fee that was charged by the sequencer
-<<<<<<< HEAD
 	ActualFee       *felt.Felt         `json:"actual_fee"`
 	Type            TransactionType    `json:"type,omitempty"`
 	MessagesSent    []MsgToL1          `json:"messages_sent"`
 	ExecutionStatus TxnExecutionStatus `json:"execution_status"`
 	FinalityStatus  TxnFinalityStatus  `json:"finality_status"`
 	RevertReason    string             `json:"revert_reason"`
-=======
-	ActualFee    *felt.Felt      `json:"actual_fee"`
-	Type         TransactionType `json:"type"`
-	MessagesSent []MsgToL1       `json:"messages_sent"`
->>>>>>> 62c9536f
 	// Events The events emitted as part of this transaction
 	Events []Event `json:"events"`
 }
