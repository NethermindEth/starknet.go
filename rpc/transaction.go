--- conflicted
+++ resolved
@@ -96,20 +96,6 @@
 		
 		return nil,tryUnwrapToRPCErr(err,  ErrInvalidTxnIndex ,ErrBlockNotFound)
 
-<<<<<<< HEAD
-// PendingTransaction returns a list of pending transactions in the transaction pool, recognized by this sequencer.
-//
-// Parameters:
-// - ctx: the context.Context object for controlling the lifespan of the request
-// Returns:
-// - []Transaction: a list of transactions in the transaction pool
-// - error: an error if any
-func (provider *Provider) PendingTransaction(ctx context.Context) ([]Transaction, error) {
-	txs := []Transaction{}
-	if err := do(ctx, provider.c, "starknet_pendingTransactions", &txs, []interface{}{}); err != nil {
-		return nil, err
-=======
->>>>>>> b6a0a9ea
 	}
 	return adaptTransaction(tx)
 }
