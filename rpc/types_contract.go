--- conflicted
+++ resolved
@@ -31,25 +31,12 @@
 	External    []DeprecatedCairoEntryPoint `json:"EXTERNAL"`
 	L1Handler   []DeprecatedCairoEntryPoint `json:"L1_HANDLER"`
 }
-<<<<<<< HEAD
 
 type DeprecatedContractClass struct {
 	// Program A base64 representation of the compressed program code
 	Program string `json:"program"`
 
-	EntryPointsByType EntryPointsByType `json:"entry_points_by_type"`
-
-	ABI *ABI `json:"abi,omitempty"`
-}
-
-type ContractClass struct {
-=======
-type DeprecatedContractClass struct {
->>>>>>> af796559
-	// Program A base64 representation of the compressed program code
-	Program string `json:"program"`
-
-	EntryPointsByType DeprecatedEntryPointsByType `json:"entry_points_by_type"`
+	DeprecatedEntryPointsByType DeprecatedEntryPointsByType `json:"entry_points_by_type"`
 
 	ABI *ABI `json:"abi,omitempty"`
 }
@@ -79,11 +66,11 @@
 		return fmt.Errorf("missing entry_points_by_type in json object")
 	}
 
-	entryPointsByType := DeprecatedEntryPointsByType{}
-	if err := json.Unmarshal(data, &entryPointsByType); err != nil {
+	depEntryPointsByType := DeprecatedEntryPointsByType{}
+	if err := json.Unmarshal(data, &depEntryPointsByType); err != nil {
 		return err
 	}
-	c.EntryPointsByType = entryPointsByType
+	c.DeprecatedEntryPointsByType = depEntryPointsByType
 
 	// process 'abi'
 	data, ok = v["abi"]
