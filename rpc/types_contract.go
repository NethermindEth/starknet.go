package rpc

import (
	"bytes"
	"compress/gzip"
	"encoding/base64"
	"encoding/json"
	"fmt"

	"github.com/NethermindEth/juno/core/felt"
)

type NumAsHex string

type DeprecatedCairoEntryPoint struct {
	// The offset of the entry point in the program
	Offset NumAsHex `json:"offset"`
	// A unique  identifier of the entry point (function) in the program
	Selector *felt.Felt `json:"selector"`
}

type ClassOutput interface{}

var _ ClassOutput = &DeprecatedContractClass{}
var _ ClassOutput = &ContractClass{}

type ABI []ABIEntry

type DeprecatedEntryPointsByType struct {
	Constructor []DeprecatedCairoEntryPoint `json:"CONSTRUCTOR"`
	External    []DeprecatedCairoEntryPoint `json:"EXTERNAL"`
	L1Handler   []DeprecatedCairoEntryPoint `json:"L1_HANDLER"`
}

type DeprecatedContractClass struct {
<<<<<<< HEAD
	// Program A base64 representation of the compressed program code
	Program string `json:"program"`

	EntryPointsByType EntryPointsByType `json:"entry_points_by_type"`

	ABI *ABI `json:"abi,omitempty"`
}

type ContractClassTemp struct {
	SierraProgram []*felt.Felt `json:"sierra_program"`

	ContractClassVersion string `json:"contract_class_version"`

	EntryPointsByType EntryPointsByType `json:"entry_points_by_type"`

	ABI *ABI `json:"abi,omitempty"`
}

type ContractClass struct {
=======
>>>>>>> 62c9536f
	// Program A base64 representation of the compressed program code
	Program string `json:"program"`

	DeprecatedEntryPointsByType DeprecatedEntryPointsByType `json:"entry_points_by_type"`

	ABI *ABI `json:"abi,omitempty"`
}

func (c *DeprecatedContractClass) UnmarshalJSON(content []byte) error {
	v := map[string]json.RawMessage{}
	if err := json.Unmarshal(content, &v); err != nil {
		return err
	}

	// process 'program'. If it is a string, keep it, otherwise encode it.
	data, ok := v["program"]
	if !ok {
		return fmt.Errorf("missing program in json object")
	}
	program := ""
	if err := json.Unmarshal(data, &program); err != nil {
		if program, err = encodeProgram(data); err != nil {
			return err
		}
	}
	c.Program = program

	// process 'entry_points_by_type'
	data, ok = v["entry_points_by_type"]
	if !ok {
		return fmt.Errorf("missing entry_points_by_type in json object")
	}

	depEntryPointsByType := DeprecatedEntryPointsByType{}
	if err := json.Unmarshal(data, &depEntryPointsByType); err != nil {
		return err
	}
	c.DeprecatedEntryPointsByType = depEntryPointsByType

	// process 'abi'
	data, ok = v["abi"]
	if !ok {
		// contractClass can have an empty ABI for instance with ClassAt
		return nil
	}

	abis := []interface{}{}
	if err := json.Unmarshal(data, &abis); err != nil {
		return err
	}

	abiPointer := ABI{}
	for _, abi := range abis {
		if checkABI, ok := abi.(map[string]interface{}); ok {
			var ab ABIEntry
			abiType, ok := checkABI["type"].(string)
			if !ok {
				return fmt.Errorf("unknown abi type %v", checkABI["type"])
			}
			switch abiType {
			case string(ABITypeConstructor), string(ABITypeFunction), string(ABITypeL1Handler):
				ab = &FunctionABIEntry{}
			case string(ABITypeStruct):
				ab = &StructABIEntry{}
			case string(ABITypeEvent):
				ab = &EventABIEntry{}
			default:
				return fmt.Errorf("unknown ABI type %v", checkABI["type"])
			}
			data, err := json.Marshal(checkABI)
			if err != nil {
				return err
			}
			err = json.Unmarshal(data, ab)
			if err != nil {
				return err
			}
			abiPointer = append(abiPointer, ab)
		}
	}

	c.ABI = &abiPointer
	return nil
}

// https://github.com/starkware-libs/starknet-specs/blob/v0.3.0/api/starknet_api_openrpc.json#L2372
type ContractClass struct {
	// The list of Sierra instructions of which the program consists
	SierraProgram []*felt.Felt `json:"sierra_program"`

	// The version of the contract class object. Currently, the Starknet OS supports version 0.1.0
	Version string `json:"contract_class_version"`

	EntryPointsByType EntryPointsByType `json:"entry_points_by_type"`

	ABI string `json:"abi,omitempty"`
}

type SierraEntryPoint struct {
	// The index of the function in the program
	FunctionIdx int `json:"function_idx"`
	// A unique  identifier of the entry point (function) in the program
	Selector *felt.Felt `json:"selector"`
}

type EntryPointsByType struct {
	Constructor []SierraEntryPoint `json:"CONSTRUCTOR"`
	External    []SierraEntryPoint `json:"EXTERNAL"`
	L1Handler   []SierraEntryPoint `json:"L1_HANDLER"`
}

type ABIEntry interface {
	IsType() ABIType
}

type ABIType string

const (
	ABITypeConstructor ABIType = "constructor"
	ABITypeFunction    ABIType = "function"
	ABITypeL1Handler   ABIType = "l1_handler"
	ABITypeEvent       ABIType = "event"
	ABITypeStruct      ABIType = "struct"
)

type StructABIEntry struct {
	// The event type
	Type ABIType `json:"type"`

	// The event name
	Name string `json:"name"`

	// todo(minumum size should be 1)
	Size uint64 `json:"size"`

	Members []Member `json:"members"`
}

type Member struct {
	TypedParameter
	Offset int64 `json:"offset"`
}

type EventABIEntry struct {
	// The event type
	Type ABIType `json:"type"`

	// The event name
	Name string `json:"name"`

	Keys []TypedParameter `json:"keys"`

	Data []TypedParameter `json:"data"`
}

type FunctionStateMutability string

const (
	FuncStateMutVIEW FunctionStateMutability = "view"
)

type FunctionABIEntry struct {
	// The function type
	Type ABIType `json:"type"`

	// The function name
	Name string `json:"name"`

	StateMutability FunctionStateMutability `json:"stateMutability,omitempty"`

	Inputs []TypedParameter `json:"inputs"`

	Outputs []TypedParameter `json:"outputs"`
}

func (s *StructABIEntry) IsType() ABIType {
	return s.Type
}

func (e *EventABIEntry) IsType() ABIType {
	return e.Type
}

func (f *FunctionABIEntry) IsType() ABIType {
	return f.Type
}

type TypedParameter struct {
	// The parameter's name
	Name string `json:"name"`

	// The parameter's type
	Type string `json:"type"`
}

// encodeProgram compress a program to send it to the API
func encodeProgram(content []byte) (string, error) {
	buf := bytes.NewBuffer(nil)
	gzipContent := gzip.NewWriter(buf)
	_, err := gzipContent.Write(content)
	if err != nil {
		return "", err
	}
	gzipContent.Close()
	program := base64.StdEncoding.EncodeToString(buf.Bytes())
	return program, nil
}<|MERGE_RESOLUTION|>--- conflicted
+++ resolved
@@ -33,32 +33,20 @@
 }
 
 type DeprecatedContractClass struct {
-<<<<<<< HEAD
 	// Program A base64 representation of the compressed program code
 	Program string `json:"program"`
 
+	DeprecatedEntryPointsByType DeprecatedEntryPointsByType `json:"entry_points_by_type"`
+
+	ABI *ABI `json:"abi,omitempty"`
+}
+
+type ContractClass struct {
+	SierraProgram []*felt.Felt `json:"sierra_program"`
+
+	ContractClassVersion string `json:"contract_class_version"`
+
 	EntryPointsByType EntryPointsByType `json:"entry_points_by_type"`
-
-	ABI *ABI `json:"abi,omitempty"`
-}
-
-type ContractClassTemp struct {
-	SierraProgram []*felt.Felt `json:"sierra_program"`
-
-	ContractClassVersion string `json:"contract_class_version"`
-
-	EntryPointsByType EntryPointsByType `json:"entry_points_by_type"`
-
-	ABI *ABI `json:"abi,omitempty"`
-}
-
-type ContractClass struct {
-=======
->>>>>>> 62c9536f
-	// Program A base64 representation of the compressed program code
-	Program string `json:"program"`
-
-	DeprecatedEntryPointsByType DeprecatedEntryPointsByType `json:"entry_points_by_type"`
 
 	ABI *ABI `json:"abi,omitempty"`
 }
@@ -140,19 +128,6 @@
 	return nil
 }
 
-// https://github.com/starkware-libs/starknet-specs/blob/v0.3.0/api/starknet_api_openrpc.json#L2372
-type ContractClass struct {
-	// The list of Sierra instructions of which the program consists
-	SierraProgram []*felt.Felt `json:"sierra_program"`
-
-	// The version of the contract class object. Currently, the Starknet OS supports version 0.1.0
-	Version string `json:"contract_class_version"`
-
-	EntryPointsByType EntryPointsByType `json:"entry_points_by_type"`
-
-	ABI string `json:"abi,omitempty"`
-}
-
 type SierraEntryPoint struct {
 	// The index of the function in the program
 	FunctionIdx int `json:"function_idx"`
