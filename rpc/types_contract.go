--- conflicted
+++ resolved
@@ -19,17 +19,10 @@
 	Selector *felt.Felt `json:"selector"`
 }
 
-<<<<<<< HEAD
-type GetClassOutput interface{}
-
-var _ GetClassOutput = &DeprecatedContractClass{}
-var _ GetClassOutput = &ContractClass{}
-=======
 type ClassOutput interface{}
 
 var _ ClassOutput = &DeprecatedContractClass{}
 var _ ClassOutput = &ContractClass{}
->>>>>>> 80a6f988
 
 type ABI []ABIEntry
 
