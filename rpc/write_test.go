--- conflicted
+++ resolved
@@ -26,11 +26,7 @@
 			{
 				DeclareTx: BroadcastDeclareTxnV3{},
 				ExpectedResp: AddDeclareTransactionResponse{
-<<<<<<< HEAD
-					Hash: internalUtils.TestHexToFelt(t, "0x41d1f5206ef58a443e7d3d1ca073171ec25fa75313394318fc83a074a6631c3")}, // Corrected: AddDeclareTransactionResponse uses Hash
-=======
 					Hash: internalUtils.TestHexToFelt(t, "0x41d1f5206ef58a443e7d3d1ca073171ec25fa75313394318fc83a074a6631c3")},
->>>>>>> 5ad2a08e
 				ExpectedError: nil,
 			},
 		},
@@ -48,11 +44,7 @@
 			continue
 		}
 		require.NoError(t, err)
-<<<<<<< HEAD
-		assert.Equal(t, (*resp.Hash).String(), (*test.ExpectedResp.Hash).String()) // Corrected: AddDeclareTransactionResponse uses Hash
-=======
 		assert.Equal(t, (*resp.Hash).String(), (*test.ExpectedResp.Hash).String())
->>>>>>> 5ad2a08e
 
 	}
 }
@@ -176,13 +168,8 @@
 						},
 					}},
 				ExpectedResp: AddDeployAccountTransactionResponse{
-<<<<<<< HEAD
-					Hash: internalUtils.TestHexToFelt(t, "0x32b272b6d0d584305a460197aa849b5c7a9a85903b66e9d3e1afa2427ef093e"), // Corrected: AddDeployAccountTransactionResponse uses Hash
-					ContractAddress: internalUtils.TestHexToFelt(t, "0x0")},
-=======
 					Hash: internalUtils.TestHexToFelt(t, "0x32b272b6d0d584305a460197aa849b5c7a9a85903b66e9d3e1afa2427ef093e"),
 					Contract: internalUtils.TestHexToFelt(t, "0x0")},
->>>>>>> 5ad2a08e
 				ExpectedError: nil,
 			},
 		},
@@ -194,11 +181,7 @@
 		if err != nil {
 			require.Equal(t, err.Error(), test.ExpectedError)
 		} else {
-<<<<<<< HEAD
-			require.Equal(t, (*resp.Hash).String(), (*test.ExpectedResp.Hash).String()) // Corrected: AddDeployAccountTransactionResponse uses Hash
-=======
 			require.Equal(t, (*resp.Hash).String(), (*test.ExpectedResp.Hash).String())
->>>>>>> 5ad2a08e
 		}
 
 	}
