package rpc

import (
	"context"
	"encoding/json"
	"fmt"
	"math/big"
	"os"
	"testing"

	"github.com/dontpanicdao/caigo/rpc/types"
)

// TestDeclareTransaction tests starknet_addDeclareTransaction
func TestDeclareTransaction(t *testing.T) {
	testConfig := beforeEach(t)

	type testSetType struct {
		Filename          string
		ExpectedClassHash string
	}
	testSet := map[string][]testSetType{
		"devnet":  {},
		"mainnet": {},
		"mock":    {},
		"testnet": {{
			Filename:          "./tests/counter.json",
			ExpectedClassHash: "0x7944a315da387dcfa0c3ca204b81d836e37415e994834334e2a2d0c632344f0",
		}},
	}[testEnv]

	for _, test := range testSet {
		content, err := os.ReadFile(test.Filename)
		if err != nil {
			t.Fatal("should read file with success, instead:", err)
		}
		v := map[string]interface{}{}
		if err := json.Unmarshal(content, &v); err != nil {
			t.Fatal("should parse file with success, instead:", err)
		}

		program := ""
		if data, ok := v["program"]; ok {
			dataProgram, err := json.Marshal(data)
			if err != nil {
				t.Fatal("should read file, instead:", err)
			}
			if program, err = encodeProgram(dataProgram); err != nil {
				t.Fatal("should encode file, instead:", err)
			}
		}
		entryPointsByType := types.EntryPointsByType{}
		if data, ok := v["entry_points_by_type"]; ok {
			dataEntryPointsByType, err := json.Marshal(data)
			if err != nil {
				t.Fatal("should marshall entryPointsByType, instead:", err)
			}
			err = json.Unmarshal(dataEntryPointsByType, &entryPointsByType)
			if err != nil {
				t.Fatal("should unmarshall entryPointsByType, instead:", err)
			}
		}
		var abiPointer *types.ABI
		if data, ok := v["abi"]; ok {
			if abis, ok := data.([]interface{}); ok {
				abiPointer, err = guessABI(abis)
				if err != nil {
					t.Fatal("should read ABI, instead:", err)
				}
			}
		}

		contractClass := types.ContractClass{
			EntryPointsByType: entryPointsByType,
			Program:           program,
			Abi:               abiPointer,
		}
		version := "0x0"

		spy := NewSpy(testConfig.client.c)
		testConfig.client.c = spy
		dec, err := testConfig.client.AddDeclareTransaction(context.Background(), contractClass, version)
		if err != nil {
			t.Fatal("declare should succeed, instead:", err)
		}
		if dec.ClassHash != test.ExpectedClassHash {
			t.Fatalf("classHash does not match expected, current: %s", dec.ClassHash)
		}
		if diff, err := spy.Compare(dec, false); err != nil || diff != "FullMatch" {
			spy.Compare(dec, true)
			t.Fatal("expecting to match", err)
		}
	}
}

// TestDeployTransaction tests starknet_addDeployTransaction
func TestDeployTransaction(t *testing.T) {
	testConfig := beforeEach(t)

	type testSetType struct {
		Filename                string
		Salt                    string
		ConstructorCall         []string
		ExpectedContractAddress string
	}
	testSet := map[string][]testSetType{
		"devnet":  {},
		"mainnet": {},
		"mock":    {},
		"testnet": {{
			Filename:                "./tests/counter.json",
			Salt:                    "0xdeadbeef",
			ConstructorCall:         []string{"0x1"},
			ExpectedContractAddress: "0x37a2490365294ef4bc896238642b9bcb0203f86e663f11688bb86c5e803c167",
		}},
	}[testEnv]

	for _, test := range testSet {
		content, err := os.ReadFile(test.Filename)
		if err != nil {
			t.Fatal("should read file with success, instead:", err)
		}
		v := map[string]interface{}{}
		if err := json.Unmarshal(content, &v); err != nil {
			t.Fatal("should parse file with success, instead:", err)
		}

		program := ""
		if data, ok := v["program"]; ok {
			dataProgram, err := json.Marshal(data)
			if err != nil {
				t.Fatal("should read file, instead:", err)
			}
			if program, err = encodeProgram(dataProgram); err != nil {
				t.Fatal("should encode file, instead:", err)
			}
		}
		entryPointsByType := types.EntryPointsByType{}
		if data, ok := v["entry_points_by_type"]; ok {
			dataEntryPointsByType, err := json.Marshal(data)
			if err != nil {
				t.Fatal("should marshall entryPointsByType, instead:", err)
			}
			err = json.Unmarshal(dataEntryPointsByType, &entryPointsByType)
			if err != nil {
				t.Fatal("should unmarshall entryPointsByType, instead:", err)
			}
		}
		var abiPointer *types.ABI
		if data, ok := v["abi"]; ok {
			if abis, ok := data.([]interface{}); ok {
				abiPointer, err = guessABI(abis)
				if err != nil {
					t.Fatal("should read ABI, instead:", err)
				}
			}
		}

		contractClass := types.ContractClass{
			EntryPointsByType: entryPointsByType,
			Program:           program,
			Abi:               abiPointer,
		}

		spy := NewSpy(testConfig.client.c)
		testConfig.client.c = spy
		dec, err := testConfig.client.AddDeployTransaction(context.Background(), test.Salt, test.ConstructorCall, contractClass)
		if err != nil {
			t.Fatal("declare should succeed, instead:", err)
		}
		if dec.ContractAddress != test.ExpectedContractAddress {
			t.Fatalf("contractAddress does not match expected, current: %s", dec.ContractAddress)
		}
		if diff, err := spy.Compare(dec, false); err != nil || diff != "FullMatch" {
			spy.Compare(dec, true)
			t.Fatal("expecting to match", err)
		}
	}
<<<<<<< HEAD
}

// TestInvokeTransaction tests starknet_addDeployTransaction
func TestInvokeTransaction(t *testing.T) {
	testConfig := beforeEach(t)

	type testSetType struct {
		AccountPrivateKeyEnvVar string
		AccountPublicKey        string
		AccountAddress          string
		Call                    types.FunctionCall
		MaxFee                  string
	}
	testSet := map[string][]testSetType{
		"devnet":  {},
		"mainnet": {},
		"mock":    {},
		"testnet": {{
			AccountPrivateKeyEnvVar: "TESTNET_ACCOUNT_PRIVATE_KEY",
			AccountPublicKey:        "0x783318b2cc1067e5c06d374d2bb9a0382c39aabd009b165d7a268b882971d6",
			AccountAddress:          "0x19e63006d7df131737f5222283da28de2d9e2f0ee92fdc4c4c712d1659826b0",
			Call: types.FunctionCall{
				ContractAddress:    types.HexToHash("0x37a2490365294ef4bc896238642b9bcb0203f86e663f11688bb86c5e803c167"),
				EntryPointSelector: "increment",
				CallData:           []string{},
			},
			MaxFee: "0x200000001",
		}},
	}[testEnv]

	for _, test := range testSet {
		privateKey := os.Getenv(test.AccountPrivateKeyEnvVar)
		if privateKey == "" {
			t.Fatal("should have a private key for the account")
		}
		account, err := testConfig.client.NewAccount(privateKey, test.AccountAddress)
		if err != nil {
			t.Fatal("should succeed, instead", err)
		}
		n, err := account.Nonce(context.Background())
		if err != nil {
			t.Fatal("should return nonce, instead", err)
		}
		maxFee, _ := big.NewInt(0).SetString(test.MaxFee, 0)
		spy := NewSpy(testConfig.client.c, false)
		testConfig.client.c = spy
		txHash, err := account.HashMultiCall(
			[]types.FunctionCall{test.Call},
			ExecuteDetails{
				Nonce:   n,
				MaxFee:  maxFee,
				Version: big.NewInt(0),
			},
		)
		if err != nil {
			t.Fatal("should succeed, instead", err)
		}
		s1, s2, err := account.Sign(txHash)
		if err != nil {
			t.Fatal("should succeed, instead", err)
		}
		calldata := fmtExecuteCalldataStrings(n, []types.FunctionCall{test.Call})
		output, err := testConfig.client.AddInvokeTransaction(
			context.Background(),
			types.FunctionCall{
				ContractAddress:    types.HexToHash(test.AccountAddress),
				EntryPointSelector: "__execute__",
				CallData:           calldata,
			},
			[]string{s1.Text(10), s2.Text(10)},
			test.MaxFee,
			"0x0",
		)
		if err != nil {
			t.Fatal("declare should succeed, instead:", err)
		}
		if output.TransactionHash != fmt.Sprintf("0x%s", txHash.Text(16)) {
			t.Log("transaction error...")
			t.Logf("- computed:  %s", fmt.Sprintf("0x%s", txHash.Text(16)))
			t.Logf("- collected: %s", output.TransactionHash)
			t.FailNow()
		}
		if diff, err := spy.Compare(output, false); err != nil || diff != "FullMatch" {
			spy.Compare(output, true)
			t.Fatal("expecting to match", err)
		}
		fmt.Println("transaction_hash:", output.TransactionHash)
	}
=======
>>>>>>> f1d6dffe
}<|MERGE_RESOLUTION|>--- conflicted
+++ resolved
@@ -176,7 +176,6 @@
 			t.Fatal("expecting to match", err)
 		}
 	}
-<<<<<<< HEAD
 }
 
 // TestInvokeTransaction tests starknet_addDeployTransaction
@@ -265,6 +264,4 @@
 		}
 		fmt.Println("transaction_hash:", output.TransactionHash)
 	}
-=======
->>>>>>> f1d6dffe
 }