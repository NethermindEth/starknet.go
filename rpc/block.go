--- conflicted
+++ resolved
@@ -86,13 +86,10 @@
 // - error: An error, if any
 func (provider *Provider) BlockWithTxHashes(ctx context.Context, blockID BlockID) (interface{}, error) {
 	var result BlockTxHashes
-<<<<<<< HEAD
-	if err := do(ctx, provider.c, "starknet_getBlockWithTxHashes", &result, blockID); err != nil {		
-		return nil, tryUnwrapToRPCErr(err,ErrBlockNotFound )
-=======
+
 	if err := do(ctx, provider.c, "starknet_getBlockWithTxHashes", &result, blockID); err != nil {
 		return nil, tryUnwrapToRPCErr(err, ErrBlockNotFound)
->>>>>>> a94ff839
+
 	}
 
 	// if header.Hash == nil it's a pending block
