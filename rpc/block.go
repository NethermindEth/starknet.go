package rpc

import (
	"context"
	"errors"

	"github.com/NethermindEth/juno/core/felt"
)

// BlockNumber gets the most recent accepted block number.
func (provider *Provider) BlockNumber(ctx context.Context) (uint64, error) {
	var blockNumber uint64
	if err := provider.c.CallContext(ctx, &blockNumber, "starknet_blockNumber"); err != nil {
		if errors.Is(err, errNotFound) {
			return 0, ErrNoBlocks
		}
		return 0, err
	}
	return blockNumber, nil
}

// BlockHashAndNumber gets block information given the block number or its hash.
func (provider *Provider) BlockHashAndNumber(ctx context.Context) (*BlockHashAndNumberOutput, error) {
	var block BlockHashAndNumberOutput
	if err := do(ctx, provider.c, "starknet_blockHashAndNumber", &block); err != nil {		
		return nil, tryUnwrapToRPCErr(err, ErrNoBlocks )
	}
	return &block, nil
}

func WithBlockNumber(n uint64) BlockID {
	return BlockID{
		Number: &n,
	}
}

func WithBlockHash(h *felt.Felt) BlockID {
	return BlockID{
		Hash: h,
	}
}

func WithBlockTag(tag string) BlockID {
	return BlockID{
		Tag: tag,
	}
}

// BlockWithTxHashes gets block information given the block id.
func (provider *Provider) BlockWithTxHashes(ctx context.Context, blockID BlockID) (interface{}, error) {
	var result BlockTxHashes
<<<<<<< HEAD
	if err := do(ctx, provider.c, "starknet_getBlockWithTxHashes", &result, blockID); err != nil {
		return nil, tryUnwrapToRPCErr(err, ErrBlockNotFound)
=======
	if err := do(ctx, provider.c, "starknet_getBlockWithTxHashes", &result, blockID); err != nil {		
		return nil, tryUnwrapToRPCErr(err,ErrBlockNotFound )
>>>>>>> 04f9adce
	}

	// if header.Hash == nil it's a pending block
	if result.BlockHeader.BlockHash == nil {
		return &PendingBlockTxHashes{
			PendingBlockHeader{
				ParentHash:       result.ParentHash,
				Timestamp:        result.Timestamp,
				SequencerAddress: result.SequencerAddress},
			result.Transactions,
		}, nil
	}

	return &result, nil
}

// StateUpdate gets the information about the result of executing the requested block.
func (provider *Provider) StateUpdate(ctx context.Context, blockID BlockID) (*StateUpdateOutput, error) {
	var state StateUpdateOutput
	if err := do(ctx, provider.c, "starknet_getStateUpdate", &state, blockID); err != nil {		
		return nil,tryUnwrapToRPCErr(err,ErrBlockNotFound )
	}
	return &state, nil
}

// BlockTransactionCount gets the number of transactions in a block
func (provider *Provider) BlockTransactionCount(ctx context.Context, blockID BlockID) (uint64, error) {
	var result uint64
	if err := do(ctx, provider.c, "starknet_getBlockTransactionCount", &result, blockID); err != nil {
		if errors.Is(err, errNotFound) {
			return 0, ErrBlockNotFound
		}
		return 0, err
	}
	return result, nil
}

// BlockWithTxs get block information with full transactions given the block id.
func (provider *Provider) BlockWithTxs(ctx context.Context, blockID BlockID) (interface{}, error) {
	var result Block
	if err := do(ctx, provider.c, "starknet_getBlockWithTxs", &result, blockID); err != nil {
		return nil, tryUnwrapToRPCErr(err,ErrBlockNotFound )
	}
	// if header.Hash == nil it's a pending block
	if result.BlockHeader.BlockHash == nil {
		return &PendingBlock{
			PendingBlockHeader{
				ParentHash:       result.ParentHash,
				Timestamp:        result.Timestamp,
				SequencerAddress: result.SequencerAddress},
			result.Transactions,
		}, nil
	}
	return &result, nil
}<|MERGE_RESOLUTION|>--- conflicted
+++ resolved
@@ -49,13 +49,8 @@
 // BlockWithTxHashes gets block information given the block id.
 func (provider *Provider) BlockWithTxHashes(ctx context.Context, blockID BlockID) (interface{}, error) {
 	var result BlockTxHashes
-<<<<<<< HEAD
 	if err := do(ctx, provider.c, "starknet_getBlockWithTxHashes", &result, blockID); err != nil {
 		return nil, tryUnwrapToRPCErr(err, ErrBlockNotFound)
-=======
-	if err := do(ctx, provider.c, "starknet_getBlockWithTxHashes", &result, blockID); err != nil {		
-		return nil, tryUnwrapToRPCErr(err,ErrBlockNotFound )
->>>>>>> 04f9adce
 	}
 
 	// if header.Hash == nil it's a pending block
