--- conflicted
+++ resolved
@@ -8,8 +8,7 @@
 	"github.com/NethermindEth/juno/core/felt"
 )
 
-<<<<<<< HEAD
-// TransactionTrace returns the transaction trace for the given transaction hash.
+// TraceTransaction returns the transaction trace for the given transaction hash.
 //
 // Parameters:
 //   - ctx: the context.Context object for the request
@@ -17,11 +16,7 @@
 // Returns:
 //   - TxnTrace: the transaction trace
 //   - error: an error if the transaction trace cannot be retrieved
-func (provider *Provider) TransactionTrace(ctx context.Context, transactionHash *felt.Felt) (TxnTrace, error) {
-=======
-// For a given executed transaction, return the trace of its execution, including internal calls
 func (provider *Provider) TraceTransaction(ctx context.Context, transactionHash *felt.Felt) (TxnTrace, error) {
->>>>>>> b6a0a9ea
 	var rawTxnTrace map[string]any
 	if err := do(ctx, provider.c, "starknet_traceTransaction", &rawTxnTrace, transactionHash); err != nil {
 		if noTraceAvailableError, ok := isErrNoTraceAvailableError(err); ok {
@@ -69,7 +64,6 @@
 
 }
 
-<<<<<<< HEAD
 // TraceBlockTransactions retrieves the traces of transactions in a given block.
 //
 // Parameters:
@@ -78,11 +72,7 @@
 // Returns:
 // - []Trace: a slice of Trace objects representing the traces of transactions in the block
 // - error: an error if there was a problem retrieving the traces.
-func (provider *Provider) TraceBlockTransactions(ctx context.Context, blockHash *felt.Felt) ([]Trace, error) {
-=======
-// Retrieve traces for all transactions in the given block
 func (provider *Provider) TraceBlockTransactions(ctx context.Context, blockID BlockID) ([]Trace, error) {
->>>>>>> b6a0a9ea
 	var output []Trace
 	if err := do(ctx, provider.c, "starknet_traceBlockTransactions", &output, blockID); err != nil {
 		return nil, tryUnwrapToRPCErr(err, ErrBlockNotFound)
