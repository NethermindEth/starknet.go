--- conflicted
+++ resolved
@@ -152,11 +152,7 @@
 	deadBeef := internalUtils.TestHexToFelt(t, "0xdeadbeef")
 	var blockMock123 = BlockWithReceipts{
 		BlockHeader{
-<<<<<<< HEAD
-			Hash: deadBeef, // Corrected: BlockHeader uses Hash
-=======
 			Hash: deadBeef,
->>>>>>> 5ad2a08e
 		},
 		"ACCEPTED_ON_L1",
 		BlockBodyWithReceipts{
@@ -164,11 +160,7 @@
 				{
 					Transaction: BlockTransaction{
 						BlockInvokeTxnV1{
-<<<<<<< HEAD
-							TransactionHash: deadBeef, // Corrected: BlockInvokeTxnV1 uses TransactionHash
-=======
-							Hash: deadBeef,
->>>>>>> 5ad2a08e
+							Hash: deadBeef,
 							InvokeTxnV1: InvokeTxnV1{
 								Type:          "INVOKE",
 								Version:       TransactionV1,
@@ -177,11 +169,7 @@
 						},
 					},
 					Receipt: TransactionReceipt{
-<<<<<<< HEAD
-							Hash: deadBeef, // Corrected: TransactionReceipt uses Hash
-=======
-							Hash: deadBeef,
->>>>>>> 5ad2a08e
+							Hash: deadBeef,
 						ExecutionStatus: TxnExecutionStatusSUCCEEDED,
 						FinalityStatus:  TxnFinalityStatusAcceptedOnL1,
 					},
@@ -199,11 +187,7 @@
 				{
 					Transaction: BlockTransaction{
 						BlockInvokeTxnV1{
-<<<<<<< HEAD
-							TransactionHash: deadBeef, // Corrected: BlockInvokeTxnV1 uses TransactionHash
-=======
-							Hash: deadBeef,
->>>>>>> 5ad2a08e
+							Hash: deadBeef,
 							InvokeTxnV1: InvokeTxnV1{
 								Type:          "INVOKE",
 								Version:       TransactionV1,
@@ -212,11 +196,7 @@
 						},
 					},
 					Receipt: TransactionReceipt{
-<<<<<<< HEAD
-							Hash: deadBeef, // Corrected: TransactionReceipt uses Hash
-=======
-							Hash: deadBeef,
->>>>>>> 5ad2a08e
+							Hash: deadBeef,
 						ExecutionStatus: TxnExecutionStatusSUCCEEDED,
 						FinalityStatus:  TxnFinalityStatusAcceptedOnL1,
 					},
@@ -243,7 +223,7 @@
 				BlockID: WithBlockTag("pending"),
 			},
 			{
-				BlockID:                   WithNumber(64159),
+				BlockID:                   WithBlockNumber(64159),
 				ExpectedBlockWithReceipts: &blockWithReceipt,
 			},
 		},
@@ -252,7 +232,7 @@
 				BlockID: WithBlockTag("pending"),
 			},
 			{
-				BlockID:                   WithNumber(588763),
+				BlockID:                   WithBlockNumber(588763),
 				ExpectedBlockWithReceipts: &blockWithReceipt,
 			},
 		},
