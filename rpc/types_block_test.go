package rpc

import (
	"context"
	_ "embed"
	"encoding/json"
	"errors"
	"fmt"
	"strings"
	"testing"

	"github.com/NethermindEth/juno/core/felt"
	internalUtils "github.com/NethermindEth/starknet.go/internal/utils"
	"github.com/stretchr/testify/require"
)

// TestBlockID_Marshal tests the MarshalJSON method of the BlockID struct.
//
// The function tests the MarshalJSON method of the BlockID struct by providing
// different scenarios and verifying the output against the expected values.
// The scenarios include testing the serialization of the "latest" and
// "pending" tags, testing an invalid tag, testing the serialization of a
// block number, and testing the serialization of a block hash.
// The function uses the testing.T parameter to report any errors that occur
// during the execution of the test cases.
//
// Parameters:
// - t: the testing object for running the test cases
// Returns:
//
//	none
func TestBlockID_Marshal(t *testing.T) {
	blockNumber := uint64(420)
	for _, tc := range []struct {
		id      BlockID
		want    string
		wantErr error
	}{{
		id: BlockID{
			Tag: "latest",
		},
		want: `"latest"`,
	}, {
		id: BlockID{
			Tag: "pending",
		},
		want: `"pending"`,
	}, {
		id: BlockID{
			Tag: "bad tag",
		},
		wantErr: ErrInvalidBlockID,
	}, {
		id: BlockID{
			Number: &blockNumber,
		},
		want: `{"block_number":420}`,
	}, {
		id: func() BlockID {
			h, _ := new(felt.Felt).SetString("0xdead")
			return BlockID{
				Hash: h,
			}
		}(),
		want: `{"block_hash":"0xdead"}`,
	}} {
		b, err := tc.id.MarshalJSON()
		if err != nil && tc.wantErr == nil {
			t.Errorf("marshalling block id: %v", err)
		} else if err != nil && !errors.Is(err, tc.wantErr) {
			t.Errorf("block error mismatch, want: %v, got: %v", tc.wantErr, err)
		}

		if string(b) != tc.want {
			t.Errorf("block id mismatch, want: %s, got: %s", tc.want, b)
		}
	}
}

// TestBlockStatus is a unit test for the BlockStatus function.
//
// The test checks the behavior of the BlockStatus function by iterating through a list of test cases.
//
// Parameters:
// - t: A testing.T object used for reporting test failures and logging.
// Returns:
//
//	none
func TestBlockStatus(t *testing.T) {
	for _, tc := range []struct {
		status string
		want   BlockStatus
	}{{
		status: `"PENDING"`,
		want:   BlockStatus_Pending,
	}, {
		status: `"ACCEPTED_ON_L2"`,
		want:   BlockStatus_AcceptedOnL2,
	}, {
		status: `"ACCEPTED_ON_L1"`,
		want:   BlockStatus_AcceptedOnL1,
	}, {
		status: `"REJECTED"`,
		want:   BlockStatus_Rejected,
	}} {
		tx := new(BlockStatus)
		if err := json.Unmarshal([]byte(tc.status), tx); err != nil {
			t.Errorf("unmarshalling status want: %s", err)
		}
	}
}

//go:embed tests/block/sepoliaBlockTxs65083.json
var rawBlock []byte

// TestBlock_Unmarshal tests the Unmarshal function of the Block type.
//
// This test case unmarshals raw block data into a Block instance and verifies
// that there are no errors during the process. If any error occurs, the test
// fails with a fatal error message.
//
// Parameters:
// - t: the testing object for running the test
// Returns:
//
//	none
func TestBlock_Unmarshal(t *testing.T) {
	b := Block{}
	if err := json.Unmarshal(rawBlock, &b); err != nil {
		t.Fatalf("Unmarshalling block: %v", err)
	}
}

func TestBlockWithReceipts(t *testing.T) {
	testConfig := beforeEach(t, false)
	require := require.New(t)

	type testSetType struct {
		BlockID                          BlockID
		ExpectedBlockWithReceipts        *BlockWithReceipts
		ExpectedPendingBlockWithReceipts *PendingBlockWithReceipts
	}

	var blockWithReceipt BlockWithReceipts

	if testEnv == "testnet" {
		blockWithReceipt = *internalUtils.TestUnmarshalJSONFileToType[BlockWithReceipts](t, "./tests/blockWithReceipts/sepoliaBlockReceipts64159.json", "result")
	} else if testEnv == "mainnet" {
		blockWithReceipt = *internalUtils.TestUnmarshalJSONFileToType[BlockWithReceipts](t, "./tests/blockWithReceipts/mainnetBlockReceipts588763.json", "result")
	}

	deadBeef := internalUtils.TestHexToFelt(t, "0xdeadbeef")
	var blockMock123 = BlockWithReceipts{
		BlockHeader{
<<<<<<< HEAD
			Hash: deadBeef,
=======
			Block: deadBeef,
>>>>>>> 30234538
		},
		"ACCEPTED_ON_L1",
		BlockBodyWithReceipts{
			Transactions: []TransactionWithReceipt{
				{
					Transaction: BlockTransaction{
						BlockInvokeTxnV1{
							Hash: deadBeef,
							InvokeTxnV1: InvokeTxnV1{
								Type:          "INVOKE",
								Version:       TransactionV1,
								Sender: deadBeef,
							},
						},
					},
					Receipt: TransactionReceipt{
							Hash: deadBeef,
						ExecutionStatus: TxnExecutionStatusSUCCEEDED,
						FinalityStatus:  TxnFinalityStatusAcceptedOnL1,
					},
				},
			},
		},
	}

	var pendingBlockMock123 = PendingBlockWithReceipts{
		PendingBlockHeader{
			ParentHash: deadBeef,
		},
		BlockBodyWithReceipts{
			Transactions: []TransactionWithReceipt{
				{
					Transaction: BlockTransaction{
						BlockInvokeTxnV1{
							Hash: deadBeef,
							InvokeTxnV1: InvokeTxnV1{
								Type:          "INVOKE",
								Version:       TransactionV1,
								Sender: deadBeef,
							},
						},
					},
					Receipt: TransactionReceipt{
							Hash: deadBeef,
						ExecutionStatus: TxnExecutionStatusSUCCEEDED,
						FinalityStatus:  TxnFinalityStatusAcceptedOnL1,
					},
				},
			},
		},
	}

	testSet := map[string][]testSetType{
		"mock": {
			{
				BlockID:                          WithBlockTag("latest"),
				ExpectedBlockWithReceipts:        &blockMock123,
				ExpectedPendingBlockWithReceipts: nil,
			},
			{
				BlockID:                          WithBlockTag("latest"),
				ExpectedBlockWithReceipts:        nil,
				ExpectedPendingBlockWithReceipts: &pendingBlockMock123,
			},
		},
		"testnet": {
			{
				BlockID: WithBlockTag("pending"),
			},
			{
				BlockID:                   WithBlockNumber(64159),
				ExpectedBlockWithReceipts: &blockWithReceipt,
			},
		},
		"mainnet": {
			{
				BlockID: WithBlockTag("pending"),
			},
			{
				BlockID:                   WithBlockNumber(588763),
				ExpectedBlockWithReceipts: &blockWithReceipt,
			},
		},
	}[testEnv]

	for _, test := range testSet {
		result, err := testConfig.provider.BlockWithReceipts(context.Background(), test.BlockID)
		require.NoError(err, "Error in BlockWithReceipts")

		switch resultType := result.(type) {
		case *BlockWithReceipts:
			block, ok := result.(*BlockWithReceipts)
			require.True(ok, fmt.Sprintf("should return *BlockWithReceipts, instead: %T\n", result))
<<<<<<< HEAD
			require.True(strings.HasPrefix(block.Hash.String(), "0x"), "Block Hash should start with \"0x\", instead: %s", block.Hash)
=======
			require.True(strings.HasPrefix(block.Block.String(), "0x"), "Block Hash should start with \"0x\", instead: %s", block.Block)
>>>>>>> 30234538
			require.NotEmpty(block.Transactions, "the number of transactions should not be 0")

			if test.ExpectedBlockWithReceipts != nil {
				require.Exactly(block, test.ExpectedBlockWithReceipts)
			}
		case *PendingBlockWithReceipts:
			pBlock, ok := result.(*PendingBlockWithReceipts)
			require.True(ok, fmt.Sprintf("should return *PendingBlockWithReceipts, instead: %T\n", result))

			if testEnv == "mock" {
				require.Exactly(pBlock, test.ExpectedPendingBlockWithReceipts)
			} else {
				require.NotEmpty(pBlock.ParentHash, "Error in PendingBlockWithReceipts ParentHash")
				require.NotEmpty(pBlock.SequencerAddress, "Error in PendingBlockWithReceipts SequencerAddress")
				require.NotEmpty(pBlock.Timestamp, "Error in PendingBlockWithReceipts Timestamp")
			}

		default:
			t.Fatalf("unexpected block type, found: %T\n", resultType)
		}
	}
}<|MERGE_RESOLUTION|>--- conflicted
+++ resolved
@@ -152,11 +152,7 @@
 	deadBeef := internalUtils.TestHexToFelt(t, "0xdeadbeef")
 	var blockMock123 = BlockWithReceipts{
 		BlockHeader{
-<<<<<<< HEAD
 			Hash: deadBeef,
-=======
-			Block: deadBeef,
->>>>>>> 30234538
 		},
 		"ACCEPTED_ON_L1",
 		BlockBodyWithReceipts{
@@ -250,11 +246,7 @@
 		case *BlockWithReceipts:
 			block, ok := result.(*BlockWithReceipts)
 			require.True(ok, fmt.Sprintf("should return *BlockWithReceipts, instead: %T\n", result))
-<<<<<<< HEAD
 			require.True(strings.HasPrefix(block.Hash.String(), "0x"), "Block Hash should start with \"0x\", instead: %s", block.Hash)
-=======
-			require.True(strings.HasPrefix(block.Block.String(), "0x"), "Block Hash should start with \"0x\", instead: %s", block.Block)
->>>>>>> 30234538
 			require.NotEmpty(block.Transactions, "the number of transactions should not be 0")
 
 			if test.ExpectedBlockWithReceipts != nil {
