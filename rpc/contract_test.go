--- conflicted
+++ resolved
@@ -43,7 +43,7 @@
 			{
 				Contract:   internalUtils.TestHexToFelt(t, "0xdeadbeef"),
 				ExpectedOperation: "0xdeadbeef",
-				Block:             WithNumber(58344),
+				Block:             WithBlockNumber(58344),
 			},
 		},
 		"testnet": {
@@ -51,20 +51,20 @@
 			{
 				Contract:   internalUtils.TestHexToFelt(t, "0x073ad76dCF68168cBF68EA3EC0382a3605F3dEAf24dc076C355e275769b3c561"),
 				ExpectedOperation: internalUtils.GetSelectorFromNameFelt("getPublicKey").String(),
-				Block:             WithNumber(58344),
+				Block:             WithBlockNumber(58344),
 			},
 			// v2 contract
 			{
 				Contract:   internalUtils.TestHexToFelt(t, "0x04dAadB9d30c887E1ab2cf7D78DFE444A77AAB5a49C3353d6d9977e7eD669902"),
 				ExpectedOperation: internalUtils.GetSelectorFromNameFelt("name_get").String(),
-				Block:             WithNumber(65168),
+				Block:             WithBlockNumber(65168),
 			},
 		},
 		"mainnet": {
 			{
 				Contract:   internalUtils.TestHexToFelt(t, "0x004b3d247e79c58e77c93e2c52025d0bb1727957cc9c33b33f7216f369c77be5"),
 				ExpectedOperation: internalUtils.GetSelectorFromNameFelt("get_name").String(),
-				Block:             WithNumber(643360),
+				Block:             WithBlockNumber(643360),
 			},
 		},
 	}[testEnv]
@@ -308,7 +308,7 @@
 			{
 				ContractHash:  internalUtils.TestHexToFelt(t, "0x0200AB5CE3D7aDE524335Dc57CaF4F821A0578BBb2eFc2166cb079a3D29cAF9A"),
 				StorageKey:    "_signer",
-				Block:         WithNumber(69399),
+				Block:         WithBlockNumber(69399),
 				ExpectedValue: "0x38bd4cad8706e3a5d167ef7af12e28268c6122df3e0e909839a103039871b9e",
 			},
 		},
@@ -367,25 +367,15 @@
 		},
 		"testnet": {
 			{
-<<<<<<< HEAD
-				ContractAddress: internalUtils.TestHexToFelt(t, "0x0200AB5CE3D7aDE524335Dc57CaF4F821A0578BBb2eFc2166cb079a3D29cAF9A"),
-				Block:           WithNumber(69399),
-=======
 				Contract: internalUtils.TestHexToFelt(t, "0x0200AB5CE3D7aDE524335Dc57CaF4F821A0578BBb2eFc2166cb079a3D29cAF9A"),
 				Block:           WithBlockNumber(69399),
->>>>>>> 5ad2a08e
 				ExpectedNonce:   internalUtils.TestHexToFelt(t, "0x1"),
 			},
 		},
 		"mainnet": {
 			{
-<<<<<<< HEAD
-				ContractAddress: internalUtils.TestHexToFelt(t, "0x00bE9AeF00Ec751Ba252A595A473315FBB8DA629850e13b8dB83d0fACC44E4f2"),
-				Block:           WithNumber(644060),
-=======
 				Contract: internalUtils.TestHexToFelt(t, "0x00bE9AeF00Ec751Ba252A595A473315FBB8DA629850e13b8dB83d0fACC44E4f2"),
 				Block:           WithBlockNumber(644060),
->>>>>>> 5ad2a08e
 				ExpectedNonce:   internalUtils.TestHexToFelt(t, "0x2"),
 			},
 		},
@@ -448,7 +438,7 @@
 		"testnet": {
 			{
 				MsgFromL1: l1Handler,
-				BlockID:   WithNumber(523066),
+				BlockID:   WithBlockNumber(523066),
 				ExpectedFeeEst: &FeeEstimation{
 					L1GasConsumed:     internalUtils.TestHexToFelt(t, "0x4ed1"),
 					L1GasPrice:        internalUtils.TestHexToFelt(t, "0x7e15d2b5"),
@@ -467,12 +457,12 @@
 					Selector:    internalUtils.RANDOM_FELT,
 					Payload:     []*felt.Felt{},
 				},
-				BlockID:       WithNumber(523066),
+				BlockID:       WithBlockNumber(523066),
 				ExpectedError: ErrContractError,
 			},
 			{ // invalid block number
 				MsgFromL1:     l1Handler,
-				BlockID:       WithNumber(9999999999999999999),
+				BlockID:       WithBlockNumber(9999999999999999999),
 				ExpectedError: ErrBlockNotFound,
 			},
 		},
@@ -558,7 +548,7 @@
 					bradcastInvokeV3,
 				},
 				simFlags:      []SimulationFlag{},
-				blockID:       WithNumber(574447),
+				blockID:       WithBlockNumber(574447),
 				expectedError: nil,
 				expectedResp: []FeeEstimation{
 					{
@@ -579,7 +569,7 @@
 					bradcastInvokeV3,
 				},
 				simFlags:      []SimulationFlag{SKIP_VALIDATE},
-				blockID:       WithNumber(574447),
+				blockID:       WithBlockNumber(574447),
 				expectedError: nil,
 				expectedResp: []FeeEstimation{
 					{
@@ -626,7 +616,7 @@
 					},
 				},
 				simFlags:      []SimulationFlag{},
-				blockID:       WithNumber(100000),
+				blockID:       WithBlockNumber(100000),
 				expectedError: ErrTxnExec,
 			},
 			{
@@ -635,7 +625,7 @@
 					bradcastInvokeV3,
 				},
 				simFlags:      []SimulationFlag{},
-				blockID:       WithNumber(9999999999999999999),
+				blockID:       WithBlockNumber(9999999999999999999),
 				expectedError: ErrBlockNotFound,
 			},
 		},
