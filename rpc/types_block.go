--- conflicted
+++ resolved
@@ -137,13 +137,8 @@
 }
 
 type TransactionWithReceipt struct {
-<<<<<<< HEAD
-	Transaction BlockTransaction          `json:"transaction"`
-	Receipt     UnknownTransactionReceipt `json:"receipt"`
-=======
-	Transaction UnknownTransaction `json:"transaction"`
+	Transaction BlockTransaction   `json:"transaction"`
 	Receipt     TransactionReceipt `json:"receipt"`
->>>>>>> 98f77d7a
 }
 
 // The dynamic block being constructed by the sequencer. Note that this object will be deprecated upon decentralization.
