package rpc

import (
	"context"
)

<<<<<<< HEAD
// AddInvokeTransaction adds an invoke transaction to the provider.
//
// Parameters:
// - ctx: The context for the function.
// - invokeTxn: The invoke transaction to be added.
// Returns:
// - *AddInvokeTransactionResponse: the response of adding the invoke transaction
// - error: an error if any
func (provider *Provider) AddInvokeTransaction(ctx context.Context, invokeTxn InvokeTxnV1) (*AddInvokeTransactionResponse, error) {
=======
func (provider *Provider) AddInvokeTransaction(ctx context.Context, invokeTxn BroadcastInvokeTxn) (*AddInvokeTransactionResponse, error) {
>>>>>>> b6a0a9ea
	var output AddInvokeTransactionResponse
	if err := do(ctx, provider.c, "starknet_addInvokeTransaction", &output, invokeTxn); err != nil {
		if unexpectedErr, ok := isErrUnexpectedError(err); ok {
			return nil, unexpectedErr
		}
		return nil, tryUnwrapToRPCErr(
			err,
			ErrInsufficientAccountBalance,
			ErrInsufficientMaxFee,
			ErrInvalidTransactionNonce,
			ErrValidationFailure,
			ErrNonAccount,
			ErrDuplicateTx,
			ErrUnsupportedTxVersion,
		)
	}
	return &output, nil
}

<<<<<<< HEAD
// AddDeclareTransaction submits a declare transaction to the StarkNet contract.
//
// Parameters:
// - ctx: The context.Context object for the request.
// - declareTransaction: The input for the declare transaction.
// Returns:
// - *AddDeclareTransactionResponse: The response of submitting the declare transaction
// - error: an error if any
func (provider *Provider) AddDeclareTransaction(ctx context.Context, declareTransaction AddDeclareTxnInput) (*AddDeclareTransactionResponse, error) {
=======
func (provider *Provider) AddDeclareTransaction(ctx context.Context, declareTransaction BroadcastDeclareTxn) (*AddDeclareTransactionResponse, error) {
>>>>>>> b6a0a9ea

	switch txn := declareTransaction.(type) {
	case DeclareTxnV2:
		// DeclareTxnV2 should not have a populated class hash field. It is only needed for signing.
		txn.ClassHash = nil
		declareTransaction = txn
	}

	var result AddDeclareTransactionResponse
	if err := do(ctx, provider.c, "starknet_addDeclareTransaction", &result, declareTransaction); err != nil {
		if unexpectedErr, ok := isErrUnexpectedError(err); ok {
			return nil, unexpectedErr
		}
		return nil, tryUnwrapToRPCErr(
			err,
			ErrClassAlreadyDeclared,
			ErrCompilationFailed,
			ErrCompiledClassHashMismatch,
			ErrInsufficientAccountBalance,
			ErrInsufficientMaxFee,
			ErrInvalidTransactionNonce,
			ErrValidationFailure,
			ErrNonAccount,
			ErrDuplicateTx,
			ErrContractClassSizeTooLarge,
			ErrUnsupportedTxVersion,
			ErrUnsupportedContractClassVersion,
		)
	}
	return &result, nil
}

<<<<<<< HEAD
// AddDeployAccountTransaction adds a DEPLOY_ACCOUNT transaction to the provider.
//
// Parameters:
// - ctx: The context of the function
// - deployAccountTransaction: The deploy account transaction to be added
// Returns:
// - *AddDeployAccountTransactionResponse: the response of adding the deploy account transaction or an error
func (provider *Provider) AddDeployAccountTransaction(ctx context.Context, deployAccountTransaction DeployAccountTxn) (*AddDeployAccountTransactionResponse, error) {
=======
// AddDeployAccountTransaction manages the DEPLOY_ACCOUNT syscall
func (provider *Provider) AddDeployAccountTransaction(ctx context.Context, deployAccountTransaction BroadcastDeployAccountTxn) (*AddDeployAccountTransactionResponse, error) {
>>>>>>> b6a0a9ea
	var result AddDeployAccountTransactionResponse
	if err := do(ctx, provider.c, "starknet_addDeployAccountTransaction", &result, deployAccountTransaction); err != nil {
		if unexpectedErr, ok := isErrUnexpectedError(err); ok {
			return nil, unexpectedErr
		}

		return nil, tryUnwrapToRPCErr(
			err,
			ErrInsufficientAccountBalance,
			ErrInsufficientMaxFee,
			ErrInvalidTransactionNonce,
			ErrValidationFailure,
			ErrNonAccount,
			ErrClassHashNotFound,
			ErrDuplicateTx,
			ErrUnsupportedTxVersion,
		)
	}
	return &result, nil
}<|MERGE_RESOLUTION|>--- conflicted
+++ resolved
@@ -4,7 +4,6 @@
 	"context"
 )
 
-<<<<<<< HEAD
 // AddInvokeTransaction adds an invoke transaction to the provider.
 //
 // Parameters:
@@ -13,10 +12,7 @@
 // Returns:
 // - *AddInvokeTransactionResponse: the response of adding the invoke transaction
 // - error: an error if any
-func (provider *Provider) AddInvokeTransaction(ctx context.Context, invokeTxn InvokeTxnV1) (*AddInvokeTransactionResponse, error) {
-=======
 func (provider *Provider) AddInvokeTransaction(ctx context.Context, invokeTxn BroadcastInvokeTxn) (*AddInvokeTransactionResponse, error) {
->>>>>>> b6a0a9ea
 	var output AddInvokeTransactionResponse
 	if err := do(ctx, provider.c, "starknet_addInvokeTransaction", &output, invokeTxn); err != nil {
 		if unexpectedErr, ok := isErrUnexpectedError(err); ok {
@@ -36,7 +32,6 @@
 	return &output, nil
 }
 
-<<<<<<< HEAD
 // AddDeclareTransaction submits a declare transaction to the StarkNet contract.
 //
 // Parameters:
@@ -45,10 +40,7 @@
 // Returns:
 // - *AddDeclareTransactionResponse: The response of submitting the declare transaction
 // - error: an error if any
-func (provider *Provider) AddDeclareTransaction(ctx context.Context, declareTransaction AddDeclareTxnInput) (*AddDeclareTransactionResponse, error) {
-=======
 func (provider *Provider) AddDeclareTransaction(ctx context.Context, declareTransaction BroadcastDeclareTxn) (*AddDeclareTransactionResponse, error) {
->>>>>>> b6a0a9ea
 
 	switch txn := declareTransaction.(type) {
 	case DeclareTxnV2:
@@ -81,7 +73,6 @@
 	return &result, nil
 }
 
-<<<<<<< HEAD
 // AddDeployAccountTransaction adds a DEPLOY_ACCOUNT transaction to the provider.
 //
 // Parameters:
@@ -89,11 +80,7 @@
 // - deployAccountTransaction: The deploy account transaction to be added
 // Returns:
 // - *AddDeployAccountTransactionResponse: the response of adding the deploy account transaction or an error
-func (provider *Provider) AddDeployAccountTransaction(ctx context.Context, deployAccountTransaction DeployAccountTxn) (*AddDeployAccountTransactionResponse, error) {
-=======
-// AddDeployAccountTransaction manages the DEPLOY_ACCOUNT syscall
 func (provider *Provider) AddDeployAccountTransaction(ctx context.Context, deployAccountTransaction BroadcastDeployAccountTxn) (*AddDeployAccountTransactionResponse, error) {
->>>>>>> b6a0a9ea
 	var result AddDeployAccountTransactionResponse
 	if err := do(ctx, provider.c, "starknet_addDeployAccountTransaction", &result, deployAccountTransaction); err != nil {
 		if unexpectedErr, ok := isErrUnexpectedError(err); ok {
