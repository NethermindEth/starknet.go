--- conflicted
+++ resolved
@@ -28,7 +28,6 @@
 	return nil, false
 }
 
-
 type RPCError struct {
 	code    int
 	message string
@@ -53,8 +52,8 @@
 		message: "Failed to write transaction",
 	}
 	ErrNoTraceAvailable = &RPCError{
-		code: 10,
-        message: "No trace available for transaction",
+		code:    10,
+		message: "No trace available for transaction",
 	}
 	ErrContractNotFound = &RPCError{
 		code:    20,
@@ -64,15 +63,7 @@
 		code:    24,
 		message: "Block not found",
 	}
-<<<<<<< HEAD
-	ErrInvalidTransactionHash = &RPCError{
-=======
 	ErrInvalidTxnHash = &RPCError{
-		code:    25,
-		message: "Invalid transaction hash",
-	}
-	ErrHashNotFound = &RPCError{
->>>>>>> 4438aacc
 		code:    25,
 		message: "Invalid transaction hash",
 	}
