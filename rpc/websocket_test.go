package rpc

import (
	"context"
	"fmt"
	"testing"
	"time"

	"github.com/NethermindEth/juno/core/felt"
	"github.com/NethermindEth/starknet.go/client"
	internalUtils "github.com/NethermindEth/starknet.go/internal/utils"
	"github.com/stretchr/testify/require"
)

func TestSubscribeNewHeads(t *testing.T) {
	t.Parallel()

	testConfig := beforeEach(t, true)

	type testSetType struct {
		headers         chan *BlockHeader
		subBlockID      BlockID
		counter         int
		isErrorExpected bool
		description     string
	}

	provider := testConfig.provider
	latestNumber, err := provider.Number(context.Background())
	require.NoError(t, err)

	latestBlockNumbers := []uint64{latestNumber, latestNumber + 1}

	testSet, ok := map[string][]testSetType{
		"testnet": {
			{
				headers:         make(chan *BlockHeader),
				isErrorExpected: false,
				description:     "normal call, without subBlockID",
			},
			{
				headers:         make(chan *BlockHeader),
				subBlockID:      WithBlockTag("latest"),
				isErrorExpected: false,
				description:     "with tag latest",
			},
			{
				headers:         make(chan *BlockHeader),
				subBlockID:      WithNumber(latestNumber - 100),
				counter:         100,
				isErrorExpected: false,
				description:     "with block number within the range of 1024 blocks",
			},
			{
				headers:         make(chan *BlockHeader),
				subBlockID:      WithNumber(latestNumber - 1025),
				isErrorExpected: true,
				description:     "invalid, with block number out of the range of 1024 blocks",
			},
		},
	}[testEnv]

	if !ok {
		t.Skip("test environment not supported")
	}

	for _, test := range testSet {
		t.Run(fmt.Sprintf("test: %s", test.description), func(t *testing.T) {
			t.Parallel()

			wsProvider := testConfig.wsProvider

			var sub *client.ClientSubscription
			sub, err = wsProvider.SubscribeNewHeads(context.Background(), test.headers, test.subBlockID)
			if sub != nil {
				defer sub.Unsubscribe()
			}

			if test.isErrorExpected {
				require.Error(t, err)
				return
			}
			require.NoError(t, err)
			require.NotNil(t, sub)

			for {
				select {
				case resp := <-test.headers:
					require.IsType(t, &BlockHeader{}, resp)

					if test.counter != 0 {
						if test.counter == 1 {
<<<<<<< HEAD
							require.Contains(t, latestBlockNumbers, resp.Number+1) // Variable name already correct here
=======
							require.Contains(t, latestBlockNumbers, resp.Number+1)
>>>>>>> 5ad2a08e
							return
						} else {
							test.counter--
						}
					} else {
						return
					}
				case err := <-sub.Err():
					require.NoError(t, err)
				}
			}
		})
	}
}

func TestSubscribeEvents(t *testing.T) {
	t.Parallel()

	testConfig := beforeEach(t, true)

	type testSetType struct {
		// Example values for the test
		fromAddressExample *felt.Felt
		keyExample         *felt.Felt
	}

	testSet, ok := map[string]testSetType{
		"testnet": {
			// sepolia StarkGate: ETH Token
			fromAddressExample: internalUtils.TestHexToFelt(t, "0x049d36570d4e46f48e99674bd3fcc84644ddd6b96f7c741b1562b82f9e004dc7"),
			// "Transfer" event key, used by StarkGate ETH Token and STRK Token contracts
			keyExample: internalUtils.TestHexToFelt(t, "0x99cd8bde557814842a3121e8ddfd433a539b8c9f14bf31ebf108d12e6196e9"),
		},
	}[testEnv]

	if !ok {
		t.Skip("test environment not supported")
	}

	provider := testConfig.provider
	latestNumber, err := provider.Number(context.Background())
	require.NoError(t, err)

	// 'blockNumber + 1' for the case the latest block number is updated
	// '0' for the case of events from pending blocks
	latestBlockNumbers := []uint64{latestNumber, latestNumber + 1, 0}

	t.Run("with empty args", func(t *testing.T) {
		t.Parallel()

		wsProvider := testConfig.wsProvider

		events := make(chan *EmittedEvent)
		sub, err := wsProvider.SubscribeEvents(context.Background(), events, &EventSubscriptionInput{})
		if sub != nil {
			defer sub.Unsubscribe()
		}
		require.NoError(t, err)
		require.NotNil(t, sub)

		for {
			select {
			case resp := <-events:
				require.IsType(t, &EmittedEvent{}, resp)
				require.Contains(t, latestBlockNumbers, resp.BlockNumber) // Corrected: Use BlockNumber field
				return
			case err := <-sub.Err():
				require.NoError(t, err)
			case <-time.After(4 * time.Second):
				t.Fatal("timeout waiting for events")
			}
		}
	})

	t.Run("blockID only", func(t *testing.T) {
		t.Parallel()

		wsProvider := testConfig.wsProvider

		events := make(chan *EmittedEvent)
		sub, err := wsProvider.SubscribeEvents(context.Background(), events, &EventSubscriptionInput{
			BlockID: WithNumber(latestNumber - 100),
		})
		if sub != nil {
			defer sub.Unsubscribe()
		}
		require.NoError(t, err)
		require.NotNil(t, sub)

		uniqueAddresses := make(map[string]bool)
		uniqueKeys := make(map[string]bool)

		for {
			select {
			case resp := <-events:
				require.IsType(t, &EmittedEvent{}, resp)
				require.Less(t, resp.BlockNumber, latestNumber) // Corrected: Use BlockNumber field
				// Subscription with only blockID should return events from all addresses and keys from the specified block onwards.
				// As none filters are applied, the events should be from all addresses and keys.

				uniqueAddresses[resp.From.String()] = true
				uniqueKeys[resp.Keys[0].String()] = true

				// check if there are at least 3 different addresses and keys in the received events
				if len(uniqueAddresses) >= 3 && len(uniqueKeys) >= 3 {
					return
				}
			case err := <-sub.Err():
				require.NoError(t, err)
			case <-time.After(4 * time.Second):
				t.Fatal("timeout waiting for events")
			}
		}
	})

	t.Run("fromAddress only, within the range of 1024 blocks", func(t *testing.T) {
		t.Parallel()

		wsProvider := testConfig.wsProvider

		events := make(chan *EmittedEvent)
		sub, err := wsProvider.SubscribeEvents(context.Background(), events, &EventSubscriptionInput{
<<<<<<< HEAD
			FromAddress: testSet.fromAddressExample,
			BlockID:     WithNumber(latestNumber - 1023),
=======
			From: testSet.fromAddressExample,
			BlockID:     WithBlockNumber(blockNumber - 1023),
>>>>>>> 5ad2a08e
		})
		if sub != nil {
			defer sub.Unsubscribe()
		}
		require.NoError(t, err)
		require.NotNil(t, sub)

		uniqueKeys := make(map[string]bool)

		for {
			select {
			case resp := <-events:
				require.IsType(t, &EmittedEvent{}, resp)
				require.Less(t, resp.BlockNumber, latestNumber) // Corrected: Use BlockNumber field

				// Subscription with fromAddress should only return events from the specified address.
				// 'fromAddressExample' is the address of the sepolia StarkGate: ETH Token, which is very likely to have events,
				// so we can use it to verify the events are returned correctly.
				require.Equal(t, testSet.fromAddressExample, resp.From)

				uniqueKeys[resp.Keys[0].String()] = true

				// check if there are at least 2 different keys in the received events
				if len(uniqueKeys) >= 2 {
					return
				}
			case err := <-sub.Err():
				require.NoError(t, err)
			case <-time.After(20 * time.Second):
				t.Fatal("timeout waiting for events")
			}
		}
	})

	t.Run("keys only, within the range of 1024 blocks", func(t *testing.T) {
		t.Parallel()

		wsProvider := testConfig.wsProvider

		events := make(chan *EmittedEvent)
		sub, err := wsProvider.SubscribeEvents(context.Background(), events, &EventSubscriptionInput{
			Keys:    [][]*felt.Felt{{testSet.keyExample}},
			BlockID: WithNumber(latestNumber - 1023),
		})
		if sub != nil {
			defer sub.Unsubscribe()
		}
		require.NoError(t, err)
		require.NotNil(t, sub)

		uniqueAddresses := make(map[string]bool)
		for {
			select {
			case resp := <-events:
				require.IsType(t, &EmittedEvent{}, resp)
				require.Less(t, resp.BlockNumber, latestNumber) // Corrected: Use BlockNumber field

				// Subscription with keys should only return events with the specified keys.
				require.Equal(t, testSet.keyExample, resp.Keys[0])

				uniqueAddresses[resp.From.String()] = true

				// check if there are at least 2 different addresses in the received events
				if len(uniqueAddresses) >= 2 {
					return
				}
			case err := <-sub.Err():
				require.NoError(t, err)
			case <-time.After(20 * time.Second):
				t.Fatal("timeout waiting for events")
			}
		}
	})

	t.Run("with all arguments, within the range of 1024 blocks", func(t *testing.T) {
		t.Parallel()

		wsProvider := testConfig.wsProvider

		events := make(chan *EmittedEvent)
		sub, err := wsProvider.SubscribeEvents(context.Background(), events, &EventSubscriptionInput{
<<<<<<< HEAD
			BlockID:     WithNumber(latestNumber - 100),
			FromAddress: testSet.fromAddressExample,
=======
			BlockID:     WithBlockNumber(blockNumber - 100),
			From: testSet.fromAddressExample,
>>>>>>> 5ad2a08e
			Keys:        [][]*felt.Felt{{testSet.keyExample}},
		})
		if sub != nil {
			defer sub.Unsubscribe()
		}
		require.NoError(t, err)
		require.NotNil(t, sub)

		for {
			select {
			case resp := <-events:
				require.IsType(t, &EmittedEvent{}, resp)
				require.Less(t, resp.BlockNumber, latestNumber) // Corrected: Use BlockNumber field
				// 'fromAddressExample' is the address of the sepolia StarkGate: ETH Token, which is very likely to have events,
				// so we can use it to verify the events are returned correctly.
				require.Equal(t, testSet.fromAddressExample, resp.From)
				require.Equal(t, testSet.keyExample, resp.Keys[0])
				return
			case err := <-sub.Err():
				require.NoError(t, err)
			case <-time.After(4 * time.Second):
				t.Fatal("timeout waiting for events")
			}
		}
	})

	t.Run("error calls", func(t *testing.T) {
		t.Parallel()

		wsProvider := testConfig.wsProvider

		type testSetType struct {
			input         EventSubscriptionInput
			expectedError error
		}

		keys := make([][]*felt.Felt, 1025)
		for i := range 1025 {
			keys[i] = []*felt.Felt{internalUtils.TestHexToFelt(t, "0x1")}
		}

		testSet := []testSetType{
			{
				input: EventSubscriptionInput{
					Keys: keys,
				},
				expectedError: ErrTooManyKeysInFilter,
			},
			{
				input: EventSubscriptionInput{
					BlockID: WithNumber(latestNumber - 1025),
				},
				expectedError: ErrTooManyBlocksBack,
			},
			{
				input: EventSubscriptionInput{
					BlockID: WithNumber(latestNumber + 100),
				},
				expectedError: ErrBlockNotFound,
			},
		}

		for _, test := range testSet {
			t.Logf("test: %+v", test.expectedError.Error())
			events := make(chan *EmittedEvent)
			defer close(events)
			sub, err := wsProvider.SubscribeEvents(context.Background(), events, &test.input)
			if sub != nil {
				defer sub.Unsubscribe()
			}
			require.Nil(t, sub)
			require.EqualError(t, err, test.expectedError.Error())
		}
	})
}

func TestSubscribeTransactionStatus(t *testing.T) {
	t.Parallel()

	testConfig := beforeEach(t, true)

	testSet := map[string]bool{
		"testnet": true,
	}[testEnv]

	if !testSet {
		t.Skip("test environment not supported")
	}

	provider := testConfig.provider
	blockInterface, err := provider.BlockWithTxHashes(context.Background(), WithBlockTag("latest"))
	require.NoError(t, err)
	block := blockInterface.(*BlockTxHashes)

	txHash := new(felt.Felt)
	for _, tx := range block.Transactions {
		status, err := provider.GetTransactionStatus(context.Background(), tx)
		require.NoError(t, err)
		if status.FinalityStatus == TxnStatus_Accepted_On_L2 {
			txHash = tx
			break
		}
	}

	t.Run("normal call", func(t *testing.T) {
		wsProvider := testConfig.wsProvider

		events := make(chan *NewTxnStatusResp)
		sub, err := wsProvider.SubscribeTransactionStatus(context.Background(), events, txHash)
		if sub != nil {
			defer sub.Unsubscribe()
		}
		require.NoError(t, err)
		require.NotNil(t, sub)

		for {
			select {
			case resp := <-events:
				require.IsType(t, &NewTxnStatusResp{}, resp)
<<<<<<< HEAD
				require.Equal(t, txHash, resp.TransactionHash) // Corrected: Use TransactionHash field
=======
				require.Equal(t, txHash, resp.Hash)
>>>>>>> 5ad2a08e
				require.Equal(t, TxnStatus_Accepted_On_L2, resp.Status.FinalityStatus)
				return
			case err := <-sub.Err():
				require.NoError(t, err)
			case <-time.After(4 * time.Second):
				t.Fatal("timeout waiting for events")
			}
		}
	})
}

func TestSubscribePendingTransactions(t *testing.T) {
	t.Parallel()

	testConfig := beforeEach(t, true)

	type testSetType struct {
		pendingTxns   chan *SubPendingTxns
		options       *SubPendingTxnsInput
		expectedError error
		description   string
	}

	addresses := make([]*felt.Felt, 1025)
	for i := range 1025 {
		addresses[i] = internalUtils.TestHexToFelt(t, "0x1")
	}

	testSet, ok := map[string][]testSetType{
		"testnet": {
			{
				pendingTxns: make(chan *SubPendingTxns),
				options:     nil,
				description: "nil input",
			},
			{
				pendingTxns: make(chan *SubPendingTxns),
				options:     &SubPendingTxnsInput{},
				description: "empty input",
			},
			{
				pendingTxns: make(chan *SubPendingTxns),
				options:     &SubPendingTxnsInput{TransactionDetails: true},
				description: "with transanctionDetails true",
			},
			{
				pendingTxns:   make(chan *SubPendingTxns),
				options:       &SubPendingTxnsInput{Sender: addresses},
				expectedError: ErrTooManyAddressesInFilter,
				description:   "error: too many addresses",
			},
		},
	}[testEnv]

	if !ok {
		t.Skip("test environment not supported")
	}

	for _, test := range testSet {
		t.Run(fmt.Sprintf("test: %s", test.description), func(t *testing.T) {
			t.Parallel()

			wsProvider := testConfig.wsProvider

			sub, err := wsProvider.SubscribePendingTransactions(context.Background(), test.pendingTxns, test.options)
			if sub != nil {
				defer sub.Unsubscribe()
			}

			if test.expectedError != nil {
				require.EqualError(t, err, test.expectedError.Error())
				return
			}
			require.NoError(t, err)
			require.NotNil(t, sub)

			for {
				select {
				case resp := <-test.pendingTxns:
					require.IsType(t, &SubPendingTxns{}, resp)

					if test.options == nil || !test.options.TransactionDetails {
						require.NotEmpty(t, resp.Hash)
						require.Empty(t, resp.Transaction)
					} else {
						require.NotEmpty(t, resp.Hash)
						require.NotEmpty(t, resp.Transaction)
					}
					return
				case err := <-sub.Err():
					require.NoError(t, err)
				}
			}
		})
	}
}

func TestUnsubscribe(t *testing.T) {
	t.Parallel()

	testConfig := beforeEach(t, true)

	testSet := map[string]bool{
		"testnet": true,
	}[testEnv]

	if !testSet {
		t.Skip("test environment not supported")
	}

	wsProvider := testConfig.wsProvider

	events := make(chan *EmittedEvent)
	sub, err := wsProvider.SubscribeEvents(context.Background(), events, &EventSubscriptionInput{})
	if sub != nil {
		defer sub.Unsubscribe()
	}
	require.NoError(t, err)
	require.NotNil(t, sub)

	go func(t *testing.T) {
		timer := time.NewTimer(3 * time.Second)
		<-timer.C
		sub.Unsubscribe()
	}(t)

loop:
	for {
		select {
		case resp := <-events:
			require.IsType(t, &EmittedEvent{}, resp)
		case err := <-sub.Err():
			// when unsubscribing, the error channel should return nil
			require.Nil(t, err)
			break loop
		case <-time.After(5 * time.Second):
			t.Fatal("timeout waiting for unsubscription")
		}
	}
}

// A simple test was made to make sure the reorg events are received. Ref:
// https://github.com/NethermindEth/starknet.go/pull/651#discussion_r1927356194
func TestReorgEvents(t *testing.T) {
	t.Skip("TODO: implement reorg test")
}<|MERGE_RESOLUTION|>--- conflicted
+++ resolved
@@ -26,10 +26,10 @@
 	}
 
 	provider := testConfig.provider
-	latestNumber, err := provider.Number(context.Background())
+	blockNumber, err := provider.BlockNumber(context.Background())
 	require.NoError(t, err)
 
-	latestBlockNumbers := []uint64{latestNumber, latestNumber + 1}
+	latestBlockNumbers := []uint64{blockNumber, blockNumber + 1} // for the case the latest block number is updated
 
 	testSet, ok := map[string][]testSetType{
 		"testnet": {
@@ -46,14 +46,14 @@
 			},
 			{
 				headers:         make(chan *BlockHeader),
-				subBlockID:      WithNumber(latestNumber - 100),
+				subBlockID:      WithBlockNumber(blockNumber - 100),
 				counter:         100,
 				isErrorExpected: false,
 				description:     "with block number within the range of 1024 blocks",
 			},
 			{
 				headers:         make(chan *BlockHeader),
-				subBlockID:      WithNumber(latestNumber - 1025),
+				subBlockID:      WithBlockNumber(blockNumber - 1025),
 				isErrorExpected: true,
 				description:     "invalid, with block number out of the range of 1024 blocks",
 			},
@@ -90,11 +90,7 @@
 
 					if test.counter != 0 {
 						if test.counter == 1 {
-<<<<<<< HEAD
-							require.Contains(t, latestBlockNumbers, resp.Number+1) // Variable name already correct here
-=======
 							require.Contains(t, latestBlockNumbers, resp.Number+1)
->>>>>>> 5ad2a08e
 							return
 						} else {
 							test.counter--
@@ -135,12 +131,12 @@
 	}
 
 	provider := testConfig.provider
-	latestNumber, err := provider.Number(context.Background())
+	blockNumber, err := provider.BlockNumber(context.Background())
 	require.NoError(t, err)
 
 	// 'blockNumber + 1' for the case the latest block number is updated
 	// '0' for the case of events from pending blocks
-	latestBlockNumbers := []uint64{latestNumber, latestNumber + 1, 0}
+	latestBlockNumbers := []uint64{blockNumber, blockNumber + 1, 0}
 
 	t.Run("with empty args", func(t *testing.T) {
 		t.Parallel()
@@ -159,7 +155,7 @@
 			select {
 			case resp := <-events:
 				require.IsType(t, &EmittedEvent{}, resp)
-				require.Contains(t, latestBlockNumbers, resp.BlockNumber) // Corrected: Use BlockNumber field
+				require.Contains(t, latestBlockNumbers, resp.BlockNumber)
 				return
 			case err := <-sub.Err():
 				require.NoError(t, err)
@@ -176,7 +172,7 @@
 
 		events := make(chan *EmittedEvent)
 		sub, err := wsProvider.SubscribeEvents(context.Background(), events, &EventSubscriptionInput{
-			BlockID: WithNumber(latestNumber - 100),
+			BlockID: WithBlockNumber(blockNumber - 100),
 		})
 		if sub != nil {
 			defer sub.Unsubscribe()
@@ -191,7 +187,7 @@
 			select {
 			case resp := <-events:
 				require.IsType(t, &EmittedEvent{}, resp)
-				require.Less(t, resp.BlockNumber, latestNumber) // Corrected: Use BlockNumber field
+				require.Less(t, resp.BlockNumber, blockNumber)
 				// Subscription with only blockID should return events from all addresses and keys from the specified block onwards.
 				// As none filters are applied, the events should be from all addresses and keys.
 
@@ -217,13 +213,8 @@
 
 		events := make(chan *EmittedEvent)
 		sub, err := wsProvider.SubscribeEvents(context.Background(), events, &EventSubscriptionInput{
-<<<<<<< HEAD
-			FromAddress: testSet.fromAddressExample,
-			BlockID:     WithNumber(latestNumber - 1023),
-=======
 			From: testSet.fromAddressExample,
 			BlockID:     WithBlockNumber(blockNumber - 1023),
->>>>>>> 5ad2a08e
 		})
 		if sub != nil {
 			defer sub.Unsubscribe()
@@ -237,7 +228,7 @@
 			select {
 			case resp := <-events:
 				require.IsType(t, &EmittedEvent{}, resp)
-				require.Less(t, resp.BlockNumber, latestNumber) // Corrected: Use BlockNumber field
+				require.Less(t, resp.BlockNumber, blockNumber)
 
 				// Subscription with fromAddress should only return events from the specified address.
 				// 'fromAddressExample' is the address of the sepolia StarkGate: ETH Token, which is very likely to have events,
@@ -266,7 +257,7 @@
 		events := make(chan *EmittedEvent)
 		sub, err := wsProvider.SubscribeEvents(context.Background(), events, &EventSubscriptionInput{
 			Keys:    [][]*felt.Felt{{testSet.keyExample}},
-			BlockID: WithNumber(latestNumber - 1023),
+			BlockID: WithBlockNumber(blockNumber - 1023),
 		})
 		if sub != nil {
 			defer sub.Unsubscribe()
@@ -279,7 +270,7 @@
 			select {
 			case resp := <-events:
 				require.IsType(t, &EmittedEvent{}, resp)
-				require.Less(t, resp.BlockNumber, latestNumber) // Corrected: Use BlockNumber field
+				require.Less(t, resp.BlockNumber, blockNumber)
 
 				// Subscription with keys should only return events with the specified keys.
 				require.Equal(t, testSet.keyExample, resp.Keys[0])
@@ -305,13 +296,8 @@
 
 		events := make(chan *EmittedEvent)
 		sub, err := wsProvider.SubscribeEvents(context.Background(), events, &EventSubscriptionInput{
-<<<<<<< HEAD
-			BlockID:     WithNumber(latestNumber - 100),
-			FromAddress: testSet.fromAddressExample,
-=======
 			BlockID:     WithBlockNumber(blockNumber - 100),
 			From: testSet.fromAddressExample,
->>>>>>> 5ad2a08e
 			Keys:        [][]*felt.Felt{{testSet.keyExample}},
 		})
 		if sub != nil {
@@ -324,7 +310,7 @@
 			select {
 			case resp := <-events:
 				require.IsType(t, &EmittedEvent{}, resp)
-				require.Less(t, resp.BlockNumber, latestNumber) // Corrected: Use BlockNumber field
+				require.Less(t, resp.BlockNumber, blockNumber)
 				// 'fromAddressExample' is the address of the sepolia StarkGate: ETH Token, which is very likely to have events,
 				// so we can use it to verify the events are returned correctly.
 				require.Equal(t, testSet.fromAddressExample, resp.From)
@@ -362,13 +348,13 @@
 			},
 			{
 				input: EventSubscriptionInput{
-					BlockID: WithNumber(latestNumber - 1025),
+					BlockID: WithBlockNumber(blockNumber - 1025),
 				},
 				expectedError: ErrTooManyBlocksBack,
 			},
 			{
 				input: EventSubscriptionInput{
-					BlockID: WithNumber(latestNumber + 100),
+					BlockID: WithBlockNumber(blockNumber + 100),
 				},
 				expectedError: ErrBlockNotFound,
 			},
@@ -431,11 +417,7 @@
 			select {
 			case resp := <-events:
 				require.IsType(t, &NewTxnStatusResp{}, resp)
-<<<<<<< HEAD
-				require.Equal(t, txHash, resp.TransactionHash) // Corrected: Use TransactionHash field
-=======
 				require.Equal(t, txHash, resp.Hash)
->>>>>>> 5ad2a08e
 				require.Equal(t, TxnStatus_Accepted_On_L2, resp.Status.FinalityStatus)
 				return
 			case err := <-sub.Err():
