package rpc

import (
	"context"
	"encoding/json"
	"fmt"
	"strings"

	"github.com/NethermindEth/juno/core/felt"
	"github.com/NethermindEth/starknet.go/contracts"
	internalUtils "github.com/NethermindEth/starknet.go/internal/utils"
	"github.com/pkg/errors"
)

var (
	errWrongType = fmt.Errorf("wrong type")
	errWrongArgs = fmt.Errorf("wrong number of args")
)

// rpcMock is a mock of the go-ethereum Client that can be used for local tests
// when no integration environment exists.
type rpcMock struct {
	closed bool
}

// Close sets the 'closed' field of the rpcMock struct to true.
//
// No parameters.
// No return value.
func (r *rpcMock) Close() {
	r.closed = true
}

// Call 'CallContext' with a slice of arguments.
//
// For RPC-Calls with optional arguments, use 'CallContext' instead and pass a struct containing
// the arguments, because Juno doesn't support optional arguments being passed in an array, only within an object.
//
// Parameters:
// - ctx: represents the current execution context
// - result: the interface{} to store the result of the RPC call
// - method: the name of the method to call
// - args: variadic and can be used to pass additional arguments to the RPC method
// Returns:
// - error: an error if any occurred during the function call
func (r *rpcMock) CallContextWithSliceArgs(ctx context.Context, result interface{}, method string, args ...interface{}) error {
	return methodsSwitchList(result, method, args...)
}

// CallContext calls the RPC method with the specified parameters and returns an error.
//
// Parameters:
// - ctx: represents the current execution context
// - result: the interface{} to store the result of the RPC call
// - args: variadic and can be used to pass additional arguments to the RPC method
// Returns:
// - error: an error if any occurred during the function call
func (r *rpcMock) CallContext(ctx context.Context, result interface{}, method string, args interface{}) error {
	return methodsSwitchList(result, method, args)
}

// methodsSwitchList is a function that switches on the method name and calls the corresponding mock function.
//
// Parameters:
//   - result: The result of the RPC call
//   - method: The name of the method to call
//   - args: The arguments to pass to the method
//
// Returns:
//   - error: An error if the method is not found or if the arguments are invalid
func methodsSwitchList(result interface{}, method string, args ...interface{}) error {
	switch method {
	case "starknet_addDeclareTransaction":
		return mock_starknet_addDeclareTransaction(result, args...)
	case "starknet_addDeployAccountTransaction":
		return mock_starknet_addDeployAccountTransaction(result, args...)
	case "starknet_addInvokeTransaction":
		return mock_starknet_addInvokeTransaction(result, args...)
	case "starknet_blockHashAndNumber":
		return mock_starknet_blockHashAndNumber(result, args...)
	case "starknet_blockNumber":
		return mock_starknet_blockNumber(result, args...)
	case "starknet_call":
		return mock_starknet_call(result, args...)
	case "starknet_chainId":
		return mock_starknet_chainId(result, args...)
	case "starknet_estimateFee":
		return mock_starknet_estimateFee(result, args...)
	case "starknet_estimateMessageFee":
		return mock_starknet_estimateMessageFee(result, args...)
	case "starknet_getBlockTransactionCount":
		return mock_starknet_getBlockTransactionCount(result, args...)
	case "starknet_getBlockWithReceipts":
		return mock_starknet_getBlockWithReceipts(result, args...)
	case "starknet_getBlockWithTxHashes":
		return mock_starknet_getBlockWithTxHashes(result, args...)
	case "starknet_getBlockWithTxs":
		return mock_starknet_getBlockWithTxs(result, args...)
	case "starknet_getClass":
		return mock_starknet_getClass(result, args...)
	case "starknet_getClassAt":
		return mock_starknet_getClassAt(result, args...)
	case "starknet_getClassHashAt":
		return mock_starknet_getClassHashAt(result, args...)
	case "starknet_getCompiledCasm":
		return mock_starknet_getCompiledCasm(result, args...)
	case "starknet_getEvents":
		return mock_starknet_getEvents(result, args...)
	case "starknet_getMessagesStatus":
		return mock_starknet_getMessagesStatus(result, args...)
	case "starknet_getNonce":
		return mock_starknet_getNonce(result, args...)
	case "starknet_getStateUpdate":
		return mock_starknet_getStateUpdate(result, args...)
	case "starknet_getStorageAt":
		return mock_starknet_getStorageAt(result, args...)
	case "starknet_getTransactionByBlockIdAndIndex":
		return mock_starknet_getTransactionByBlockIdAndIndex(result, args...)
	case "starknet_getTransactionByHash":
		return mock_starknet_getTransactionByHash(result, args...)
	case "starknet_getTransactionReceipt":
		return mock_starknet_getTransactionReceipt(result, args...)
	case "starknet_simulateTransactions":
		return mock_starknet_simulateTransactions(result, args...)
	case "starknet_syncing":
		return mock_starknet_syncing(result, args...)
	case "starknet_traceBlockTransactions":
		return mock_starknet_traceBlockTransactions(result, args...)
	case "starknet_traceTransaction":
		return mock_starknet_traceTransaction(result, args...)
	default:
		return errNotFound
	}
}

// mock_starknet_blockNumber is a function that mocks the blockNumber functionality in the StarkNet API.
//
// Parameters:
// - result: The result variable that will hold the block number value
// - args: Additional arguments passed to the function
// Returns:
// - error: An error if the result is not of type uint64 or if the arguments count is not zero
func mock_starknet_blockNumber(result interface{}, args ...interface{}) error {
	r, ok := result.(*json.RawMessage)
	if !ok || r == nil {
		return errWrongType
	}
	if len(args) != 0 {
		return errWrongArgs
	}

	resp, err := json.Marshal(uint64(1234))
	if err != nil {
		return err
	}

	return json.Unmarshal(resp, r)
}

// mock_starknet_blockHashAndNumber is a function that mocks the behavior of the `blockHashAndNumber` method in the StarkNet API.
//
// Parameters:
// - result: an interface{} that holds the result of the function.
// - args: a variadic parameter of type interface{} that represents the arguments of the function.
// Returns:
// - error: an error if there is a wrong type or wrong number of arguments.
func mock_starknet_blockHashAndNumber(result interface{}, args ...interface{}) error {
	r, ok := result.(*json.RawMessage)
	if !ok || r == nil {
		return errWrongType
	}
	if len(args) != 0 {
		return errWrongArgs
	}

	blockData := BlockHashAndNumberOutput{
		Number: 1234,
		Hash:   internalUtils.RANDOM_FELT,
	}

	resp, err := json.Marshal(blockData)
	if err != nil {
		return err
	}

	return json.Unmarshal(resp, r)
}

// mock_starknet_chainId is a function that mocks the behavior of the `starknet_chainId` method.
//
// Parameters:
// - result: an interface{} that holds the result of the function.
// - args: a variadic parameter of type interface{} that represents the arguments of the function.
// Returns:
// - error: an error if there is a wrong type or wrong number of arguments.
func mock_starknet_chainId(result interface{}, args ...interface{}) error {
	r, ok := result.(*json.RawMessage)
	if !ok {
		return errWrongType
	}
	if len(args) != 0 {
		return errWrongArgs
	}
	resp, err := json.Marshal("0x534e5f5345504f4c4941")
	if err != nil {
		return err
	}

	return json.Unmarshal(resp, r)
}

// mock_starknet_syncing is a function that mocks the behavior of the starknet_syncing function.
//
// Parameters:
// - result: an interface{} that holds the result of the function.
// - args: a variadic parameter of type interface{} that represents the arguments of the function.
// Return:
// - error: an error if there is a wrong type or wrong number of arguments
func mock_starknet_syncing(result interface{}, args ...interface{}) error {
	// Note: Since starknet_syncing returns with bool or SyncStatus, we pass in interface{}
	r, ok := result.(*interface{})
	if !ok {
		return errWrongType
	}
	if len(args) != 0 {
		return errWrongArgs
	}

	value := SyncStatus{
<<<<<<< HEAD
		StartingBlockHash: internalUtils.RANDOM_FELT, // Corrected field name
=======
		StartingBlock: internalUtils.RANDOM_FELT,
>>>>>>> 5ad2a08e
		StartingBlockNum:  "0x4c602",
		CurrentBlock:  internalUtils.RANDOM_FELT,
		CurrentBlockNum:   "0x4c727",
		HighestBlock:  internalUtils.RANDOM_FELT,
		HighestBlockNum:   "0x4c727",
	}
	*r = value
	return nil
}

// mock_starknet_getTransactionByBlockIdAndIndex is a function that mocks the behavior of getting
// a transaction by block ID and index in the StarkNet API.
//
// Parameters:
// - result: The result of the API call, which will be stored in the provided interface{}. This should be a pointer to a json.RawMessage
// - args: The arguments of the API call. This should be a variadic parameter that accepts a variable number of arguments
// Returns:
// - error: An error if the API call fails, otherwise nil
func mock_starknet_getTransactionByBlockIdAndIndex(result interface{}, args ...interface{}) error {
	r, ok := result.(*json.RawMessage)
	if !ok || r == nil {
		return errWrongType
	}
	if len(args) != 2 {
		return errWrongArgs
	}
	_, ok = args[1].(uint64)
	if !ok {
		return errWrongArgs
	}

	blockInvokeTxnV3example, err := internalUtils.UnmarshalJSONFileToType[BlockInvokeTxnV3]("tests/transactions/sepoliaBlockInvokeTxV3_0x265f6a59e7840a4d52cec7db37be5abd724fdfd72db9bf684f416927a88bc89.json", "")
	if err != nil {
		return err
	}

	txBytes, err := json.Marshal(blockInvokeTxnV3example)
	if err != nil {
		return err
	}

	return json.Unmarshal(txBytes, &r)
}

// mock_starknet_getBlockTransactionCount is a function that mocks the behavior of the
// GetBlockTransactionCount method in the StarkNet API.
//
// Parameters:
// - result: The result of the API call, which will be stored in the provided interface{}. This should be a pointer to a json.RawMessage
// - args: The arguments of the API call. This should be a variadic parameter that accepts a variable number of arguments
// Returns:
// - error: An error if the API call fails, otherwise nil
func mock_starknet_getBlockTransactionCount(result interface{}, args ...interface{}) error {
	r, ok := result.(*json.RawMessage)
	if !ok || r == nil {
		return errWrongType
	}
	if len(args) != 1 {
		return errWrongArgs
	}
	outputContent, err := json.Marshal(uint64(10))
	if err != nil {
		return err
	}
	if err := json.Unmarshal(outputContent, r); err != nil {
		return err
	}
	return nil
}

// mock_starknet_getTransactionByHash is a function that retrieves a transaction by its hash.
//
// Parameters:
// - result: an interface{} that represents the result of the transaction retrieval
// - args: a variadic parameter that contains the arguments used for retrieval
// Returns:
// - error: an error if there is a failure in retrieving the transaction
func mock_starknet_getTransactionByHash(result interface{}, args ...interface{}) error {
	r, ok := result.(*json.RawMessage)
	if !ok || r == nil {
		return errWrongType
	}
	if len(args) != 1 {
		return errWrongArgs
	}

	_, ok = args[0].(*felt.Felt)
	if !ok {
		return errWrongArgs
	}

	var BlockDeclareTxnV2Example = `{
		"transaction_hash": "0xd109474cd037bad60a87ba0ccf3023d5f2d1cd45220c62091d41a614d38eda",
		"type": "DECLARE",
		"sender_address": "0x5fd4befee268bf6880f955875cbed3ade8346b1f1e149cc87b317e62b6db569",
		"compiled_class_hash": "0x7130f75fc2f1400813d1e96ea7ebee334b568a87b645a62aade0eb2fa2cf252",
		"max_fee": "0x4a0fbb2d7a43",
		"version": "0x2",
		"signature": [
		   "0x5569787df42fece1184537b0d480900a403386355b9d6a59e7c7a7e758287f0",
		   "0x2acaeea2e0817da33ed5dbeec295b0177819b5a5a50b0a669e6eecd88e42e92"
		],
		"nonce": "0x16e",
		"class_hash": "0x79b7ec8fdf40a4ff6ed47123049dfe36b5c02db93aa77832682344775ef70c6"
	}`

	if err := json.Unmarshal([]byte(BlockDeclareTxnV2Example), r); err != nil {
		return err
	}
	return nil
}

// mock_starknet_getTransactionReceipt mocks the function that retrieves the transaction receipt information
// from the StarkNet blockchain.
//
// Parameters:
// - result: a pointer to an interface that will store the transaction receipt result
// - args: a variadic parameter representing the arguments of the transaction receipt
// Returns:
// - error: an error if there is an issue with the type of the result or the number of arguments
func mock_starknet_getTransactionReceipt(result interface{}, args ...interface{}) error {
	r, ok := result.(*json.RawMessage)
	if !ok || r == nil {
		return errWrongType
	}
	if len(args) != 1 {
		return errWrongArgs
	}

	arg0Felt := args[0].(*felt.Felt)
	l1BlockHash, err := new(felt.Felt).SetString("0x74011377f326265f5a54e27a27968355e7033ad1de11b77b225374875aff519")
	if err != nil {
		return err
	}
	testTxnHash, err := internalUtils.HexToFelt("0xf2f3d50192637e8d5e817363460c39d3a668fe12f117ecedb9749466d8352b")
	if err != nil {
		return err
	}
	if arg0Felt.Equal(testTxnHash) {

		txnRec, err := internalUtils.UnmarshalJSONFileToType[TransactionReceiptWithBlockInfo]("tests/receipt/sepoliaRec_0xf2f3d50192637e8d5e817363460c39d3a668fe12f117ecedb9749466d8352b.json", "")
		if err != nil {
			return err
		}

		txnReceipt, err := json.Marshal(txnRec)
		if err != nil {
			return err
		}

		return json.Unmarshal(txnReceipt, &r)
	} else if arg0Felt.Equal(l1BlockHash) {
		txnRec, err := internalUtils.UnmarshalJSONFileToType[TransactionReceiptWithBlockInfo]("tests/receipt/mainnetRc_0x74011377f326265f5a54e27a27968355e7033ad1de11b77b225374875aff519.json", "")
		if err != nil {
			return err
		}

		txnReceipt, err := json.Marshal(txnRec)
		if err != nil {
			return err
		}

		return json.Unmarshal(txnReceipt, &r)
	}

	fromAddressFelt, err := internalUtils.HexToFelt("0xdeadbeef")
	if err != nil {
		return err
	}

	transaction := TransactionReceipt{
<<<<<<< HEAD
		Hash: arg0Felt, // Corrected: TransactionReceipt uses Hash
=======
		Hash: arg0Felt,
>>>>>>> 5ad2a08e
		FinalityStatus:  TxnFinalityStatusAcceptedOnL1,
		Events: []Event{{
			From: fromAddressFelt,
		}},
	}
	outputContent, err := json.Marshal(transaction)
	if err != nil {
		return err
	}
	if err := json.Unmarshal(outputContent, r); err != nil {
		return err
	}
	return nil
}

// mock_starknet_getClassAt is a function that performs a mock operation to get the class at a given index.
// The function sets the class to a DeprecatedContractClass with a specific program and marshals the class into JSON format.
// Finally, it unmarshals the JSON content into the result.
//
// Parameters:
// - result: An interface{} that represents the result of the operation
// - args: A variadic parameter that represents the arguments to be passed
// Returns:
// - error: An error if the result is not of type *json.RawMessage or is nil or the number of arguments is not equal to 2
// The function always returns nil.
func mock_starknet_getClassAt(result interface{}, args ...interface{}) error {
	r, ok := result.(*json.RawMessage)
	if !ok || r == nil {
		fmt.Printf("%T\n", result)
		return errWrongType
	}
	if len(args) != 2 {
		return errWrongArgs
	}
	fakeSelector, err := internalUtils.HexToFelt("0xdeadbeef")
	if err != nil {
		return err
	}
	var class = contracts.DeprecatedContractClass{
		Program: "H4sIAAAAAAAE/+Vde3PbOJL/Kj5VXW1mVqsC36Sr9g8n0c6mzonnbM",
		DeprecatedEntryPointsByType: contracts.DeprecatedEntryPointsByType{
			Constructor: []contracts.DeprecatedCairoEntryPoint{},
			External: []contracts.DeprecatedCairoEntryPoint{
				{
					Offset:   "0x0xdeadbeef",
					Selector: fakeSelector,
				},
			},
			L1Handler: []contracts.DeprecatedCairoEntryPoint{},
		},
	}
	outputContent, err := json.Marshal(class)
	if err != nil {
		return err
	}
	if err := json.Unmarshal(outputContent, r); err != nil {
		return err
	}
	return nil
}

// mock_starknet_getClassHashAt is a function that retrieves the class hash at a specific location in the StarkNet.
//
// Parameters:
// - result: An interface{} that represents the result of the operation
// - args: A variadic parameter that represents the arguments to be passed
// Returns:
// - error: An error if the result is not of type *json.RawMessage or is nil or the number of arguments is not equal to 2
// The function always returns nil.
func mock_starknet_getClassHashAt(result interface{}, args ...interface{}) error {
	r, ok := result.(*json.RawMessage)
	if !ok || r == nil {
		fmt.Printf("%T\n", result)
		return errWrongType
	}
	if len(args) != 2 {
		return errWrongArgs
	}
	classHash, err := internalUtils.HexToFelt("0xdeadbeef")
	if err != nil {
		return err
	}
	outputContent, err := json.Marshal(classHash)
	if err != nil {
		return err
	}
	if err := json.Unmarshal(outputContent, r); err != nil {
		return err
	}
	return nil
}

// mock_starknet_getClass is a function that retrieves a class from the StarkNet API.
// It takes in a result interface{} and variadic args ...interface{}.
// The result interface{} should be a pointer to json.RawMessage.
// The method string specifies the method to be called on the StarkNet API.
// The args ...interface{} are the arguments to be passed to the method.
// The function returns an error if any of the following conditions are met:
// - The result is not of type *json.RawMessage.
// - The args length is not equal to 2.
// - The first argument is not of type BlockID.
// - The second argument is not of type *felt.Felt or does not have a hexadecimal prefix.
// The function assigns a DeprecatedContractClass struct to the variable class.
// The function then marshals the class to JSON and unmarshals it to the result interface{}.
// If successful, the function returns nil.
//
// Parameters:
// - result: The result interface{} that should be a pointer to json.RawMessage
// - args: The variadic args ...interface{} representing the arguments to be passed to the method
// Returns:
// - error: An error if any of the conditions mentioned above are met
func mock_starknet_getClass(result interface{}, args ...interface{}) error {
	r, ok := result.(*json.RawMessage)
	if !ok || r == nil {
		fmt.Printf("%T\n", result)
		return errWrongType
	}
	if len(args) != 2 {
		return errWrongArgs
	}
	_, ok = args[0].(BlockID)
	if !ok {
		fmt.Printf("expecting BlockID, instead %T\n", args[1])
		return errWrongArgs
	}
	classHash, ok := args[1].(*felt.Felt)
	if !ok || !strings.HasPrefix(classHash.String(), "0x") {
		fmt.Printf("%T\n", args[1])
		return errWrongArgs
	}
	var class = contracts.DeprecatedContractClass{
		Program: "H4sIAAAAAAAA",
	}
	outputContent, err := json.Marshal(class)
	if err != nil {
		return err
	}
	if err := json.Unmarshal(outputContent, r); err != nil {
		return err
	}
	return nil
}

// mock_starknet_getEvents is a function that retrieves events from the StarkNet blockchain.
//
// Parameters:
// - result: An interface{} that represents the result of the operation
// - args: A variadic parameter that represents the arguments to be passed
// Returns:
// - error: An error if the result is not of type *json.RawMessage or is nil or the number of arguments is not equal to 1
// The function always returns nil
func mock_starknet_getEvents(result interface{}, args ...interface{}) error {
	r, ok := result.(*json.RawMessage)
	if !ok {
		return errWrongType
	}
	if len(args) != 1 {
		return errWrongArgs
	}
	ei, ok := args[0].(EventsInput)
	if !ok {
		return errWrongArgs
	}
	if ei.ChunkSize == 0 {
		return fmt.Errorf("-ChuckSize error message-")
	}

	blockHash, err := internalUtils.HexToFelt("0x59dbe64bf2e2f89f5f2958cff11044dca0c64dea2e37ec6eaad9a5f838793cb")
	if err != nil {
		return err
	}
	txHash, err := internalUtils.HexToFelt("0x568147c09d5e5db8dc703ce1da21eae47e9ad9c789bc2f2889c4413a38c579d")
	if err != nil {
		return err
	}

	events :=
		EventChunk{
			Events: []EmittedEvent{
				{
<<<<<<< HEAD
					BlockHash:       blockHash, // Corrected: Use BlockHash field name based on EmittedEvent definition
					BlockNumber:     1472,
					Hash: txHash, // Corrected based on EmittedEvent definition
=======
					Block:       blockHash,
					BlockNumber:     1472,
					Hash: txHash,
>>>>>>> 5ad2a08e
				},
			},
		}

	outputContent, err := json.Marshal(events)
	if err != nil {
		return err
	}
	if err := json.Unmarshal(outputContent, r); err != nil {
		return err
	}
	return nil
}

// mock_starknet_call is a function that mocks a Starknet call.
//
// Parameters:
// - result: The result of the transaction
// - args: The arguments to be passed to the method
// Returns:
// - error: An error if the transaction fails
func mock_starknet_call(result interface{}, args ...interface{}) error {
	r, ok := result.(*json.RawMessage)
	if !ok {
		return errWrongType
	}
	if len(args) != 2 {
		fmt.Printf("args: %d\n", len(args))
		return errWrongArgs
	}
	out, err := new(felt.Felt).SetString("0xdeadbeef")
	if err != nil {
		return err
	}
	outputContent, err := json.Marshal([]*felt.Felt{out})
	if err != nil {
		return err
	}
	if err := json.Unmarshal(outputContent, r); err != nil {
		return err
	}
	return nil
}

// mock_starknet_addDeclareTransaction is a mock function that adds a declare transaction to the StarkNet smart contract.
//
// Parameters:
// - result: The result of the transaction
// - args: The arguments to be passed to the method
// Return:
// - error: An error if the transaction fails
func mock_starknet_addDeclareTransaction(result interface{}, args ...interface{}) error {
	r, ok := result.(*json.RawMessage)
	if !ok {
		return errWrongType
	}

	switch args[0].(type) {
	case *BroadcastDeclareTxnV3, BroadcastDeclareTxnV3:
		deadbeefFelt, err := internalUtils.HexToFelt("0x41d1f5206ef58a443e7d3d1ca073171ec25fa75313394318fc83a074a6631c3")
		if err != nil {
			return err
		}
<<<<<<< HEAD
		output := AddDeclareTransactionResponse{
=======
		output := AddDeclareTransactionOutput{
>>>>>>> 5ad2a08e
			Hash: deadbeefFelt,
			ClassHash:       deadbeefFelt,
		}
		outputContent, err := json.Marshal(output)
		if err != nil {
			return err
		}
		if err := json.Unmarshal(outputContent, r); err != nil {
			return err
		}
		return nil
	}
	return errors.Wrap(errWrongArgs, fmt.Sprintf("args[0] should be BroadcastDeclareTxnV3, got %T\n", args[0]))
}

// mock_starknet_estimateFee simulates the estimation of a fee in the StarkNet network.
//
// Parameters:
// - result: The result of the transaction
// - args: The arguments to be passed to the method
// Returns:
// - error: an error if any
func mock_starknet_estimateFee(result interface{}, args ...interface{}) error {
	r, ok := result.(*json.RawMessage)
	if !ok {
		return errWrongType
	}
	if len(args) != 3 {
		fmt.Printf("args: %d\n", len(args))
		return errWrongArgs
	}
	_, ok = args[0].([]BroadcastTxn)
	if !ok {
		fmt.Printf("args[0] should be BroadcastTxn, got %T\n", args[0])
		return errWrongArgs
	}
	flags, ok := args[1].([]SimulationFlag)
	if !ok {
		fmt.Printf("args[1] should be SimulationFlag, got %T\n", args[1])
		return errWrongArgs
	}
	_, ok = args[2].(BlockID)
	if !ok {
		fmt.Printf("args[2] should be *blockID, got %T\n", args[2])
		return errWrongArgs
	}

	var output FeeEstimation

	if len(flags) > 0 {
		output = FeeEstimation{
			L1GasConsumed:     new(felt.Felt).SetUint64(1234),
			L1GasPrice:        new(felt.Felt).SetUint64(1234),
			L2GasConsumed:     new(felt.Felt).SetUint64(1234),
			L2GasPrice:        new(felt.Felt).SetUint64(1234),
			L1DataGasConsumed: new(felt.Felt).SetUint64(1234),
			L1DataGasPrice:    new(felt.Felt).SetUint64(1234),
			OverallFee:        new(felt.Felt).SetUint64(1234),
			FeeUnit:           UnitWei,
		}
	} else {
		output = FeeEstimation{
			L1GasConsumed:     internalUtils.RANDOM_FELT,
			L1GasPrice:        internalUtils.RANDOM_FELT,
			L2GasConsumed:     internalUtils.RANDOM_FELT,
			L2GasPrice:        internalUtils.RANDOM_FELT,
			L1DataGasConsumed: internalUtils.RANDOM_FELT,
			L1DataGasPrice:    internalUtils.RANDOM_FELT,
			OverallFee:        internalUtils.RANDOM_FELT,
			FeeUnit:           UnitWei,
		}
	}

	outputContent, err := json.Marshal([]FeeEstimation{output})
	if err != nil {
		return err
	}
	if err := json.Unmarshal(outputContent, r); err != nil {
		return err
	}
	return nil
}

// mock_starknet_estimateMessageFee is a function that estimates the fee for a StarkNet message.
//
// Parameters:
// - result: The result of the transaction
// - args: The arguments to be passed to the method
// Returns:
// - error: an error if any
func mock_starknet_estimateMessageFee(result interface{}, args ...interface{}) error {
	r, ok := result.(*json.RawMessage)
	if !ok {
		return errWrongType
	}
	if len(args) != 2 {
		fmt.Printf("args: %d\n", len(args))
		return errWrongArgs
	}
	_, ok = args[0].(MsgFromL1)
	if !ok {
		fmt.Printf("args[0] should be MsgFromL1, got %T\n", args[0])
		return errWrongArgs
	}
	_, ok = args[1].(BlockID)
	if !ok {
		fmt.Printf("args[1] should be *blockID, got %T\n", args[1])
		return errWrongArgs
	}

	output := FeeEstimation{
		L1GasConsumed: internalUtils.RANDOM_FELT,
		L1GasPrice:    internalUtils.RANDOM_FELT,
		L2GasConsumed: internalUtils.RANDOM_FELT,
		L2GasPrice:    internalUtils.RANDOM_FELT,
		OverallFee:    internalUtils.RANDOM_FELT,
	}
	outputContent, err := json.Marshal(output)
	if err != nil {
		return err
	}
	if err := json.Unmarshal(outputContent, r); err != nil {
		return err
	}
	return nil
}

// mock_starknet_simulateTransactions is a function that simulates transactions on the StarkNet network.
// If any error occurs during the process, it is returned.
//
// Parameters:
// - result: The result of the method
// - args: The arguments to be passed to the method
// Returns:
// - error: an error if any
func mock_starknet_simulateTransactions(result interface{}, args ...interface{}) error {
	r, ok := result.(*json.RawMessage)
	if !ok {
		return errWrongType
	}
	if len(args) != 3 {
		fmt.Printf("args: %d\n", len(args))
		return errWrongArgs
	}
	_, ok = args[0].(BlockID)
	if !ok {
		fmt.Printf("args[0] should be *blockID, got %T\n", args[0])
		return errWrongArgs
	}
	_, ok = args[1].([]BroadcastTxn)
	if !ok {
		fmt.Printf("args[1] should be BroadcastTxn, got %T\n", args[1])
		return errWrongArgs
	}
	_, ok = args[2].([]SimulationFlag)
	if !ok {
		fmt.Printf("args[2] should be SimulationFlag, got %T\n", args[2])
		return errWrongArgs
	}

	output, err := internalUtils.UnmarshalJSONFileToType[[]SimulatedTransaction]("./tests/trace/sepoliaSimulateInvokeTxResp.json", "")
	if err != nil {
		return err
	}

	outputContent, err := json.Marshal(output)
	if err != nil {
		return err
	}

	return json.Unmarshal(outputContent, r)
}

// mock_starknet_addInvokeTransaction is a mock function that simulates the behavior of the
// starknet_addInvokeTransaction function.
// Parameters:
// - result: The result of the transaction
// - args: The arguments to be passed to the method
// Returns:
// - error: an error if any
func mock_starknet_addInvokeTransaction(result interface{}, args ...interface{}) error {
	r, ok := result.(*json.RawMessage)
	if !ok {
		return errWrongType
	}
	if len(args) != 1 {
		return errors.Wrap(errWrongArgs, fmt.Sprint("wrong number of args ", len(args)))
	}
	switch args[0].(type) {
	case *BroadcastInvokeTxnV3, BroadcastInvokeTxnV3:
		deadbeefFelt, err := internalUtils.HexToFelt("0x49728601e0bb2f48ce506b0cbd9c0e2a9e50d95858aa41463f46386dca489fd")
		if err != nil {
			return err
		}
		output := AddInvokeTransactionResponse{
			Hash: deadbeefFelt,
		}
		outputContent, err := json.Marshal(output)
		if err != nil {
			return err
		}
		if err := json.Unmarshal(outputContent, r); err != nil {
			return err
		}
		return nil
	default:
		return errors.Wrap(errWrongArgs, fmt.Sprintf("args[0] should be InvokeTxnV3, got %T\n", args[0]))
	}
}

func mock_starknet_addDeployAccountTransaction(result interface{}, args ...interface{}) error {
	r, ok := result.(*json.RawMessage)
	if !ok {
		return errWrongType
	}
	if len(args) != 1 {
		return errors.Wrap(errWrongArgs, fmt.Sprint("wrong number of args ", len(args)))
	}
	switch args[0].(type) {
	case *BroadcastDeployAccountTxnV3, BroadcastDeployAccountTxnV3:

		deadbeefFelt, err := internalUtils.HexToFelt("0x32b272b6d0d584305a460197aa849b5c7a9a85903b66e9d3e1afa2427ef093e")
		if err != nil {
			return err
		}
		output := AddDeployAccountTransactionResponse{
			Hash: deadbeefFelt,
<<<<<<< HEAD
			ContractAddress: new(felt.Felt).SetUint64(0),
=======
			Contract: new(felt.Felt).SetUint64(0),
>>>>>>> 5ad2a08e
		}
		outputContent, err := json.Marshal(output)
		if err != nil {
			return err
		}
		if err := json.Unmarshal(outputContent, r); err != nil {
			return err
		}
		return nil
	default:
		return errors.Wrap(errWrongArgs, fmt.Sprintf("args[0] should be DeployAccountTxnV3, got %T\n", args[0]))
	}

}

// mock_starknet_getStorageAt mocks the behavior of the StarkNet getStorageAt function.
//
// Parameters:
// - result: The result of the transaction
// - args: The arguments to be passed to the method
// Returns:
// - error: an error if any
func mock_starknet_getStorageAt(result interface{}, args ...interface{}) error {
	r, ok := result.(*json.RawMessage)
	if !ok {
		return errWrongType
	}
	if len(args) != 3 {
		fmt.Printf("args: %d\n", len(args))
		return errWrongArgs
	}

	if _, ok := args[0].(*felt.Felt); !ok {
		return errWrongArgs
	}

	if _, ok := args[1].(string); !ok {
		return errWrongArgs
	}

	if _, ok := args[2].(BlockID); !ok {
		return errWrongArgs
	}

	output := "0xdeadbeef"
	outputContent, err := json.Marshal(output)
	if err != nil {
		return err
	}
	if err := json.Unmarshal(outputContent, r); err != nil {
		return err
	}
	return nil
}

// mock_starknet_getStateUpdate is a function that performs a mock operation to get the state update.
//
// Parameters:
// - result: an interface{} that represents the result of the state update.
// - args: a variadic parameter that can accept multiple arguments.
// Returns:
// - error: an error if any
func mock_starknet_getStateUpdate(result interface{}, args ...interface{}) error {

	r, ok := result.(*json.RawMessage)
	if !ok {
		return errWrongType
	}
	if len(args) != 1 {
		fmt.Printf("args: %d\n", len(args))
		return errWrongArgs
	}
	_, ok = args[0].(BlockID)
	if !ok {
		fmt.Printf("args[1] should be *blockID, got %T\n", args[0])
		return errWrongArgs
	}

	stateFeltArr, err := internalUtils.HexArrToFelt([]string{
		"0x62ab7b3ade3e7c26d0f50cb539c621b679e07440685d639904663213f906938",
		"0x491250c959067f21177f50cfdfede2bd9c8f2597f4ed071dbdba4a7ee3dabec",
		"0x19aa982a75263d4c4de4cc4c5d75c3dec32e00b95bef7bbb4d17762a0b138af",
		"0xe5cc6f2b6d34979184b88334eb64173fe4300cab46ecd3229633fcc45c83d4",
		"0x1813aac5f5e7799684c6dc33e51f44d3627fd748c800724a184ed5be09b713e",
		"0x630b4197",
	})
	if err != nil {
		return err
	}

	output := StateUpdateOutput{
		Block: stateFeltArr[0],
		NewRoot:   stateFeltArr[1],
		PendingStateUpdate: PendingStateUpdate{
			OldRoot: stateFeltArr[2],
			StateDiff: StateDiff{
				StorageDiffs: []ContractStorageDiffItem{{
					Address: stateFeltArr[3],
					StorageEntries: []StorageEntry{
						{
							Key:   stateFeltArr[4],
							Value: stateFeltArr[5],
						},
					},
				}},
			},
		},
	}
	outputContent, err := json.Marshal(output)
	if err != nil {
		return err
	}
	if err := json.Unmarshal(outputContent, r); err != nil {
		return err
	}
	return nil
}

// mock_starknet_getNonce is a function that retrieves the nonce for a given method and arguments.
//
// Parameters:
// - result: a pointer to the variable where the result will be stored
// - args: optional arguments for the method
// Returns:
// - error: an error if
//   - The result parameter is not of type *json.RawMessage
//   - The number of arguments is not equal to 2
//   - The first argument is not of type BlockID
//   - The second argument is not of type *felt.Felt
func mock_starknet_getNonce(result interface{}, args ...interface{}) error {
	r, ok := result.(*json.RawMessage)
	if !ok {
		return errWrongType
	}
	if len(args) != 2 {
		fmt.Printf("args: %d\n", len(args))
		return errWrongArgs
	}
	if _, ok := args[0].(BlockID); !ok {
		fmt.Printf("args[0] should be BlockID, got %T\n", args[0])
		return errWrongArgs
	}
	if _, ok := args[1].(*felt.Felt); !ok {
		fmt.Printf("args[0] should be *felt.Felt, got %T\n", args[1])
		return errWrongArgs
	}
	output, err := internalUtils.HexToFelt("0xdeadbeef")
	if err != nil {
		return err
	}
	outputContent, err := json.Marshal(output)
	if err != nil {
		return err
	}
	if err := json.Unmarshal(outputContent, r); err != nil {
		return err
	}
	return nil
}

// mock_starknet_getBlockWithTxs mocks the behavior of the starknet_getBlockWithTxs function.
// If successful, it populates the result parameter with the json.RawMessage containing the block with the transactions.
//
// Parameters:
// - result: the result is expected to be a pointer to json.RawMessage
// - args: variadic parameter that can contain any number of arguments
// Returns:
// - error: an error if any
func mock_starknet_getBlockWithTxs(result interface{}, args ...interface{}) error {
	r, ok := result.(*json.RawMessage)
	if !ok || r == nil {
		return errWrongType
	}
	if len(args) != 1 {
		return errWrongArgs
	}
	blockId, ok := args[0].(BlockID)
	if !ok {
		fmt.Printf("args[0] should be BlockID, got %T\n", args[0])
		return errWrongArgs
	}

	fakeFeltField, err := internalUtils.HexToFelt("0xdeadbeef")
	if err != nil {
		return err
	}

	if blockId.Tag == "pending" {
		pBlock, err := json.Marshal(
			PendingBlock{
				PendingBlockHeader{
					ParentHash:       fakeFeltField,
					Timestamp:        123,
					SequencerAddress: fakeFeltField,
				},
				BlockTransactions{},
			},
		)
		if err != nil {
			return err
		}

		return json.Unmarshal(pBlock, &r)
	} else {
		fullBlockSepolia64159, err := internalUtils.UnmarshalJSONFileToType[Block]("tests/block/sepoliaBlockTxs65083.json", "result")
		if err != nil {
			return err
		}

		blockBites, err := json.Marshal(fullBlockSepolia64159)
		if err != nil {
			return err
		}

		return json.Unmarshal(blockBites, &r)
	}
}

// mock_starknet_getBlockWithTxHashes mocks the behavior of the starknet_getBlockWithTxHashes function.
// If successful, it populates the result parameter with the json.RawMessage containing the block with the specified transaction hashes.
//
// Parameters:
// - result: the result is expected to be a pointer to json.RawMessage
// - args: variadic parameter that can contain any number of arguments
// Returns:
// - error: an error if any
func mock_starknet_getBlockWithTxHashes(result interface{}, args ...interface{}) error {
	r, ok := result.(*json.RawMessage)
	if !ok || r == nil {
		return errWrongType
	}
	if len(args) != 1 {
		return errWrongArgs
	}
	blockId, ok := args[0].(BlockID)
	if !ok {
		fmt.Printf("args[0] should be BlockID, got %T\n", args[0])
		return errWrongArgs
	}

	txHashes, err := internalUtils.HexArrToFelt([]string{
		"0x5754961d70d6f39d0e2c71a1a4ff5df0a26b1ceda4881ca82898994379e1e73",
		"0x692381bba0e8505a8e0b92d0f046c8272de9e65f050850df678a0c10d8781d",
	})
	if err != nil {
		return err
	}
	fakeFelt, err := internalUtils.HexToFelt("0xbeef")

	if blockId.Tag == "pending" {
		pBlock, err := json.Marshal(
			PendingBlockTxHashes{
				PendingBlockHeader{
					ParentHash:       fakeFelt,
					Timestamp:        123,
					SequencerAddress: fakeFelt},
				txHashes,
			})
		if err != nil {
			return err
		}
		err = json.Unmarshal(pBlock, &r)
		if err != nil {
			return err
		}
	} else {
		if err != nil {
			return err
		}
		block, err := json.Marshal(
			BlockTxHashes{
				BlockHeader: BlockHeader{
					Hash:        fakeFelt,
					ParentHash:       fakeFelt,
					Timestamp:        124,
					SequencerAddress: fakeFelt,
				},
				Status:       BlockStatus_AcceptedOnL1,
				Transactions: txHashes,
			})
		if err != nil {
			return err
		}
		if err := json.Unmarshal(block, &r); err != nil {
			return err
		}
	}

	return nil
}

func mock_starknet_getBlockWithReceipts(result interface{}, args ...interface{}) error {
	r, ok := result.(*json.RawMessage)
	if !ok || r == nil {
		return errWrongType
	}
	if len(args) != 1 {
		return errWrongArgs
	}
	blockId, ok := args[0].(BlockID)
	if !ok {
		fmt.Printf("args[0] should be BlockID, got %T\n", args[0])
		return errWrongArgs
	}

	fakeFeltField, err := internalUtils.HexToFelt("0xdeadbeef")
	if err != nil {
		return err
	}
	if blockId.Tag == "pending" {
		pBlock, err := json.Marshal(
			PendingBlockWithReceipts{
				PendingBlockHeader{
					ParentHash: fakeFeltField, // Ensure this is correct for PendingBlockHeader
				},
				BlockBodyWithReceipts{
					Transactions: []TransactionWithReceipt{
						{
							Transaction: BlockTransaction{
								BlockInvokeTxnV1{
<<<<<<< HEAD
									TransactionHash: fakeFeltField, // Corrected: BlockInvokeTxnV1 uses TransactionHash
=======
									Hash: fakeFeltField,
>>>>>>> 5ad2a08e
									InvokeTxnV1: InvokeTxnV1{
										Type:          "INVOKE",
										Version:       TransactionV1,
										Sender: fakeFeltField,
									},
								},
							},
							Receipt: TransactionReceipt{
<<<<<<< HEAD
									Hash: fakeFeltField, // Corrected: TransactionReceipt uses Hash
=======
								Hash: fakeFeltField,
>>>>>>> 5ad2a08e
								ExecutionStatus: TxnExecutionStatusSUCCEEDED,
								FinalityStatus:  TxnFinalityStatusAcceptedOnL1,
							},
						},
					},
				},
			},
		)
		if err != nil {
			return err
		}
		err = json.Unmarshal(pBlock, &r)
		if err != nil {
			return err
		}
	} else {
		block, err := json.Marshal(
			BlockWithReceipts{
				BlockHeader{
<<<<<<< HEAD
					Hash: fakeFeltField, // Corrected: BlockHeader uses Hash
=======
					Hash: fakeFeltField,
>>>>>>> 5ad2a08e
				},
				"ACCEPTED_ON_L1",
				BlockBodyWithReceipts{
					Transactions: []TransactionWithReceipt{
						{
							Transaction: BlockTransaction{
								BlockInvokeTxnV1{
<<<<<<< HEAD
									TransactionHash: fakeFeltField, // Corrected: BlockInvokeTxnV1 uses TransactionHash
=======
									Hash: fakeFeltField,
>>>>>>> 5ad2a08e
									InvokeTxnV1: InvokeTxnV1{
										Type:          "INVOKE",
										Version:       TransactionV1,
										Sender: fakeFeltField,
									},
								},
							},
							Receipt: TransactionReceipt{
<<<<<<< HEAD
									Hash: fakeFeltField, // Corrected: TransactionReceipt uses Hash
=======
								Hash: fakeFeltField,
>>>>>>> 5ad2a08e
								ExecutionStatus: TxnExecutionStatusSUCCEEDED,
								FinalityStatus:  TxnFinalityStatusAcceptedOnL1,
							},
						},
					},
				},
			},
		)
		if err != nil {
			return err
		}
		if err := json.Unmarshal(block, &r); err != nil {
			return err
		}
	}

	return nil
}

// mock_starknet_traceBlockTransactions is a function that traces the transactions of a block in the StarkNet network.
// The function first checks the type of the result parameter and returns an error if it is not of type *json.RawMessage.
// It then checks the length of the args parameter and returns an error if it is not equal to 1. Next, it checks the
// type of the first element of args and returns an error if it is not of type *felt.Felt. If the block hash is equal
// to "0x42a4c6a4c3dffee2cce78f04259b499437049b0084c3296da9fbbec7eda79b2", the function reads the trace from a file
// and unmarshals it into a struct. It then marshals the result and unmarshals it into the result parameter.
// If the block hash is not valid, the function returns an error of type ErrInvalidBlockHash.
//
// Parameters:
// - result: a pointer to the variable where the result will be stored
// - args: optional arguments for the method
// Returns:
// - error: an error if any
func mock_starknet_traceBlockTransactions(result interface{}, args ...interface{}) error {
	r, ok := result.(*json.RawMessage)
	if !ok || r == nil {
		return errWrongType
	}
	if len(args) != 1 {
		return errWrongArgs
	}
	blockID, ok := args[0].(BlockID)
	if !ok {
		return errors.Wrap(errWrongArgs, fmt.Sprintf("args[0] should be BlockID, got %T\n", args[0]))
	}
	if blockID.Hash != nil && blockID.Hash.String() == "0x42a4c6a4c3dffee2cce78f04259b499437049b0084c3296da9fbbec7eda79b2" {
		rawBlockTrace, err := internalUtils.UnmarshalJSONFileToType[[]Trace]("tests/trace/sepoliaBlockTrace_0x42a4c6a4c3dffee2cce78f04259b499437049b0084c3296da9fbbec7eda79b2.json", "")
		if err != nil {
			return err
		}

		BlockTrace, err := json.Marshal(rawBlockTrace)
		if err != nil {
			return err
		}
		return json.Unmarshal(BlockTrace, &r)
	}

	return ErrBlockNotFound
}

// mock_starknet_traceTransaction is a Go function that traces a transaction in the StarkNet network.
// The function returns an error if any of the following conditions are met:
// - The result is not of type *json.RawMessage.
// - The result is nil.
// - The number of arguments is not equal to 1.
// - The first argument is not of type *felt.Felt.
// - The transaction hash does not match any known hash.
//
// If the transaction hash matches "0xff66e14fc6a96f3289203690f5f876cb4b608868e8549b5f6a90a21d4d6329",
// the function reads the trace from a file and unmarshals it into the result.
//
// If the transaction hash matches "0xf00d", the function returns a custom RPCError.
//
// If the transaction hash does not match any known hash, the function returns ErrInvalidTxnHash.
//
// Parameters:
// - result: an interface{} that represents the result of the transaction.
// - args: a variadic parameter that can accept multiple arguments.
// Returns:
// - error: an error if any
func mock_starknet_traceTransaction(result interface{}, args ...interface{}) error {
	r, ok := result.(*json.RawMessage)
	if !ok || r == nil {
		return errWrongType
	}
	if len(args) != 1 {
		return errWrongArgs
	}
	transactionHash, ok := args[0].(*felt.Felt)
	if !ok {
		return errors.Wrap(errWrongArgs, fmt.Sprintf("args[0] should be felt, got %T\n", args[0]))
	}
	switch transactionHash.String() {
	case "0x6a4a9c4f1a530f7d6dd7bba9b71f090a70d1e3bbde80998fde11a08aab8b282":
		rawTrace, err := internalUtils.UnmarshalJSONFileToType[InvokeTxnTrace]("tests/trace/sepoliaInvokeTrace_0x6a4a9c4f1a530f7d6dd7bba9b71f090a70d1e3bbde80998fde11a08aab8b282.json", "")
		if err != nil {
			return err
		}

		txnTrace, err := json.Marshal(rawTrace)
		if err != nil {
			return err
		}
		return json.Unmarshal(txnTrace, &r)
	case "0xf00d":
		return &RPCError{
			Code:    10,
			Message: "No trace available for transaction",
			Data:    &TraceStatusErrData{Status: TraceStatusRejected},
		}
	default:
		return ErrHashNotFound
	}
}

// mock_starknet_getCompiledCasm mocks the behavior of getting compiled CASM for a contract class.
//
// Parameters:
// - result: The result of the operation
// - args: The arguments to be passed to the method
// Returns:
// - error: an error if any
func mock_starknet_getCompiledCasm(result interface{}, args ...interface{}) error {
	r, ok := result.(*json.RawMessage)
	if !ok || r == nil {
		return errWrongType
	}
	if len(args) != 1 {
		return errWrongArgs
	}
	classHash, ok := args[0].(*felt.Felt)
	if !ok {
		return errWrongArgs
	}

	if classHash.String() == "0xbad" {
		return &RPCError{
			Code:    100,
			Message: "Failed to compile the contract",
			Data:    &CompilationErrData{CompilationError: "compilation error: invalid sierra class"},
		}
	}

	// Return error for specific test case
	if classHash != internalUtils.RANDOM_FELT {
		return ErrClassHashNotFound
	}

	// Read the test data from file
	resp, err := internalUtils.UnmarshalJSONFileToType[json.RawMessage]("tests/compiledCasm.json", "result")
	if err != nil {
		return err
	}

	return json.Unmarshal(*resp, r)
}

// mock_starknet_getMessagesStatus mocks the behavior of getting the status of L1->L2 messages.
//
// Parameters:
// - result: The result of the operation
// - args: The arguments to be passed to the method
// Returns:
// - error: an error if any
func mock_starknet_getMessagesStatus(result interface{}, args ...interface{}) error {
	r, ok := result.(*json.RawMessage)
	if !ok || r == nil {
		return errWrongType
	}
	if len(args) != 1 {
		return errWrongArgs
	}
	txHash, ok := args[0].(NumAsHex)
	if !ok {
		return errWrongArgs
	}

	if txHash == "0xdededededededededededededededededededededededededededededededede" {
		return ErrHashNotFound
	}

	// Return mock response for successful case
	response := []MessageStatusResp{
		{
			Hash: internalUtils.RANDOM_FELT,
			FinalityStatus:  TxnStatus_Accepted_On_L2,
		},
		{
			Hash: internalUtils.RANDOM_FELT,
			FinalityStatus:  TxnStatus_Accepted_On_L2,
		},
	}

	outputContent, err := json.Marshal(response)
	if err != nil {
		return err
	}

	return json.Unmarshal(outputContent, r)
}<|MERGE_RESOLUTION|>--- conflicted
+++ resolved
@@ -227,11 +227,7 @@
 	}
 
 	value := SyncStatus{
-<<<<<<< HEAD
-		StartingBlockHash: internalUtils.RANDOM_FELT, // Corrected field name
-=======
 		StartingBlock: internalUtils.RANDOM_FELT,
->>>>>>> 5ad2a08e
 		StartingBlockNum:  "0x4c602",
 		CurrentBlock:  internalUtils.RANDOM_FELT,
 		CurrentBlockNum:   "0x4c727",
@@ -403,11 +399,7 @@
 	}
 
 	transaction := TransactionReceipt{
-<<<<<<< HEAD
-		Hash: arg0Felt, // Corrected: TransactionReceipt uses Hash
-=======
 		Hash: arg0Felt,
->>>>>>> 5ad2a08e
 		FinalityStatus:  TxnFinalityStatusAcceptedOnL1,
 		Events: []Event{{
 			From: fromAddressFelt,
@@ -588,15 +580,9 @@
 		EventChunk{
 			Events: []EmittedEvent{
 				{
-<<<<<<< HEAD
-					BlockHash:       blockHash, // Corrected: Use BlockHash field name based on EmittedEvent definition
-					BlockNumber:     1472,
-					Hash: txHash, // Corrected based on EmittedEvent definition
-=======
 					Block:       blockHash,
 					BlockNumber:     1472,
 					Hash: txHash,
->>>>>>> 5ad2a08e
 				},
 			},
 		}
@@ -660,11 +646,7 @@
 		if err != nil {
 			return err
 		}
-<<<<<<< HEAD
-		output := AddDeclareTransactionResponse{
-=======
 		output := AddDeclareTransactionOutput{
->>>>>>> 5ad2a08e
 			Hash: deadbeefFelt,
 			ClassHash:       deadbeefFelt,
 		}
@@ -892,11 +874,7 @@
 		}
 		output := AddDeployAccountTransactionResponse{
 			Hash: deadbeefFelt,
-<<<<<<< HEAD
-			ContractAddress: new(felt.Felt).SetUint64(0),
-=======
 			Contract: new(felt.Felt).SetUint64(0),
->>>>>>> 5ad2a08e
 		}
 		outputContent, err := json.Marshal(output)
 		if err != nil {
@@ -1210,18 +1188,14 @@
 		pBlock, err := json.Marshal(
 			PendingBlockWithReceipts{
 				PendingBlockHeader{
-					ParentHash: fakeFeltField, // Ensure this is correct for PendingBlockHeader
+					ParentHash: fakeFeltField,
 				},
 				BlockBodyWithReceipts{
 					Transactions: []TransactionWithReceipt{
 						{
 							Transaction: BlockTransaction{
 								BlockInvokeTxnV1{
-<<<<<<< HEAD
-									TransactionHash: fakeFeltField, // Corrected: BlockInvokeTxnV1 uses TransactionHash
-=======
 									Hash: fakeFeltField,
->>>>>>> 5ad2a08e
 									InvokeTxnV1: InvokeTxnV1{
 										Type:          "INVOKE",
 										Version:       TransactionV1,
@@ -1230,11 +1204,7 @@
 								},
 							},
 							Receipt: TransactionReceipt{
-<<<<<<< HEAD
-									Hash: fakeFeltField, // Corrected: TransactionReceipt uses Hash
-=======
 								Hash: fakeFeltField,
->>>>>>> 5ad2a08e
 								ExecutionStatus: TxnExecutionStatusSUCCEEDED,
 								FinalityStatus:  TxnFinalityStatusAcceptedOnL1,
 							},
@@ -1254,11 +1224,7 @@
 		block, err := json.Marshal(
 			BlockWithReceipts{
 				BlockHeader{
-<<<<<<< HEAD
-					Hash: fakeFeltField, // Corrected: BlockHeader uses Hash
-=======
 					Hash: fakeFeltField,
->>>>>>> 5ad2a08e
 				},
 				"ACCEPTED_ON_L1",
 				BlockBodyWithReceipts{
@@ -1266,11 +1232,7 @@
 						{
 							Transaction: BlockTransaction{
 								BlockInvokeTxnV1{
-<<<<<<< HEAD
-									TransactionHash: fakeFeltField, // Corrected: BlockInvokeTxnV1 uses TransactionHash
-=======
 									Hash: fakeFeltField,
->>>>>>> 5ad2a08e
 									InvokeTxnV1: InvokeTxnV1{
 										Type:          "INVOKE",
 										Version:       TransactionV1,
@@ -1279,11 +1241,7 @@
 								},
 							},
 							Receipt: TransactionReceipt{
-<<<<<<< HEAD
-									Hash: fakeFeltField, // Corrected: TransactionReceipt uses Hash
-=======
 								Hash: fakeFeltField,
->>>>>>> 5ad2a08e
 								ExecutionStatus: TxnExecutionStatusSUCCEEDED,
 								FinalityStatus:  TxnFinalityStatusAcceptedOnL1,
 							},
