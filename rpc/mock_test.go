package rpc

import (
	"context"
	"encoding/json"
	"fmt"
	"math/big"
	"os"
	"strings"

	"github.com/NethermindEth/juno/core/felt"
	"github.com/NethermindEth/starknet.go/utils"
	"github.com/pkg/errors"
)

var (
	errWrongType = fmt.Errorf("wrong type")
	errWrongArgs = fmt.Errorf("wrong number of args")
)

// rpcMock is a mock of the go-ethereum Client that can be used for local tests
// when no integration environment exists.
type rpcMock struct {
	closed bool
}

func (r *rpcMock) Close() {
	r.closed = true
}

func (r *rpcMock) CallContext(ctx context.Context, result interface{}, method string, args ...interface{}) error {
	switch method {
	case "starknet_blockNumber":
		return mock_starknet_blockNumber(result, method, args...)
	case "starknet_chainId":
		return mock_starknet_chainId(result, method, args...)
	case "starknet_syncing":
		return mock_starknet_syncing(result, method, args...)
	case "starknet_getTransactionByHash":
		return mock_starknet_getTransactionByHash(result, method, args...)
	case "starknet_getTransactionByBlockIdAndIndex":
		return mock_starknet_getTransactionByBlockIdAndIndex(result, method, args...)
	case "starknet_getBlockTransactionCount":
		return mock_starknet_getBlockTransactionCount(result, method, args...)
	case "starknet_getTransactionReceipt":
		return mock_starknet_getTransactionReceipt(result, method, args...)
	case "starknet_getClassAt":
		return mock_starknet_getClassAt(result, method, args...)
	case "starknet_getClassHashAt":
		return mock_starknet_getClassHashAt(result, method, args...)
	case "starknet_getClass":
		return mock_starknet_getClass(result, method, args...)
	case "starknet_getEvents":
		return mock_starknet_getEvents(result, method, args...)
	case "starknet_getNonce":
		return mock_starknet_getNonce(result, method, args...)
	case "starknet_getStorageAt":
		return mock_starknet_getStorageAt(result, method, args...)
	case "starknet_getStateUpdate":
		return mock_starknet_getStateUpdate(result, method, args...)
	case "starknet_call":
		return mock_starknet_call(result, method, args...)
	case "starknet_addDeclareTransaction":
		return mock_starknet_addDeclareTransaction(result, method, args...)
	case "starknet_addInvokeTransaction":
		return mock_starknet_addInvokeTransaction(result, method, args...)
	case "starknet_estimateFee":
		return mock_starknet_estimateFee(result, method, args...)
	case "starknet_estimateMessageFee":
		return mock_starknet_estimateMessageFee(result, method, args...)
	case "starknet_getBlockWithTxHashes":
		return mock_starknet_getBlockWithTxHashes(result, method, args...)
	case "starknet_traceBlockTransactions":
		return mock_starknet_traceBlockTransactions(result, method, args...)
	case "starknet_traceTransaction":
		return mock_starknet_traceTransaction(result, method, args...)
	default:
		return errNotFound
	}
}

func mock_starknet_blockNumber(result interface{}, method string, args ...interface{}) error {
	r, ok := result.(*big.Int)
	if !ok || r == nil {
		return errWrongType
	}
	if len(args) != 0 {
		return errWrongArgs
	}
	value1 := big.NewInt(1)
	*r = *value1
	return nil
}

func mock_starknet_chainId(result interface{}, method string, args ...interface{}) error {
	r, ok := result.(*string)
	if !ok {
		return errWrongType
	}
	if len(args) != 0 {
		return errWrongArgs
	}
	value := "SN_GOERLI"
	*r = value
	return nil
}

func mock_starknet_syncing(result interface{}, method string, args ...interface{}) error {
	// Note: Since starknet_syncing returns with bool or SyncStatus, we pass in interface{}
	r, ok := result.(*interface{})
	if !ok {
		return errWrongType
	}
	if len(args) != 0 {
		return errWrongArgs
	}

	blockDataFeltArr, err := utils.HexArrToFelt([]string{
		"0x4b238e99c40d448b85dfc69e4414c2dbeb4d21d5c670b1662b5ad2ad2fcb061",
		"0x9cee6f457637180c36532bb0bfc5a091bb410b70f0489bcbbb0f1eca6650be",
	})
	if err != nil {
		return err
	}
	value := SyncStatus{
		StartingBlockHash: blockDataFeltArr[0],
		StartingBlockNum:  "0x4c602",
		CurrentBlockHash:  blockDataFeltArr[1],
		CurrentBlockNum:   "0x4c727",
		HighestBlockHash:  blockDataFeltArr[1],
		HighestBlockNum:   "0x4c727",
	}
	*r = value
	return nil
}

func mock_starknet_getTransactionByBlockIdAndIndex(result interface{}, method string, args ...interface{}) error {
	r, ok := result.(*json.RawMessage)
	if !ok || r == nil {
		return errWrongType
	}
	if len(args) != 2 {
		return errWrongArgs
	}
	_, ok = args[1].(uint64)
	if !ok {
		return errWrongArgs
	}

	var InvokeTxnV1example = `{
		"transaction_hash": "0x705547f8f2f8fdfb10ed533d909f76482bb293c5a32648d476774516a0bebd0",
		"type": "INVOKE",
		"nonce": "0x0",
		"max_fee": "0x53685de02fa5",
		"version": "0x1",
		"signature": [
		"0x4a7849de7b91e52cd0cdaf4f40aa67f54a58e25a15c60e034d2be819c1ecda4",
		"0x227fcad2a0007348e64384649365e06d41287b1887999b406389ee73c1d8c4c"
		],
		"sender_address": "0x315e364b162653e5c7b23efd34f8da27ba9c069b68e3042b7d76ce1df890313",
		"calldata": [
				   "0x1",
				   "0x13befe6eda920ce4af05a50a67bd808d67eee6ba47bb0892bef2d630eaf1bba"
		]
		}`

	json.Unmarshal([]byte(InvokeTxnV1example), r)
	return nil
}

func mock_starknet_getBlockTransactionCount(result interface{}, method string, args ...interface{}) error {
	r, ok := result.(*json.RawMessage)
	if !ok || r == nil {
		return errWrongType
	}
	if len(args) != 1 {
		return errWrongArgs
	}
	outputContent, _ := json.Marshal(uint64(10))
	json.Unmarshal(outputContent, r)
	return nil
}

func mock_starknet_getTransactionByHash(result interface{}, method string, args ...interface{}) error {
	r, ok := result.(*json.RawMessage)
	if !ok || r == nil {
		return errWrongType
	}
	if len(args) != 1 {
		return errWrongArgs
	}

	_, ok = args[0].(*felt.Felt)
	if !ok {
		return errWrongArgs
	}

	var InvokeTxnV1example = `    {
		"transaction_hash": "0x1779df1c6de5136ad2620f704b645e9cbd554b57d37f08a06ea60142269c5a5",
		"version": "0x1",
		"max_fee": "0x17970b794f000",
		"signature": [
		  "0xe500c4014c055c3304d8a125cfef44638ffa5b0f6840916049667a4c38aa1c",
		  "0x45ac538bfce5d8c5741b4421bbdc99f5849451acae75d2048d7cc4bb029ca77"
		],
		"nonce": "0x2d",
		"sender_address": "0x66dd340c03b6b7866fa7bb4bb91cc9e9c2a8eedc321985f334fd55de5e4e071",
		"calldata": [
		  "0x3",
		  "0x39a04b968d794fb076b0fbb146c12b48a23aa785e3d2e5be1982161f7536218",
		  "0x2f0b3c5710379609eb5495f1ecd348cb28167711b73609fe565a72734550354",
		  "0x0",
		  "0x3",
		  "0x3207980cd08767c9310d197c38b1a58b2a9bceb61dd9a99f51b407798702991",
		  "0x2f0b3c5710379609eb5495f1ecd348cb28167711b73609fe565a72734550354",
		  "0x3",
		  "0x3",
		  "0x42969068f9e84e9bf1c7bb6eb627455287e58f866ba39e45b123f9656aed5e9",
		  "0x2f0b3c5710379609eb5495f1ecd348cb28167711b73609fe565a72734550354",
		  "0x6",
		  "0x3",
		  "0x9",
		  "0x47487560da4c5c5755897e527a5fda37422b5ba02a2aba1ca3ce2b24dfd142e",
		  "0xde0b6b3a7640000",
		  "0x0",
		  "0x47487560da4c5c5755897e527a5fda37422b5ba02a2aba1ca3ce2b24dfd142e",
		  "0x10f0cf064dd59200000",
		  "0x0",
		  "0x47487560da4c5c5755897e527a5fda37422b5ba02a2aba1ca3ce2b24dfd142e",
		  "0x21e19e0c9bab2400000",
		  "0x0"
		],
		"type": "INVOKE"
	  }`

	json.Unmarshal([]byte(InvokeTxnV1example), r)
	return nil
}

func mock_starknet_getTransactionReceipt(result interface{}, method string, args ...interface{}) error {
	r, ok := result.(*json.RawMessage)
	if !ok || r == nil {
		return errWrongType
	}
	fmt.Printf("%T, %d", result, len(args))
	if len(args) != 1 {
		return errWrongArgs
	}

	arg0Felt, err := utils.HexToFelt(args[0].(string))
	if err != nil {
		return err
	}
	fromAddressFelt, err := utils.HexToFelt("0xdeadbeef")
	if err != nil {
		return err
	}
	transaction := InvokeTransactionReceipt(CommonTransactionReceipt{
		TransactionHash: arg0Felt,
		FinalityStatus:  TxnFinalityStatusAcceptedOnL1,
		Events: []Event{{
			FromAddress: fromAddressFelt,
		}},
	})
	outputContent, _ := json.Marshal(transaction)
	json.Unmarshal(outputContent, r)
	return nil
}

func mock_starknet_getClassAt(result interface{}, method string, args ...interface{}) error {
	r, ok := result.(*json.RawMessage)
	if !ok || r == nil {
		fmt.Printf("%T\n", result)
		return errWrongType
	}
	if len(args) != 2 {
		return errWrongArgs
	}
	var class = DeprecatedContractClass{
		Program: "H4sIAAAAAAAE/+Vde3PbOJL/Kj5VXW1mVqsC36Sr9g8n0c6mzonnbM",
	}
	outputContent, _ := json.Marshal(class)
	json.Unmarshal(outputContent, r)
	return nil
}

func mock_starknet_getClassHashAt(result interface{}, method string, args ...interface{}) error {
	r, ok := result.(*json.RawMessage)
	if !ok || r == nil {
		fmt.Printf("%T\n", result)
		return errWrongType
	}
	if len(args) != 2 {
		return errWrongArgs
	}
	classHash, err := utils.HexToFelt("0xdeadbeef")
	if err != nil {
		return err
	}
	outputContent, _ := json.Marshal(classHash)
	json.Unmarshal(outputContent, r)
	return nil
}

func mock_starknet_getClass(result interface{}, method string, args ...interface{}) error {
	r, ok := result.(*json.RawMessage)
	if !ok || r == nil {
		fmt.Printf("%T\n", result)
		return errWrongType
	}
	if len(args) != 2 {
		return errWrongArgs
	}
	_, ok = args[0].(BlockID)
	if !ok {
		fmt.Printf("expecting BlockID, instead %T\n", args[1])
		return errWrongArgs
	}
	classHash, ok := args[1].(*felt.Felt)
	if !ok || !strings.HasPrefix(classHash.String(), "0x") {
		fmt.Printf("%T\n", args[1])
		return errWrongArgs
	}
	var class = DeprecatedContractClass{
		Program: "H4sIAAAAAAAA",
	}
	outputContent, _ := json.Marshal(class)
	json.Unmarshal(outputContent, r)
	return nil
}

func mock_starknet_getEvents(result interface{}, method string, args ...interface{}) error {
	r, ok := result.(*json.RawMessage)
	if !ok {
		return errWrongType
	}
	if len(args) != 1 {
		return errWrongArgs
	}
	_, ok = args[0].(EventsInput)
	if !ok {
		return errWrongArgs
	}

	blockHash, err := utils.HexToFelt("0x59dbe64bf2e2f89f5f2958cff11044dca0c64dea2e37ec6eaad9a5f838793cb")
	if err != nil {
		return err
	}
	txHash, _ := utils.HexToFelt("0x568147c09d5e5db8dc703ce1da21eae47e9ad9c789bc2f2889c4413a38c579d")
	if err != nil {
		return err
	}

	events :=
		EventChunk{
			Events: []EmittedEvent{
				EmittedEvent{
					BlockHash:       blockHash,
					BlockNumber:     1472,
					TransactionHash: txHash,
				},
			},
		}

	outputContent, _ := json.Marshal(events)
	json.Unmarshal(outputContent, r)
	return nil
}

func mock_starknet_call(result interface{}, method string, args ...interface{}) error {
	r, ok := result.(*json.RawMessage)
	if !ok {
		return errWrongType
	}
	if len(args) != 2 {
		fmt.Printf("args: %d\n", len(args))
		return errWrongArgs
	}
	out, err := new(felt.Felt).SetString("0xdeadbeef")
	if err != nil {
		return err
	}
	outputContent, _ := json.Marshal([]*felt.Felt{out})
	json.Unmarshal(outputContent, r)
	return nil
}

func mock_starknet_addDeclareTransaction(result interface{}, method string, args ...interface{}) error {
	r, ok := result.(*json.RawMessage)
	if !ok {
		return errWrongType
	}
	if len(args) != 2 {
		fmt.Printf("args: %d\n", len(args))
		return errWrongArgs
	}
	_, ok = args[0].(DeprecatedContractClass)
	if !ok {
		fmt.Printf("args[2] should be ContractClass, got %T\n", args[0])
		return errWrongArgs
	}
	_, ok = args[1].(string)
	if !ok {
		fmt.Printf("args[1] should be string, got %T\n", args[1])
		return errWrongArgs
	}
	deadbeefFelt, err := utils.HexToFelt("0xdeadbeef")
	if err != nil {
		return err
	}
	output := AddDeclareTransactionOutput{
		TransactionHash: deadbeefFelt,
		ClassHash:       deadbeefFelt,
	}
	outputContent, _ := json.Marshal(output)
	json.Unmarshal(outputContent, r)
	return nil
}

func mock_starknet_estimateFee(result interface{}, method string, args ...interface{}) error {
	r, ok := result.(*json.RawMessage)
	if !ok {
		return errWrongType
	}
	if len(args) != 2 {
		fmt.Printf("args: %d\n", len(args))
		return errWrongArgs
	}
	_, ok = args[0].(FunctionCall)
	if !ok {
		fmt.Printf("args[0] should be FunctionCall, got %T\n", args[0])
		return errWrongArgs
	}
	_, ok = args[1].(BlockID)
	if !ok {
		fmt.Printf("args[1] should be *blockID, got %T\n", args[1])
		return errWrongArgs
	}

	output := FeeEstimate{
		GasConsumed: NumAsHex("0x01a4"),
		GasPrice:    NumAsHex("0x45"),
		OverallFee:  NumAsHex("0x7134"),
	}
	outputContent, _ := json.Marshal(output)
	json.Unmarshal(outputContent, r)
	return nil
}

func mock_starknet_estimateMessageFee(result interface{}, method string, args ...interface{}) error {
	r, ok := result.(*json.RawMessage)
	if !ok {
		return errWrongType
	}
	if len(args) != 2 {
		fmt.Printf("args: %d\n", len(args))
		return errWrongArgs
	}
	_, ok = args[0].(MsgFromL1)
	if !ok {
		fmt.Printf("args[0] should be MsgFromL1, got %T\n", args[0])
		return errWrongArgs
	}
	_, ok = args[1].(BlockID)
	if !ok {
		fmt.Printf("args[1] should be *blockID, got %T\n", args[1])
		return errWrongArgs
	}

	output := FeeEstimate{
		GasConsumed: NumAsHex("0x1"),
		GasPrice:    NumAsHex("0x2"),
		OverallFee:  NumAsHex("0x3"),
	}
	outputContent, _ := json.Marshal(output)
	json.Unmarshal(outputContent, r)
	return nil
}

func mock_starknet_addInvokeTransaction(result interface{}, method string, args ...interface{}) error {
	r, ok := result.(*json.RawMessage)
	if !ok {
		return errWrongType
	}
	if len(args) != 1 {
		return errors.Wrap(errWrongArgs, fmt.Sprint("wrong numbre of args ", len(args)))
	}
	invokeTx, ok := args[0].(InvokeTxnV1)
	if !ok {
		return errors.Wrap(errWrongArgs, fmt.Sprintf("args[0] should be BroadcastedInvokeV1Transaction, got %T\n", args[0]))
	}
	if invokeTx.SenderAddress != nil {

		if invokeTx.SenderAddress.Equal(new(felt.Felt).SetUint64(123)) {
			unexpErr := ErrUnexpectedError
			unexpErr.data = "Something crazy happened"
			return unexpErr
		}
	}
	deadbeefFelt, err := utils.HexToFelt("0xdeadbeef")
	if err != nil {
		return err
	}
	output := AddInvokeTransactionResponse{
		TransactionHash: deadbeefFelt,
	}
	outputContent, _ := json.Marshal(output)
	json.Unmarshal(outputContent, r)
	return nil
}

func mock_starknet_getStorageAt(result interface{}, method string, args ...interface{}) error {
	r, ok := result.(*json.RawMessage)
	if !ok {
		return errWrongType
	}
	if len(args) != 3 {
		fmt.Printf("args: %d\n", len(args))
		return errWrongArgs
	}

	if _, ok := args[0].(*felt.Felt); !ok {
		return errWrongArgs
	}

	if _, ok := args[1].(string); !ok {
		return errWrongArgs
	}

	if _, ok := args[2].(BlockID); !ok {
		return errWrongArgs
	}

	output := "0xdeadbeef"
	outputContent, _ := json.Marshal(output)
	json.Unmarshal(outputContent, r)
	return nil
}

func mock_starknet_getStateUpdate(result interface{}, method string, args ...interface{}) error {

	r, ok := result.(*json.RawMessage)
	if !ok {
		return errWrongType
	}
	if len(args) != 1 {
		fmt.Printf("args: %d\n", len(args))
		return errWrongArgs
	}
	_, ok = args[0].(BlockID)
	if !ok {
		fmt.Printf("args[1] should be *blockID, got %T\n", args[0])
		return errWrongArgs
	}

	stateFeltArr, err := utils.HexArrToFelt([]string{
		"0x4f1cee281edb6cb31b9ba5a8530694b5527cf05c5ac6502decf3acb1d0cec4",
		"0x70677cda9269d47da3ff63bc87cf1c87d0ce167b05da295dc7fc68242b250b",
		"0x19aa982a75263d4c4de4cc4c5d75c3dec32e00b95bef7bbb4d17762a0b138af",
		"0xe5cc6f2b6d34979184b88334eb64173fe4300cab46ecd3229633fcc45c83d4",
		"0x1813aac5f5e7799684c6dc33e51f44d3627fd748c800724a184ed5be09b713e",
		"0x1813aac5f5e7799684c6dc33e51f44d3627fd748c800724a184ed5be09b713e",
		"0x630b4197"})
	if err != nil {
		return err
	}

	output := StateUpdateOutput{
		BlockHash: stateFeltArr[0],
		NewRoot:   stateFeltArr[1],
		PendingStateUpdate: PendingStateUpdate{
			OldRoot: stateFeltArr[2],
			StateDiff: StateDiff{
				StorageDiffs: []ContractStorageDiffItem{{
					Address: stateFeltArr[3],
					StorageEntries: []StorageEntry{
						{
							Key:   stateFeltArr[4],
							Value: stateFeltArr[5],
						},
					},
				}},
			},
		},
	}
	outputContent, _ := json.Marshal(output)
	json.Unmarshal(outputContent, r)
	return nil
}

func mock_starknet_getNonce(result interface{}, method string, args ...interface{}) error {
	r, ok := result.(*json.RawMessage)
	if !ok {
		return errWrongType
	}
	if len(args) != 2 {
		fmt.Printf("args: %d\n", len(args))
		return errWrongArgs
	}
	if _, ok := args[0].(BlockID); !ok {
		fmt.Printf("args[0] should be BlockID, got %T\n", args[0])
		return errWrongArgs
	}
	if _, ok := args[1].(*felt.Felt); !ok {
		fmt.Printf("args[0] should be *felt.Felt, got %T\n", args[1])
		return errWrongArgs
	}
	output := "0x0"
	outputContent, _ := json.Marshal(output)
	json.Unmarshal(outputContent, &r)
	return nil
}

func mock_starknet_getBlockWithTxHashes(result interface{}, method string, args ...interface{}) error {
	r, ok := result.(*json.RawMessage)
	if !ok || r == nil {
		return errWrongType
	}
	if len(args) != 1 {
		return errWrongArgs
	}
	blockId, ok := args[0].(BlockID)
	if !ok {
		fmt.Printf("args[0] should be BlockID, got %T\n", args[0])
		return errWrongArgs
	}
	if blockId.Tag == "latest" {
		pBlock, err := json.Marshal(PendingBlock{
			ParentHash:       &felt.Zero,
			Timestamp:        123,
			SequencerAddress: &felt.Zero,
		})
		if err != nil {
			return err
		}
		json.Unmarshal(pBlock, &r)
	}
	block, err := json.Marshal(Block{
		BlockHeader: BlockHeader{
			BlockHash:        &felt.Zero,
			ParentHash:       &felt.Zero,
			Timestamp:        124,
			SequencerAddress: &felt.Zero},
		Status: BlockStatus_AcceptedOnL1,
	})
	if err != nil {
		return err
	}
	json.Unmarshal(block, &r)

	return nil
}

func mock_starknet_traceBlockTransactions(result interface{}, method string, args ...interface{}) error {
	r, ok := result.(*json.RawMessage)
	if !ok || r == nil {
		return errWrongType
	}
	if len(args) != 1 {
		return errWrongArgs
	}
	blockHash, ok := args[0].(*felt.Felt)
	if !ok {
		return errors.Wrap(errWrongArgs, fmt.Sprintf("args[0] should be felt, got %T\n", args[0]))
	}
	if blockHash.String() == "0x3ddc3a8aaac071ecdc5d8d0cfbb1dc4fc6a88272bc6c67523c9baaee52a5ea2" {

		var rawBlockTrace struct {
			Result []Trace `json:"result"`
		}
		read, err := os.ReadFile("tests/0x3ddc3a8aaac071ecdc5d8d0cfbb1dc4fc6a88272bc6c67523c9baaee52a5ea2.json")
		if err != nil {
			return err
		}
		if nil != json.Unmarshal(read, &rawBlockTrace) {
			return err
		}
		BlockTrace, err := json.Marshal(rawBlockTrace.Result)
		if err != nil {
			return err
		}
		return json.Unmarshal(BlockTrace, &r)
	}

	return ErrInvalidBlockHash
}

func mock_starknet_traceTransaction(result interface{}, method string, args ...interface{}) error {
	r, ok := result.(*json.RawMessage)
	if !ok || r == nil {
		return errWrongType
	}
	if len(args) != 1 {
		return errWrongArgs
	}
	transactionHash, ok := args[0].(*felt.Felt)
	if !ok {
		return errors.Wrap(errWrongArgs, fmt.Sprintf("args[0] should be felt, got %T\n", args[0]))
	}
	switch transactionHash.String() {
	case "0xff66e14fc6a96f3289203690f5f876cb4b608868e8549b5f6a90a21d4d6329":
		var rawTrace struct {
			Result InvokeTxnTrace `json:"result"`
		}
		read, err := os.ReadFile("tests/0xff66e14fc6a96f3289203690f5f876cb4b608868e8549b5f6a90a21d4d6329.json")
		if err != nil {
			return err
		}
		if nil != json.Unmarshal(read, &rawTrace) {
			return err
		}
		txnTrace, err := json.Marshal(rawTrace.Result)
		if err != nil {
			return err
		}
		return json.Unmarshal(txnTrace, &r)
	case "0xf00d":
		return &RPCError{
			code:    10,
			message: "No trace available for transaction",
<<<<<<< HEAD
			data:    TransactionRejected,
=======
			data:    "REJECTED",
>>>>>>> dd969b8d
		}
	default:
		return ErrInvalidTxnHash
	}
}<|MERGE_RESOLUTION|>--- conflicted
+++ resolved
@@ -718,11 +718,7 @@
 		return &RPCError{
 			code:    10,
 			message: "No trace available for transaction",
-<<<<<<< HEAD
-			data:    TransactionRejected,
-=======
 			data:    "REJECTED",
->>>>>>> dd969b8d
 		}
 	default:
 		return ErrInvalidTxnHash
