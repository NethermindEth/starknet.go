package rpc

import (
	"context"
	"encoding/json"
	"fmt"
	"strings"

	"github.com/NethermindEth/juno/core/felt"
	"github.com/NethermindEth/starknet.go/contracts"
	internalUtils "github.com/NethermindEth/starknet.go/internal/utils"
	"github.com/pkg/errors"
)

var (
	errWrongType = fmt.Errorf("wrong type")
	errWrongArgs = fmt.Errorf("wrong number of args")
)

// rpcMock is a mock of the go-ethereum Client that can be used for local tests
// when no integration environment exists.
type rpcMock struct {
	closed bool
}

// Close sets the 'closed' field of the rpcMock struct to true.
//
// No parameters.
// No return value.
func (r *rpcMock) Close() {
	r.closed = true
}

// Call 'CallContext' with a slice of arguments.
//
// For RPC-Calls with optional arguments, use 'CallContext' instead and pass a struct containing
// the arguments, because Juno doesn't support optional arguments being passed in an array, only within an object.
//
// Parameters:
// - ctx: represents the current execution context
// - result: the interface{} to store the result of the RPC call
// - method: the name of the method to call
// - args: variadic and can be used to pass additional arguments to the RPC method
// Returns:
// - error: an error if any occurred during the function call
func (r *rpcMock) CallContextWithSliceArgs(ctx context.Context, result interface{}, method string, args ...interface{}) error {
	return methodsSwitchList(result, method, args...)
}

// CallContext calls the RPC method with the specified parameters and returns an error.
//
// Parameters:
// - ctx: represents the current execution context
// - result: the interface{} to store the result of the RPC call
// - args: variadic and can be used to pass additional arguments to the RPC method
// Returns:
// - error: an error if any occurred during the function call
func (r *rpcMock) CallContext(ctx context.Context, result interface{}, method string, args interface{}) error {
	return methodsSwitchList(result, method, args)
}

// methodsSwitchList is a function that switches on the method name and calls the corresponding mock function.
//
// Parameters:
//   - result: The result of the RPC call
//   - method: The name of the method to call
//   - args: The arguments to pass to the method
//
// Returns:
//   - error: An error if the method is not found or if the arguments are invalid
func methodsSwitchList(result interface{}, method string, args ...interface{}) error {
	switch method {
	case "starknet_addDeclareTransaction":
		return mock_starknet_addDeclareTransaction(result, args...)
	case "starknet_addDeployAccountTransaction":
		return mock_starknet_addDeployAccountTransaction(result, args...)
	case "starknet_addInvokeTransaction":
		return mock_starknet_addInvokeTransaction(result, args...)
	case "starknet_blockHashAndNumber":
		return mock_starknet_blockHashAndNumber(result, args...)
	case "starknet_blockNumber":
		return mock_starknet_blockNumber(result, args...)
	case "starknet_call":
		return mock_starknet_call(result, args...)
	case "starknet_chainId":
		return mock_starknet_chainId(result, args...)
	case "starknet_estimateFee":
		return mock_starknet_estimateFee(result, args...)
	case "starknet_estimateMessageFee":
		return mock_starknet_estimateMessageFee(result, args...)
	case "starknet_getBlockTransactionCount":
		return mock_starknet_getBlockTransactionCount(result, args...)
	case "starknet_getBlockWithReceipts":
		return mock_starknet_getBlockWithReceipts(result, args...)
	case "starknet_getBlockWithTxHashes":
		return mock_starknet_getBlockWithTxHashes(result, args...)
	case "starknet_getBlockWithTxs":
		return mock_starknet_getBlockWithTxs(result, args...)
	case "starknet_getClass":
		return mock_starknet_getClass(result, args...)
	case "starknet_getClassAt":
		return mock_starknet_getClassAt(result, args...)
	case "starknet_getClassHashAt":
		return mock_starknet_getClassHashAt(result, args...)
	case "starknet_getCompiledCasm":
		return mock_starknet_getCompiledCasm(result, args...)
	case "starknet_getEvents":
		return mock_starknet_getEvents(result, args...)
	case "starknet_getMessagesStatus":
		return mock_starknet_getMessagesStatus(result, args...)
	case "starknet_getNonce":
		return mock_starknet_getNonce(result, args...)
	case "starknet_getStateUpdate":
		return mock_starknet_getStateUpdate(result, args...)
	case "starknet_getStorageAt":
		return mock_starknet_getStorageAt(result, args...)
	case "starknet_getTransactionByBlockIdAndIndex":
		return mock_starknet_getTransactionByBlockIdAndIndex(result, args...)
	case "starknet_getTransactionByHash":
		return mock_starknet_getTransactionByHash(result, args...)
	case "starknet_getTransactionReceipt":
		return mock_starknet_getTransactionReceipt(result, args...)
	case "starknet_simulateTransactions":
		return mock_starknet_simulateTransactions(result, args...)
	case "starknet_syncing":
		return mock_starknet_syncing(result, args...)
	case "starknet_traceBlockTransactions":
		return mock_starknet_traceBlockTransactions(result, args...)
	case "starknet_traceTransaction":
		return mock_starknet_traceTransaction(result, args...)
	default:
		return errNotFound
	}
}

// mock_starknet_blockNumber is a function that mocks the blockNumber functionality in the StarkNet API.
//
// Parameters:
// - result: The result variable that will hold the block number value
// - args: Additional arguments passed to the function
// Returns:
// - error: An error if the result is not of type uint64 or if the arguments count is not zero
func mock_starknet_blockNumber(result interface{}, args ...interface{}) error {
	r, ok := result.(*json.RawMessage)
	if !ok || r == nil {
		return errWrongType
	}
	if len(args) != 0 {
		return errWrongArgs
	}

	resp, err := json.Marshal(uint64(1234))
	if err != nil {
		return err
	}

	return json.Unmarshal(resp, r)
}

// mock_starknet_blockHashAndNumber is a function that mocks the behavior of the `blockHashAndNumber` method in the StarkNet API.
//
// Parameters:
// - result: an interface{} that holds the result of the function.
// - args: a variadic parameter of type interface{} that represents the arguments of the function.
// Returns:
// - error: an error if there is a wrong type or wrong number of arguments.
func mock_starknet_blockHashAndNumber(result interface{}, args ...interface{}) error {
	r, ok := result.(*json.RawMessage)
	if !ok || r == nil {
		return errWrongType
	}
	if len(args) != 0 {
		return errWrongArgs
	}

	blockData := BlockHashAndNumberOutput{
<<<<<<< HEAD
		Number: 1234,
		Hash:   internalUtils.RANDOM_FELT,
=======
		BlockNumber: 1234,
		Block:   internalUtils.RANDOM_FELT,
>>>>>>> 30234538
	}

	resp, err := json.Marshal(blockData)
	if err != nil {
		return err
	}

	return json.Unmarshal(resp, r)
}

// mock_starknet_chainId is a function that mocks the behavior of the `starknet_chainId` method.
//
// Parameters:
// - result: an interface{} that holds the result of the function.
// - args: a variadic parameter of type interface{} that represents the arguments of the function.
// Returns:
// - error: an error if there is a wrong type or wrong number of arguments.
func mock_starknet_chainId(result interface{}, args ...interface{}) error {
	r, ok := result.(*json.RawMessage)
	if !ok {
		return errWrongType
	}
	if len(args) != 0 {
		return errWrongArgs
	}
	resp, err := json.Marshal("0x534e5f5345504f4c4941")
	if err != nil {
		return err
	}

	return json.Unmarshal(resp, r)
}

// mock_starknet_syncing is a function that mocks the behavior of the starknet_syncing function.
//
// Parameters:
// - result: an interface{} that holds the result of the function.
// - args: a variadic parameter of type interface{} that represents the arguments of the function.
// Return:
// - error: an error if there is a wrong type or wrong number of arguments
func mock_starknet_syncing(result interface{}, args ...interface{}) error {
	// Note: Since starknet_syncing returns with bool or SyncStatus, we pass in interface{}
	r, ok := result.(*interface{})
	if !ok {
		return errWrongType
	}
	if len(args) != 0 {
		return errWrongArgs
	}

	value := SyncStatus{
		StartingBlock: internalUtils.RANDOM_FELT,
		StartingBlockNum:  "0x4c602",
		CurrentBlock:  internalUtils.RANDOM_FELT,
		CurrentBlockNum:   "0x4c727",
		HighestBlock:  internalUtils.RANDOM_FELT,
		HighestBlockNum:   "0x4c727",
	}
	*r = value
	return nil
}

// mock_starknet_getTransactionByBlockIdAndIndex is a function that mocks the behavior of getting
// a transaction by block ID and index in the StarkNet API.
//
// Parameters:
// - result: The result of the API call, which will be stored in the provided interface{}. This should be a pointer to a json.RawMessage
// - args: The arguments of the API call. This should be a variadic parameter that accepts a variable number of arguments
// Returns:
// - error: An error if the API call fails, otherwise nil
func mock_starknet_getTransactionByBlockIdAndIndex(result interface{}, args ...interface{}) error {
	r, ok := result.(*json.RawMessage)
	if !ok || r == nil {
		return errWrongType
	}
	if len(args) != 2 {
		return errWrongArgs
	}
	_, ok = args[1].(uint64)
	if !ok {
		return errWrongArgs
	}

	blockInvokeTxnV3example, err := internalUtils.UnmarshalJSONFileToType[BlockInvokeTxnV3]("tests/transactions/sepoliaBlockInvokeTxV3_0x265f6a59e7840a4d52cec7db37be5abd724fdfd72db9bf684f416927a88bc89.json", "")
	if err != nil {
		return err
	}

	txBytes, err := json.Marshal(blockInvokeTxnV3example)
	if err != nil {
		return err
	}

	return json.Unmarshal(txBytes, &r)
}

// mock_starknet_getBlockTransactionCount is a function that mocks the behavior of the
// GetBlockTransactionCount method in the StarkNet API.
//
// Parameters:
// - result: The result of the API call, which will be stored in the provided interface{}. This should be a pointer to a json.RawMessage
// - args: The arguments of the API call. This should be a variadic parameter that accepts a variable number of arguments
// Returns:
// - error: An error if the API call fails, otherwise nil
func mock_starknet_getBlockTransactionCount(result interface{}, args ...interface{}) error {
	r, ok := result.(*json.RawMessage)
	if !ok || r == nil {
		return errWrongType
	}
	if len(args) != 1 {
		return errWrongArgs
	}
	outputContent, err := json.Marshal(uint64(10))
	if err != nil {
		return err
	}
	if err := json.Unmarshal(outputContent, r); err != nil {
		return err
	}
	return nil
}

// mock_starknet_getTransactionByHash is a function that retrieves a transaction by its hash.
//
// Parameters:
// - result: an interface{} that represents the result of the transaction retrieval
// - args: a variadic parameter that contains the arguments used for retrieval
// Returns:
// - error: an error if there is a failure in retrieving the transaction
func mock_starknet_getTransactionByHash(result interface{}, args ...interface{}) error {
	r, ok := result.(*json.RawMessage)
	if !ok || r == nil {
		return errWrongType
	}
	if len(args) != 1 {
		return errWrongArgs
	}

	_, ok = args[0].(*felt.Felt)
	if !ok {
		return errWrongArgs
	}

	var BlockDeclareTxnV2Example = `{
		"transaction_hash": "0xd109474cd037bad60a87ba0ccf3023d5f2d1cd45220c62091d41a614d38eda",
		"type": "DECLARE",
		"sender_address": "0x5fd4befee268bf6880f955875cbed3ade8346b1f1e149cc87b317e62b6db569",
		"compiled_class_hash": "0x7130f75fc2f1400813d1e96ea7ebee334b568a87b645a62aade0eb2fa2cf252",
		"max_fee": "0x4a0fbb2d7a43",
		"version": "0x2",
		"signature": [
		   "0x5569787df42fece1184537b0d480900a403386355b9d6a59e7c7a7e758287f0",
		   "0x2acaeea2e0817da33ed5dbeec295b0177819b5a5a50b0a669e6eecd88e42e92"
		],
		"nonce": "0x16e",
		"class_hash": "0x79b7ec8fdf40a4ff6ed47123049dfe36b5c02db93aa77832682344775ef70c6"
	}`

	if err := json.Unmarshal([]byte(BlockDeclareTxnV2Example), r); err != nil {
		return err
	}
	return nil
}

// mock_starknet_getTransactionReceipt mocks the function that retrieves the transaction receipt information
// from the StarkNet blockchain.
//
// Parameters:
// - result: a pointer to an interface that will store the transaction receipt result
// - args: a variadic parameter representing the arguments of the transaction receipt
// Returns:
// - error: an error if there is an issue with the type of the result or the number of arguments
func mock_starknet_getTransactionReceipt(result interface{}, args ...interface{}) error {
	r, ok := result.(*json.RawMessage)
	if !ok || r == nil {
		return errWrongType
	}
	if len(args) != 1 {
		return errWrongArgs
	}

	arg0Felt := args[0].(*felt.Felt)
	l1BlockHash, err := new(felt.Felt).SetString("0x74011377f326265f5a54e27a27968355e7033ad1de11b77b225374875aff519")
	if err != nil {
		return err
	}
	testTxnHash, err := internalUtils.HexToFelt("0xf2f3d50192637e8d5e817363460c39d3a668fe12f117ecedb9749466d8352b")
	if err != nil {
		return err
	}
	if arg0Felt.Equal(testTxnHash) {

		txnRec, err := internalUtils.UnmarshalJSONFileToType[TransactionReceiptWithBlockInfo]("tests/receipt/sepoliaRec_0xf2f3d50192637e8d5e817363460c39d3a668fe12f117ecedb9749466d8352b.json", "")
		if err != nil {
			return err
		}

		txnReceipt, err := json.Marshal(txnRec)
		if err != nil {
			return err
		}

		return json.Unmarshal(txnReceipt, &r)
	} else if arg0Felt.Equal(l1BlockHash) {
		txnRec, err := internalUtils.UnmarshalJSONFileToType[TransactionReceiptWithBlockInfo]("tests/receipt/mainnetRc_0x74011377f326265f5a54e27a27968355e7033ad1de11b77b225374875aff519.json", "")
		if err != nil {
			return err
		}

		txnReceipt, err := json.Marshal(txnRec)
		if err != nil {
			return err
		}

		return json.Unmarshal(txnReceipt, &r)
	}

	fromAddressFelt, err := internalUtils.HexToFelt("0xdeadbeef")
	if err != nil {
		return err
	}

	transaction := TransactionReceipt{
		Hash: arg0Felt,
		FinalityStatus:  TxnFinalityStatusAcceptedOnL1,
		Events: []Event{{
			From: fromAddressFelt,
		}},
	}
	outputContent, err := json.Marshal(transaction)
	if err != nil {
		return err
	}
	if err := json.Unmarshal(outputContent, r); err != nil {
		return err
	}
	return nil
}

// mock_starknet_getClassAt is a function that performs a mock operation to get the class at a given index.
// The function sets the class to a DeprecatedContractClass with a specific program and marshals the class into JSON format.
// Finally, it unmarshals the JSON content into the result.
//
// Parameters:
// - result: An interface{} that represents the result of the operation
// - args: A variadic parameter that represents the arguments to be passed
// Returns:
// - error: An error if the result is not of type *json.RawMessage or is nil or the number of arguments is not equal to 2
// The function always returns nil.
func mock_starknet_getClassAt(result interface{}, args ...interface{}) error {
	r, ok := result.(*json.RawMessage)
	if !ok || r == nil {
		fmt.Printf("%T\n", result)
		return errWrongType
	}
	if len(args) != 2 {
		return errWrongArgs
	}
	fakeSelector, err := internalUtils.HexToFelt("0xdeadbeef")
	if err != nil {
		return err
	}
	var class = contracts.DeprecatedContractClass{
		Program: "H4sIAAAAAAAE/+Vde3PbOJL/Kj5VXW1mVqsC36Sr9g8n0c6mzonnbM",
		DeprecatedEntryPointsByType: contracts.DeprecatedEntryPointsByType{
			Constructor: []contracts.DeprecatedCairoEntryPoint{},
			External: []contracts.DeprecatedCairoEntryPoint{
				{
					Offset:   "0x0xdeadbeef",
					Selector: fakeSelector,
				},
			},
			L1Handler: []contracts.DeprecatedCairoEntryPoint{},
		},
	}
	outputContent, err := json.Marshal(class)
	if err != nil {
		return err
	}
	if err := json.Unmarshal(outputContent, r); err != nil {
		return err
	}
	return nil
}

// mock_starknet_getClassHashAt is a function that retrieves the class hash at a specific location in the StarkNet.
//
// Parameters:
// - result: An interface{} that represents the result of the operation
// - args: A variadic parameter that represents the arguments to be passed
// Returns:
// - error: An error if the result is not of type *json.RawMessage or is nil or the number of arguments is not equal to 2
// The function always returns nil.
func mock_starknet_getClassHashAt(result interface{}, args ...interface{}) error {
	r, ok := result.(*json.RawMessage)
	if !ok || r == nil {
		fmt.Printf("%T\n", result)
		return errWrongType
	}
	if len(args) != 2 {
		return errWrongArgs
	}
	classHash, err := internalUtils.HexToFelt("0xdeadbeef")
	if err != nil {
		return err
	}
	outputContent, err := json.Marshal(classHash)
	if err != nil {
		return err
	}
	if err := json.Unmarshal(outputContent, r); err != nil {
		return err
	}
	return nil
}

// mock_starknet_getClass is a function that retrieves a class from the StarkNet API.
// It takes in a result interface{} and variadic args ...interface{}.
// The result interface{} should be a pointer to json.RawMessage.
// The method string specifies the method to be called on the StarkNet API.
// The args ...interface{} are the arguments to be passed to the method.
// The function returns an error if any of the following conditions are met:
// - The result is not of type *json.RawMessage.
// - The args length is not equal to 2.
// - The first argument is not of type BlockID.
// - The second argument is not of type *felt.Felt or does not have a hexadecimal prefix.
// The function assigns a DeprecatedContractClass struct to the variable class.
// The function then marshals the class to JSON and unmarshals it to the result interface{}.
// If successful, the function returns nil.
//
// Parameters:
// - result: The result interface{} that should be a pointer to json.RawMessage
// - args: The variadic args ...interface{} representing the arguments to be passed to the method
// Returns:
// - error: An error if any of the conditions mentioned above are met
func mock_starknet_getClass(result interface{}, args ...interface{}) error {
	r, ok := result.(*json.RawMessage)
	if !ok || r == nil {
		fmt.Printf("%T\n", result)
		return errWrongType
	}
	if len(args) != 2 {
		return errWrongArgs
	}
	_, ok = args[0].(BlockID)
	if !ok {
		fmt.Printf("expecting BlockID, instead %T\n", args[1])
		return errWrongArgs
	}
	classHash, ok := args[1].(*felt.Felt)
	if !ok || !strings.HasPrefix(classHash.String(), "0x") {
		fmt.Printf("%T\n", args[1])
		return errWrongArgs
	}
	var class = contracts.DeprecatedContractClass{
		Program: "H4sIAAAAAAAA",
	}
	outputContent, err := json.Marshal(class)
	if err != nil {
		return err
	}
	if err := json.Unmarshal(outputContent, r); err != nil {
		return err
	}
	return nil
}

// mock_starknet_getEvents is a function that retrieves events from the StarkNet blockchain.
//
// Parameters:
// - result: An interface{} that represents the result of the operation
// - args: A variadic parameter that represents the arguments to be passed
// Returns:
// - error: An error if the result is not of type *json.RawMessage or is nil or the number of arguments is not equal to 1
// The function always returns nil
func mock_starknet_getEvents(result interface{}, args ...interface{}) error {
	r, ok := result.(*json.RawMessage)
	if !ok {
		return errWrongType
	}
	if len(args) != 1 {
		return errWrongArgs
	}
	ei, ok := args[0].(EventsInput)
	if !ok {
		return errWrongArgs
	}
	if ei.ChunkSize == 0 {
		return fmt.Errorf("-ChuckSize error message-")
	}

	blockHash, err := internalUtils.HexToFelt("0x59dbe64bf2e2f89f5f2958cff11044dca0c64dea2e37ec6eaad9a5f838793cb")
	if err != nil {
		return err
	}
	txHash, err := internalUtils.HexToFelt("0x568147c09d5e5db8dc703ce1da21eae47e9ad9c789bc2f2889c4413a38c579d")
	if err != nil {
		return err
	}

	events :=
		EventChunk{
			Events: []EmittedEvent{
				{
					Block:       blockHash,
					BlockNumber:     1472,
					Hash: txHash,
				},
			},
		}

	outputContent, err := json.Marshal(events)
	if err != nil {
		return err
	}
	if err := json.Unmarshal(outputContent, r); err != nil {
		return err
	}
	return nil
}

// mock_starknet_call is a function that mocks a Starknet call.
//
// Parameters:
// - result: The result of the transaction
// - args: The arguments to be passed to the method
// Returns:
// - error: An error if the transaction fails
func mock_starknet_call(result interface{}, args ...interface{}) error {
	r, ok := result.(*json.RawMessage)
	if !ok {
		return errWrongType
	}
	if len(args) != 2 {
		fmt.Printf("args: %d\n", len(args))
		return errWrongArgs
	}
	out, err := new(felt.Felt).SetString("0xdeadbeef")
	if err != nil {
		return err
	}
	outputContent, err := json.Marshal([]*felt.Felt{out})
	if err != nil {
		return err
	}
	if err := json.Unmarshal(outputContent, r); err != nil {
		return err
	}
	return nil
}

// mock_starknet_addDeclareTransaction is a mock function that adds a declare transaction to the StarkNet smart contract.
//
// Parameters:
// - result: The result of the transaction
// - args: The arguments to be passed to the method
// Return:
// - error: An error if the transaction fails
func mock_starknet_addDeclareTransaction(result interface{}, args ...interface{}) error {
	r, ok := result.(*json.RawMessage)
	if !ok {
		return errWrongType
	}

	switch args[0].(type) {
	case *BroadcastDeclareTxnV3, BroadcastDeclareTxnV3:
		deadbeefFelt, err := internalUtils.HexToFelt("0x41d1f5206ef58a443e7d3d1ca073171ec25fa75313394318fc83a074a6631c3")
		if err != nil {
			return err
		}
		output := AddDeclareTransactionOutput{
			Hash: deadbeefFelt,
			ClassHash:       deadbeefFelt,
		}
		outputContent, err := json.Marshal(output)
		if err != nil {
			return err
		}
		if err := json.Unmarshal(outputContent, r); err != nil {
			return err
		}
		return nil
	}
	return errors.Wrap(errWrongArgs, fmt.Sprintf("args[0] should be BroadcastDeclareTxnV3, got %T\n", args[0]))
}

// mock_starknet_estimateFee simulates the estimation of a fee in the StarkNet network.
//
// Parameters:
// - result: The result of the transaction
// - args: The arguments to be passed to the method
// Returns:
// - error: an error if any
func mock_starknet_estimateFee(result interface{}, args ...interface{}) error {
	r, ok := result.(*json.RawMessage)
	if !ok {
		return errWrongType
	}
	if len(args) != 3 {
		fmt.Printf("args: %d\n", len(args))
		return errWrongArgs
	}
	_, ok = args[0].([]BroadcastTxn)
	if !ok {
		fmt.Printf("args[0] should be BroadcastTxn, got %T\n", args[0])
		return errWrongArgs
	}
	flags, ok := args[1].([]SimulationFlag)
	if !ok {
		fmt.Printf("args[1] should be SimulationFlag, got %T\n", args[1])
		return errWrongArgs
	}
	_, ok = args[2].(BlockID)
	if !ok {
		fmt.Printf("args[2] should be *blockID, got %T\n", args[2])
		return errWrongArgs
	}

	var output FeeEstimation

	if len(flags) > 0 {
		output = FeeEstimation{
			L1GasConsumed:     new(felt.Felt).SetUint64(1234),
			L1GasPrice:        new(felt.Felt).SetUint64(1234),
			L2GasConsumed:     new(felt.Felt).SetUint64(1234),
			L2GasPrice:        new(felt.Felt).SetUint64(1234),
			L1DataGasConsumed: new(felt.Felt).SetUint64(1234),
			L1DataGasPrice:    new(felt.Felt).SetUint64(1234),
			OverallFee:        new(felt.Felt).SetUint64(1234),
			FeeUnit:           UnitWei,
		}
	} else {
		output = FeeEstimation{
			L1GasConsumed:     internalUtils.RANDOM_FELT,
			L1GasPrice:        internalUtils.RANDOM_FELT,
			L2GasConsumed:     internalUtils.RANDOM_FELT,
			L2GasPrice:        internalUtils.RANDOM_FELT,
			L1DataGasConsumed: internalUtils.RANDOM_FELT,
			L1DataGasPrice:    internalUtils.RANDOM_FELT,
			OverallFee:        internalUtils.RANDOM_FELT,
			FeeUnit:           UnitWei,
		}
	}

	outputContent, err := json.Marshal([]FeeEstimation{output})
	if err != nil {
		return err
	}
	if err := json.Unmarshal(outputContent, r); err != nil {
		return err
	}
	return nil
}

// mock_starknet_estimateMessageFee is a function that estimates the fee for a StarkNet message.
//
// Parameters:
// - result: The result of the transaction
// - args: The arguments to be passed to the method
// Returns:
// - error: an error if any
func mock_starknet_estimateMessageFee(result interface{}, args ...interface{}) error {
	r, ok := result.(*json.RawMessage)
	if !ok {
		return errWrongType
	}
	if len(args) != 2 {
		fmt.Printf("args: %d\n", len(args))
		return errWrongArgs
	}
	_, ok = args[0].(MsgFromL1)
	if !ok {
		fmt.Printf("args[0] should be MsgFromL1, got %T\n", args[0])
		return errWrongArgs
	}
	_, ok = args[1].(BlockID)
	if !ok {
		fmt.Printf("args[1] should be *blockID, got %T\n", args[1])
		return errWrongArgs
	}

	output := FeeEstimation{
		L1GasConsumed: internalUtils.RANDOM_FELT,
		L1GasPrice:    internalUtils.RANDOM_FELT,
		L2GasConsumed: internalUtils.RANDOM_FELT,
		L2GasPrice:    internalUtils.RANDOM_FELT,
		OverallFee:    internalUtils.RANDOM_FELT,
	}
	outputContent, err := json.Marshal(output)
	if err != nil {
		return err
	}
	if err := json.Unmarshal(outputContent, r); err != nil {
		return err
	}
	return nil
}

// mock_starknet_simulateTransactions is a function that simulates transactions on the StarkNet network.
// If any error occurs during the process, it is returned.
//
// Parameters:
// - result: The result of the method
// - args: The arguments to be passed to the method
// Returns:
// - error: an error if any
func mock_starknet_simulateTransactions(result interface{}, args ...interface{}) error {
	r, ok := result.(*json.RawMessage)
	if !ok {
		return errWrongType
	}
	if len(args) != 3 {
		fmt.Printf("args: %d\n", len(args))
		return errWrongArgs
	}
	_, ok = args[0].(BlockID)
	if !ok {
		fmt.Printf("args[0] should be *blockID, got %T\n", args[0])
		return errWrongArgs
	}
	_, ok = args[1].([]BroadcastTxn)
	if !ok {
		fmt.Printf("args[1] should be BroadcastTxn, got %T\n", args[1])
		return errWrongArgs
	}
	_, ok = args[2].([]SimulationFlag)
	if !ok {
		fmt.Printf("args[2] should be SimulationFlag, got %T\n", args[2])
		return errWrongArgs
	}

	output, err := internalUtils.UnmarshalJSONFileToType[[]SimulatedTransaction]("./tests/trace/sepoliaSimulateInvokeTxResp.json", "")
	if err != nil {
		return err
	}

	outputContent, err := json.Marshal(output)
	if err != nil {
		return err
	}

	return json.Unmarshal(outputContent, r)
}

// mock_starknet_addInvokeTransaction is a mock function that simulates the behavior of the
// starknet_addInvokeTransaction function.
// Parameters:
// - result: The result of the transaction
// - args: The arguments to be passed to the method
// Returns:
// - error: an error if any
func mock_starknet_addInvokeTransaction(result interface{}, args ...interface{}) error {
	r, ok := result.(*json.RawMessage)
	if !ok {
		return errWrongType
	}
	if len(args) != 1 {
		return errors.Wrap(errWrongArgs, fmt.Sprint("wrong number of args ", len(args)))
	}
	switch args[0].(type) {
	case *BroadcastInvokeTxnV3, BroadcastInvokeTxnV3:
		deadbeefFelt, err := internalUtils.HexToFelt("0x49728601e0bb2f48ce506b0cbd9c0e2a9e50d95858aa41463f46386dca489fd")
		if err != nil {
			return err
		}
		output := AddInvokeTransactionResponse{
			Hash: deadbeefFelt,
		}
		outputContent, err := json.Marshal(output)
		if err != nil {
			return err
		}
		if err := json.Unmarshal(outputContent, r); err != nil {
			return err
		}
		return nil
	default:
		return errors.Wrap(errWrongArgs, fmt.Sprintf("args[0] should be InvokeTxnV3, got %T\n", args[0]))
	}
}

func mock_starknet_addDeployAccountTransaction(result interface{}, args ...interface{}) error {
	r, ok := result.(*json.RawMessage)
	if !ok {
		return errWrongType
	}
	if len(args) != 1 {
		return errors.Wrap(errWrongArgs, fmt.Sprint("wrong number of args ", len(args)))
	}
	switch args[0].(type) {
	case *BroadcastDeployAccountTxnV3, BroadcastDeployAccountTxnV3:

		deadbeefFelt, err := internalUtils.HexToFelt("0x32b272b6d0d584305a460197aa849b5c7a9a85903b66e9d3e1afa2427ef093e")
		if err != nil {
			return err
		}
		output := AddDeployAccountTransactionResponse{
			Hash: deadbeefFelt,
			Contract: new(felt.Felt).SetUint64(0),
		}
		outputContent, err := json.Marshal(output)
		if err != nil {
			return err
		}
		if err := json.Unmarshal(outputContent, r); err != nil {
			return err
		}
		return nil
	default:
		return errors.Wrap(errWrongArgs, fmt.Sprintf("args[0] should be DeployAccountTxnV3, got %T\n", args[0]))
	}

}

// mock_starknet_getStorageAt mocks the behavior of the StarkNet getStorageAt function.
//
// Parameters:
// - result: The result of the transaction
// - args: The arguments to be passed to the method
// Returns:
// - error: an error if any
func mock_starknet_getStorageAt(result interface{}, args ...interface{}) error {
	r, ok := result.(*json.RawMessage)
	if !ok {
		return errWrongType
	}
	if len(args) != 3 {
		fmt.Printf("args: %d\n", len(args))
		return errWrongArgs
	}

	if _, ok := args[0].(*felt.Felt); !ok {
		return errWrongArgs
	}

	if _, ok := args[1].(string); !ok {
		return errWrongArgs
	}

	if _, ok := args[2].(BlockID); !ok {
		return errWrongArgs
	}

	output := "0xdeadbeef"
	outputContent, err := json.Marshal(output)
	if err != nil {
		return err
	}
	if err := json.Unmarshal(outputContent, r); err != nil {
		return err
	}
	return nil
}

// mock_starknet_getStateUpdate is a function that performs a mock operation to get the state update.
//
// Parameters:
// - result: an interface{} that represents the result of the state update.
// - args: a variadic parameter that can accept multiple arguments.
// Returns:
// - error: an error if any
func mock_starknet_getStateUpdate(result interface{}, args ...interface{}) error {

	r, ok := result.(*json.RawMessage)
	if !ok {
		return errWrongType
	}
	if len(args) != 1 {
		fmt.Printf("args: %d\n", len(args))
		return errWrongArgs
	}
	_, ok = args[0].(BlockID)
	if !ok {
		fmt.Printf("args[1] should be *blockID, got %T\n", args[0])
		return errWrongArgs
	}

	stateFeltArr, err := internalUtils.HexArrToFelt([]string{
		"0x62ab7b3ade3e7c26d0f50cb539c621b679e07440685d639904663213f906938",
		"0x491250c959067f21177f50cfdfede2bd9c8f2597f4ed071dbdba4a7ee3dabec",
		"0x19aa982a75263d4c4de4cc4c5d75c3dec32e00b95bef7bbb4d17762a0b138af",
		"0xe5cc6f2b6d34979184b88334eb64173fe4300cab46ecd3229633fcc45c83d4",
		"0x1813aac5f5e7799684c6dc33e51f44d3627fd748c800724a184ed5be09b713e",
		"0x630b4197",
	})
	if err != nil {
		return err
	}

	output := StateUpdateOutput{
		Block: stateFeltArr[0],
		NewRoot:   stateFeltArr[1],
		PendingStateUpdate: PendingStateUpdate{
			OldRoot: stateFeltArr[2],
			StateDiff: StateDiff{
				StorageDiffs: []ContractStorageDiffItem{{
					Address: stateFeltArr[3],
					StorageEntries: []StorageEntry{
						{
							Key:   stateFeltArr[4],
							Value: stateFeltArr[5],
						},
					},
				}},
			},
		},
	}
	outputContent, err := json.Marshal(output)
	if err != nil {
		return err
	}
	if err := json.Unmarshal(outputContent, r); err != nil {
		return err
	}
	return nil
}

// mock_starknet_getNonce is a function that retrieves the nonce for a given method and arguments.
//
// Parameters:
// - result: a pointer to the variable where the result will be stored
// - args: optional arguments for the method
// Returns:
// - error: an error if
//   - The result parameter is not of type *json.RawMessage
//   - The number of arguments is not equal to 2
//   - The first argument is not of type BlockID
//   - The second argument is not of type *felt.Felt
func mock_starknet_getNonce(result interface{}, args ...interface{}) error {
	r, ok := result.(*json.RawMessage)
	if !ok {
		return errWrongType
	}
	if len(args) != 2 {
		fmt.Printf("args: %d\n", len(args))
		return errWrongArgs
	}
	if _, ok := args[0].(BlockID); !ok {
		fmt.Printf("args[0] should be BlockID, got %T\n", args[0])
		return errWrongArgs
	}
	if _, ok := args[1].(*felt.Felt); !ok {
		fmt.Printf("args[0] should be *felt.Felt, got %T\n", args[1])
		return errWrongArgs
	}
	output, err := internalUtils.HexToFelt("0xdeadbeef")
	if err != nil {
		return err
	}
	outputContent, err := json.Marshal(output)
	if err != nil {
		return err
	}
	if err := json.Unmarshal(outputContent, r); err != nil {
		return err
	}
	return nil
}

// mock_starknet_getBlockWithTxs mocks the behavior of the starknet_getBlockWithTxs function.
// If successful, it populates the result parameter with the json.RawMessage containing the block with the transactions.
//
// Parameters:
// - result: the result is expected to be a pointer to json.RawMessage
// - args: variadic parameter that can contain any number of arguments
// Returns:
// - error: an error if any
func mock_starknet_getBlockWithTxs(result interface{}, args ...interface{}) error {
	r, ok := result.(*json.RawMessage)
	if !ok || r == nil {
		return errWrongType
	}
	if len(args) != 1 {
		return errWrongArgs
	}
	blockId, ok := args[0].(BlockID)
	if !ok {
		fmt.Printf("args[0] should be BlockID, got %T\n", args[0])
		return errWrongArgs
	}

	fakeFeltField, err := internalUtils.HexToFelt("0xdeadbeef")
	if err != nil {
		return err
	}

	if blockId.Tag == "pending" {
		pBlock, err := json.Marshal(
			PendingBlock{
				PendingBlockHeader{
					ParentHash:       fakeFeltField,
					Timestamp:        123,
					SequencerAddress: fakeFeltField,
				},
				BlockTransactions{},
			},
		)
		if err != nil {
			return err
		}

		return json.Unmarshal(pBlock, &r)
	} else {
		fullBlockSepolia64159, err := internalUtils.UnmarshalJSONFileToType[Block]("tests/block/sepoliaBlockTxs65083.json", "result")
		if err != nil {
			return err
		}

		blockBites, err := json.Marshal(fullBlockSepolia64159)
		if err != nil {
			return err
		}

		return json.Unmarshal(blockBites, &r)
	}
}

// mock_starknet_getBlockWithTxHashes mocks the behavior of the starknet_getBlockWithTxHashes function.
// If successful, it populates the result parameter with the json.RawMessage containing the block with the specified transaction hashes.
//
// Parameters:
// - result: the result is expected to be a pointer to json.RawMessage
// - args: variadic parameter that can contain any number of arguments
// Returns:
// - error: an error if any
func mock_starknet_getBlockWithTxHashes(result interface{}, args ...interface{}) error {
	r, ok := result.(*json.RawMessage)
	if !ok || r == nil {
		return errWrongType
	}
	if len(args) != 1 {
		return errWrongArgs
	}
	blockId, ok := args[0].(BlockID)
	if !ok {
		fmt.Printf("args[0] should be BlockID, got %T\n", args[0])
		return errWrongArgs
	}

	txHashes, err := internalUtils.HexArrToFelt([]string{
		"0x5754961d70d6f39d0e2c71a1a4ff5df0a26b1ceda4881ca82898994379e1e73",
		"0x692381bba0e8505a8e0b92d0f046c8272de9e65f050850df678a0c10d8781d",
	})
	if err != nil {
		return err
	}
	fakeFelt, err := internalUtils.HexToFelt("0xbeef")

	if blockId.Tag == "pending" {
		pBlock, err := json.Marshal(
			PendingBlockTxHashes{
				PendingBlockHeader{
					ParentHash:       fakeFelt,
					Timestamp:        123,
					SequencerAddress: fakeFelt},
				txHashes,
			})
		if err != nil {
			return err
		}
		err = json.Unmarshal(pBlock, &r)
		if err != nil {
			return err
		}
	} else {
		if err != nil {
			return err
		}
		block, err := json.Marshal(
			BlockTxHashes{
				BlockHeader: BlockHeader{
<<<<<<< HEAD
					Hash:        fakeFelt,
=======
					Block:        fakeFelt,
>>>>>>> 30234538
					ParentHash:       fakeFelt,
					Timestamp:        124,
					SequencerAddress: fakeFelt,
				},
				Status:       BlockStatus_AcceptedOnL1,
				Transactions: txHashes,
			})
		if err != nil {
			return err
		}
		if err := json.Unmarshal(block, &r); err != nil {
			return err
		}
	}

	return nil
}

func mock_starknet_getBlockWithReceipts(result interface{}, args ...interface{}) error {
	r, ok := result.(*json.RawMessage)
	if !ok || r == nil {
		return errWrongType
	}
	if len(args) != 1 {
		return errWrongArgs
	}
	blockId, ok := args[0].(BlockID)
	if !ok {
		fmt.Printf("args[0] should be BlockID, got %T\n", args[0])
		return errWrongArgs
	}

	fakeFeltField, err := internalUtils.HexToFelt("0xdeadbeef")
	if err != nil {
		return err
	}
	if blockId.Tag == "pending" {
		pBlock, err := json.Marshal(
			PendingBlockWithReceipts{
				PendingBlockHeader{
					ParentHash: fakeFeltField,
				},
				BlockBodyWithReceipts{
					Transactions: []TransactionWithReceipt{
						{
							Transaction: BlockTransaction{
								BlockInvokeTxnV1{
									Hash: fakeFeltField,
									InvokeTxnV1: InvokeTxnV1{
										Type:          "INVOKE",
										Version:       TransactionV1,
										Sender: fakeFeltField,
									},
								},
							},
							Receipt: TransactionReceipt{
								Hash: fakeFeltField,
								ExecutionStatus: TxnExecutionStatusSUCCEEDED,
								FinalityStatus:  TxnFinalityStatusAcceptedOnL1,
							},
						},
					},
				},
			},
		)
		if err != nil {
			return err
		}
		err = json.Unmarshal(pBlock, &r)
		if err != nil {
			return err
		}
	} else {
		block, err := json.Marshal(
			BlockWithReceipts{
				BlockHeader{
<<<<<<< HEAD
					Hash: fakeFeltField,
=======
					Block: fakeFeltField,
>>>>>>> 30234538
				},
				"ACCEPTED_ON_L1",
				BlockBodyWithReceipts{
					Transactions: []TransactionWithReceipt{
						{
							Transaction: BlockTransaction{
								BlockInvokeTxnV1{
									Hash: fakeFeltField,
									InvokeTxnV1: InvokeTxnV1{
										Type:          "INVOKE",
										Version:       TransactionV1,
										Sender: fakeFeltField,
									},
								},
							},
							Receipt: TransactionReceipt{
								Hash: fakeFeltField,
								ExecutionStatus: TxnExecutionStatusSUCCEEDED,
								FinalityStatus:  TxnFinalityStatusAcceptedOnL1,
							},
						},
					},
				},
			},
		)
		if err != nil {
			return err
		}
		if err := json.Unmarshal(block, &r); err != nil {
			return err
		}
	}

	return nil
}

// mock_starknet_traceBlockTransactions is a function that traces the transactions of a block in the StarkNet network.
// The function first checks the type of the result parameter and returns an error if it is not of type *json.RawMessage.
// It then checks the length of the args parameter and returns an error if it is not equal to 1. Next, it checks the
// type of the first element of args and returns an error if it is not of type *felt.Felt. If the block hash is equal
// to "0x42a4c6a4c3dffee2cce78f04259b499437049b0084c3296da9fbbec7eda79b2", the function reads the trace from a file
// and unmarshals it into a struct. It then marshals the result and unmarshals it into the result parameter.
// If the block hash is not valid, the function returns an error of type ErrInvalidBlockHash.
//
// Parameters:
// - result: a pointer to the variable where the result will be stored
// - args: optional arguments for the method
// Returns:
// - error: an error if any
func mock_starknet_traceBlockTransactions(result interface{}, args ...interface{}) error {
	r, ok := result.(*json.RawMessage)
	if !ok || r == nil {
		return errWrongType
	}
	if len(args) != 1 {
		return errWrongArgs
	}
	blockID, ok := args[0].(BlockID)
	if !ok {
		return errors.Wrap(errWrongArgs, fmt.Sprintf("args[0] should be BlockID, got %T\n", args[0]))
	}
	if blockID.Hash != nil && blockID.Hash.String() == "0x42a4c6a4c3dffee2cce78f04259b499437049b0084c3296da9fbbec7eda79b2" {
		rawBlockTrace, err := internalUtils.UnmarshalJSONFileToType[[]Trace]("tests/trace/sepoliaBlockTrace_0x42a4c6a4c3dffee2cce78f04259b499437049b0084c3296da9fbbec7eda79b2.json", "")
		if err != nil {
			return err
		}

		BlockTrace, err := json.Marshal(rawBlockTrace)
		if err != nil {
			return err
		}
		return json.Unmarshal(BlockTrace, &r)
	}

	return ErrBlockNotFound
}

// mock_starknet_traceTransaction is a Go function that traces a transaction in the StarkNet network.
// The function returns an error if any of the following conditions are met:
// - The result is not of type *json.RawMessage.
// - The result is nil.
// - The number of arguments is not equal to 1.
// - The first argument is not of type *felt.Felt.
// - The transaction hash does not match any known hash.
//
// If the transaction hash matches "0xff66e14fc6a96f3289203690f5f876cb4b608868e8549b5f6a90a21d4d6329",
// the function reads the trace from a file and unmarshals it into the result.
//
// If the transaction hash matches "0xf00d", the function returns a custom RPCError.
//
// If the transaction hash does not match any known hash, the function returns ErrInvalidTxnHash.
//
// Parameters:
// - result: an interface{} that represents the result of the transaction.
// - args: a variadic parameter that can accept multiple arguments.
// Returns:
// - error: an error if any
func mock_starknet_traceTransaction(result interface{}, args ...interface{}) error {
	r, ok := result.(*json.RawMessage)
	if !ok || r == nil {
		return errWrongType
	}
	if len(args) != 1 {
		return errWrongArgs
	}
	transactionHash, ok := args[0].(*felt.Felt)
	if !ok {
		return errors.Wrap(errWrongArgs, fmt.Sprintf("args[0] should be felt, got %T\n", args[0]))
	}
	switch transactionHash.String() {
	case "0x6a4a9c4f1a530f7d6dd7bba9b71f090a70d1e3bbde80998fde11a08aab8b282":
		rawTrace, err := internalUtils.UnmarshalJSONFileToType[InvokeTxnTrace]("tests/trace/sepoliaInvokeTrace_0x6a4a9c4f1a530f7d6dd7bba9b71f090a70d1e3bbde80998fde11a08aab8b282.json", "")
		if err != nil {
			return err
		}

		txnTrace, err := json.Marshal(rawTrace)
		if err != nil {
			return err
		}
		return json.Unmarshal(txnTrace, &r)
	case "0xf00d":
		return &RPCError{
			Code:    10,
			Message: "No trace available for transaction",
			Data:    &TraceStatusErrData{Status: TraceStatusRejected},
		}
	default:
		return ErrHashNotFound
	}
}

// mock_starknet_getCompiledCasm mocks the behavior of getting compiled CASM for a contract class.
//
// Parameters:
// - result: The result of the operation
// - args: The arguments to be passed to the method
// Returns:
// - error: an error if any
func mock_starknet_getCompiledCasm(result interface{}, args ...interface{}) error {
	r, ok := result.(*json.RawMessage)
	if !ok || r == nil {
		return errWrongType
	}
	if len(args) != 1 {
		return errWrongArgs
	}
	classHash, ok := args[0].(*felt.Felt)
	if !ok {
		return errWrongArgs
	}

	if classHash.String() == "0xbad" {
		return &RPCError{
			Code:    100,
			Message: "Failed to compile the contract",
			Data:    &CompilationErrData{CompilationError: "compilation error: invalid sierra class"},
		}
	}

	// Return error for specific test case
	if classHash != internalUtils.RANDOM_FELT {
		return ErrClassHashNotFound
	}

	// Read the test data from file
	resp, err := internalUtils.UnmarshalJSONFileToType[json.RawMessage]("tests/compiledCasm.json", "result")
	if err != nil {
		return err
	}

	return json.Unmarshal(*resp, r)
}

// mock_starknet_getMessagesStatus mocks the behavior of getting the status of L1->L2 messages.
//
// Parameters:
// - result: The result of the operation
// - args: The arguments to be passed to the method
// Returns:
// - error: an error if any
func mock_starknet_getMessagesStatus(result interface{}, args ...interface{}) error {
	r, ok := result.(*json.RawMessage)
	if !ok || r == nil {
		return errWrongType
	}
	if len(args) != 1 {
		return errWrongArgs
	}
	txHash, ok := args[0].(NumAsHex)
	if !ok {
		return errWrongArgs
	}

	if txHash == "0xdededededededededededededededededededededededededededededededede" {
		return ErrHashNotFound
	}

	// Return mock response for successful case
	response := []MessageStatusResp{
		{
			Hash: internalUtils.RANDOM_FELT,
			FinalityStatus:  TxnStatus_Accepted_On_L2,
		},
		{
			Hash: internalUtils.RANDOM_FELT,
			FinalityStatus:  TxnStatus_Accepted_On_L2,
		},
	}

	outputContent, err := json.Marshal(response)
	if err != nil {
		return err
	}

	return json.Unmarshal(outputContent, r)
}<|MERGE_RESOLUTION|>--- conflicted
+++ resolved
@@ -174,13 +174,8 @@
 	}
 
 	blockData := BlockHashAndNumberOutput{
-<<<<<<< HEAD
 		Number: 1234,
 		Hash:   internalUtils.RANDOM_FELT,
-=======
-		BlockNumber: 1234,
-		Block:   internalUtils.RANDOM_FELT,
->>>>>>> 30234538
 	}
 
 	resp, err := json.Marshal(blockData)
@@ -1152,11 +1147,7 @@
 		block, err := json.Marshal(
 			BlockTxHashes{
 				BlockHeader: BlockHeader{
-<<<<<<< HEAD
 					Hash:        fakeFelt,
-=======
-					Block:        fakeFelt,
->>>>>>> 30234538
 					ParentHash:       fakeFelt,
 					Timestamp:        124,
 					SequencerAddress: fakeFelt,
@@ -1233,11 +1224,7 @@
 		block, err := json.Marshal(
 			BlockWithReceipts{
 				BlockHeader{
-<<<<<<< HEAD
 					Hash: fakeFeltField,
-=======
-					Block: fakeFeltField,
->>>>>>> 30234538
 				},
 				"ACCEPTED_ON_L1",
 				BlockBodyWithReceipts{
