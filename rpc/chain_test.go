--- conflicted
+++ resolved
@@ -70,42 +70,22 @@
 	sync, err := testConfig.Provider.Syncing(context.Background())
 	require.NoError(t, err)
 
-<<<<<<< HEAD
 	if tests.TEST_ENV == tests.MockEnv {
 		value := SyncStatus{
+			IsSyncing:         true,
 			StartingBlockHash: internalUtils.RANDOM_FELT,
-			StartingBlockNum:  "0x4c602",
+			StartingBlockNum:  1234,
 			CurrentBlockHash:  internalUtils.RANDOM_FELT,
-			CurrentBlockNum:   "0x4c727",
+			CurrentBlockNum:   1234,
 			HighestBlockHash:  internalUtils.RANDOM_FELT,
-			HighestBlockNum:   "0x4c727",
-=======
-	for range testSet {
-		sync, err := testConfig.provider.Syncing(context.Background())
-		require.NoError(t, err)
+			HighestBlockNum:   1234,
+		}
+		assert.Exactly(t, value, sync)
 
-		if tests.TEST_ENV == tests.MockEnv {
-			value := SyncStatus{
-				IsSyncing:         true,
-				StartingBlockHash: internalUtils.RANDOM_FELT,
-				StartingBlockNum:  1234,
-				CurrentBlockHash:  internalUtils.RANDOM_FELT,
-				CurrentBlockNum:   1234,
-				HighestBlockHash:  internalUtils.RANDOM_FELT,
-				HighestBlockNum:   1234,
-			}
-			require.Exactly(t, value, sync)
-
-			continue
->>>>>>> 65d0eec2
-		}
-		assert.Exactly(t, &value, sync)
-
-<<<<<<< HEAD
 		return
 	}
 
-	if sync.SyncStatus == nil {
+	if sync.IsSyncing {
 		require.True(
 			t,
 			strings.HasPrefix(sync.CurrentBlockHash.String(), "0x"),
@@ -118,35 +98,12 @@
 		assert.NotZero(t, sync.HighestBlockHash)
 		assert.NotZero(t, sync.HighestBlockNum)
 	} else {
-		assert.False(t, *sync.SyncStatus)
+		assert.False(t, sync.IsSyncing)
 		assert.Zero(t, sync.StartingBlockHash)
 		assert.Zero(t, sync.StartingBlockNum)
 		assert.Zero(t, sync.CurrentBlockHash)
 		assert.Zero(t, sync.CurrentBlockNum)
 		assert.Zero(t, sync.HighestBlockHash)
 		assert.Zero(t, sync.HighestBlockNum)
-=======
-		if sync.IsSyncing {
-			require.True(
-				t,
-				strings.HasPrefix(sync.CurrentBlockHash.String(), "0x"),
-				"current block hash should return a string starting with 0x",
-			)
-			require.NotZero(t, sync.StartingBlockHash)
-			require.NotZero(t, sync.StartingBlockNum)
-			require.NotZero(t, sync.CurrentBlockHash)
-			require.NotZero(t, sync.CurrentBlockNum)
-			require.NotZero(t, sync.HighestBlockHash)
-			require.NotZero(t, sync.HighestBlockNum)
-		} else {
-			require.False(t, sync.IsSyncing)
-			require.Zero(t, sync.StartingBlockHash)
-			require.Zero(t, sync.StartingBlockNum)
-			require.Zero(t, sync.CurrentBlockHash)
-			require.Zero(t, sync.CurrentBlockNum)
-			require.Zero(t, sync.HighestBlockHash)
-			require.Zero(t, sync.HighestBlockNum)
-		}
->>>>>>> 65d0eec2
 	}
 }