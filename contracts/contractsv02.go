package contracts

import (
	"context"
	_ "embed"
	"encoding/json"
	"errors"
	"fmt"
	"log"
	"time"

	"github.com/NethermindEth/juno/core/felt"
	"github.com/NethermindEth/starknet.go/rpc"
	"github.com/NethermindEth/starknet.go/types"
	"github.com/NethermindEth/starknet.go/utils"
)

type RPCProvider rpc.Provider

func (p *RPCProvider) declareAndWaitWithWallet(ctx context.Context, compiledClass []byte) (*DeclareOutput, error) {
	provider := rpc.Provider(*p)
	class := rpc.DeprecatedContractClass{}
	if err := json.Unmarshal(compiledClass, &class); err != nil {
		return nil, err
	}
	SenderAddress, err := utils.HexToFelt("0x01")
	if err != nil {
		return nil, err
	}
	tx, err := provider.AddDeclareTransaction(ctx, rpc.BroadcastedDeclareTransaction{
		BroadcastedTxnCommonProperties: rpc.BroadcastedTxnCommonProperties{
			Type:    "DECLARE",
			MaxFee:  new(felt.Felt).SetUint64(10000),
			Version: "0x01",
			Nonce:   new(felt.Felt).SetUint64(1), // TODO: nonce handling
		},
		ContractClass: class,
		SenderAddress: SenderAddress, // TODO: constant devnet address
	})
	if err != nil {
		return nil, err
	}

	status, err := provider.WaitForTransaction(ctx, tx.TransactionHash, 8*time.Second)
	if err != nil {
		log.Printf("class Hash: %s\n", tx.ClassHash)
		log.Printf("transaction Hash: %s\n", tx.TransactionHash)
		return nil, err
	}
	if types.TransactionState(status.String()) == types.TransactionRejected {
		log.Printf("class Hash: %s\n", tx.ClassHash)
		log.Printf("transaction Hash: %s\n", tx.TransactionHash)
		return nil, errors.New("declare rejected")
	}
	return &DeclareOutput{
		classHash:       tx.ClassHash.String(),
		transactionHash: tx.TransactionHash.String(),
	}, nil
}

func (p *RPCProvider) deployAccountAndWaitNoWallet(ctx context.Context, classHash *felt.Felt, compiledClass []byte, salt string, inputs []string) (*DeployOutput, error) {
	provider := rpc.Provider(*p)
	class := rpc.DeprecatedContractClass{}
	if err := json.Unmarshal(compiledClass, &class); err != nil {
		return nil, err
	}

	fmt.Printf("classHash %v\n", classHash.String())

	saltFelt, err := utils.HexToFelt(salt)
	if err != nil {
		return nil, err
	}
	inputsFelt, err := utils.HexArrToFelt(inputs)
	if err != nil {
		return nil, err
	}

	tx, err := provider.AddDeployAccountTransaction(ctx, rpc.BroadcastedDeployAccountTransaction{
		BroadcastedTxnCommonProperties: rpc.BroadcastedTxnCommonProperties{
			MaxFee:  new(felt.Felt).SetUint64(1),
			Version: "0x01",
			Nonce:   new(felt.Felt).SetUint64(2), // TODO: nonce handling
		},
		ContractAddressSalt: saltFelt,
		ConstructorCalldata: inputsFelt,
		ClassHash:           classHash,
	})
	if err != nil {
		return nil, err
	}

	status, err := provider.WaitForTransaction(ctx, tx.TransactionHash, 8*time.Second)
	if err != nil {
		log.Printf("contract Address: %s\n", tx.ContractAddress)
		log.Printf("transaction Hash: %s\n", tx.TransactionHash)
		return nil, err
	}
	if types.TransactionState(status.String()) == types.TransactionRejected {
		log.Printf("contract Address: %s\n", tx.ContractAddress)
		log.Printf("transaction Hash: %s\n", tx.TransactionHash)
		return nil, errors.New("deploy rejected")
	}
	return &DeployOutput{
		ContractAddress: tx.ContractAddress.String(),
		TransactionHash: tx.TransactionHash.String(),
	}, nil
}

func (p *RPCProvider) deployAndWaitWithWallet(ctx context.Context, compiledClass []byte, salt string, inputs []string) (*DeployOutput, error) {
	provider := rpc.Provider(*p)
	class := rpc.DeprecatedContractClass{}
	if err := json.Unmarshal(compiledClass, &class); err != nil {
		return nil, err
	}
	saltFelt, err := utils.HexToFelt(salt)
	if err != nil {
		return nil, err
	}
	inputsFelt, err := utils.HexArrToFelt(inputs)
	if err != nil {
		return nil, err
	}

	// TODO: use UDC via account
	tx, err := provider.AddDeployAccountTransaction(ctx, rpc.BroadcastedDeployAccountTransaction{
		BroadcastedTxnCommonProperties: rpc.BroadcastedTxnCommonProperties{
			Version: rpc.TransactionV1,
		},
<<<<<<< HEAD
		ContractAddressSalt: saltFelt,
		ConstructorCalldata: inputsFelt,
=======
		DeprecatedContractClass: class,
>>>>>>> 9d9bb9a5
	})

	if err != nil {
		return nil, err
	}

	status, err := provider.WaitForTransaction(ctx, tx.TransactionHash, 8*time.Second)
	fmt.Println("c")
	if err != nil {
		log.Printf("contract Address: %s\n", tx.ContractAddress)
		log.Printf("transaction Hash: %s\n", tx.TransactionHash)
		return nil, err
	}
	if types.TransactionState(status.String()) == types.TransactionRejected {
		log.Printf("contract Address: %s\n", tx.ContractAddress)
		log.Printf("transaction Hash: %s\n", tx.TransactionHash)
		return nil, errors.New("deploy rejected")
	}
	return &DeployOutput{
		ContractAddress: tx.ContractAddress.String(),
		TransactionHash: tx.TransactionHash.String(),
	}, nil
}<|MERGE_RESOLUTION|>--- conflicted
+++ resolved
@@ -127,12 +127,8 @@
 		BroadcastedTxnCommonProperties: rpc.BroadcastedTxnCommonProperties{
 			Version: rpc.TransactionV1,
 		},
-<<<<<<< HEAD
 		ContractAddressSalt: saltFelt,
 		ConstructorCalldata: inputsFelt,
-=======
-		DeprecatedContractClass: class,
->>>>>>> 9d9bb9a5
 	})
 
 	if err != nil {
