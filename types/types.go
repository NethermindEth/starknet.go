--- conflicted
+++ resolved
@@ -89,7 +89,6 @@
 }
 
 type EntryPointsByType struct {
-<<<<<<< HEAD
 	Constructor []EntryPointList `json:"CONSTRUCTOR"`
 	External    []EntryPointList `json:"EXTERNAL"`
 	L1Handler   []EntryPointList `json:"L1_HANDLER"`
@@ -98,21 +97,10 @@
 type EntryPointList struct {
 	Offset   string `json:"offset"`
 	Selector string `json:"selector"`
-=======
-	Constructor []struct {
-		Offset   string `json:"offset"`
-		Selector string `json:"selector"`
-	} `json:"CONSTRUCTOR"`
-	External []struct {
-		Offset   string `json:"offset"`
-		Selector string `json:"selector"`
-	} `json:"EXTERNAL"`
-	L1Handler []interface{} `json:"L1_HANDLER"`
 }
 
 type FunctionCall struct {
 	ContractAddress    string   `json:"contract_address"`
 	EntryPointSelector string   `json:"entry_point_selector"`
 	Calldata           []string `json:"calldata"`
->>>>>>> aca29d9b
 }