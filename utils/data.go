--- conflicted
+++ resolved
@@ -2,10 +2,7 @@
 
 import (
 	"encoding/json"
-<<<<<<< HEAD
-=======
 	"fmt"
->>>>>>> 8ecf7793
 )
 
 func UnwrapJSON(data map[string]interface{}, tag string) (map[string]interface{}, error) {
