package utils

import (
	"errors"
	"fmt"
	"math"
	"math/big"

	"github.com/NethermindEth/juno/core/felt"
	"github.com/NethermindEth/starknet.go/contracts"
	"github.com/NethermindEth/starknet.go/hash"
	internalUtils "github.com/NethermindEth/starknet.go/internal/utils"
	"github.com/NethermindEth/starknet.go/rpc"
)

const (
	// Ref: https://docs.starknet.io/learn/cheatsheets/chain-info#current-limits
	maxL2GasAmount = "0x3b9aca00" // = 10^9 = 1_000_000_000

	maxUint64  = "0xffffffffffffffff"
	maxUint128 = "0xffffffffffffffffffffffffffffffff"

	negativeResourceBoundsErr = "resource bounds cannot be negative, got '%#x'"
	invalidResourceBoundsErr  = "invalid resource bounds: '%v' is not a valid big.Int"
)

// Default fee limits for the Starknet network.
// Since there's no official limit for most resources, we use the max allowed values
// of the corresponding types defined by the Starknet specification¹ (uint64 or uint128).
// The L2 gas amount however is specified², so we use this value.
//
// ¹ Ref: https://github.com/starkware-libs/starknet-specs/blob/6485866d8b017f2dd615ee245275833028464419/api/starknet_api_openrpc.json#L3508
// ² Ref: https://docs.starknet.io/learn/cheatsheets/chain-info#current-limits
//
//nolint:lll // The link would be unclickable if we break the line.
var starknetLimits = FeeLimits{
	L1GasPriceLimit:      maxUint128,
	L1GasAmountLimit:     maxUint64,
	L1DataGasPriceLimit:  maxUint128,
	L1DataGasAmountLimit: maxUint64,
	L2GasPriceLimit:      maxUint128,
	L2GasAmountLimit:     maxL2GasAmount,
}

// Optional settings when building a transaction.
type TxnOptions struct {
	// Tip amount in FRI for the transaction. Default: `"0x0"`.
	Tip rpc.U64
	// A boolean flag indicating whether the transaction version should have
	// the query bit when estimating fees. If true, the transaction version
	// will be `rpc.TransactionV3WithQueryBit` (0x100000000000000000000000000000003).
	// If false, the transaction version will be `rpc.TransactionV3` (0x3).
	// In case of doubt, set to `false`. Default: `false`.
	UseQueryBit bool
}

// TxnVersion returns `rpc.TransactionV3WithQueryBit` when UseQueryBit is true, and
// `rpc.TransactionV3` if false.
func (opts *TxnOptions) TxnVersion() rpc.TransactionVersion {
	if opts.UseQueryBit {
		return rpc.TransactionV3WithQueryBit
	}

	return rpc.TransactionV3
}

// SafeTip returns the tip amount in FRI for the transaction. If the tip is not set
// or invalid, returns "0x0".
func (opts *TxnOptions) SafeTip() rpc.U64 {
	if opts.Tip == "" {
		return "0x0"
	}

	if _, err := opts.Tip.ToUint64(); err != nil {
		return "0x0"
	}

	return opts.Tip
}

// BuildInvokeTxn creates a new invoke transaction (v3) for the StarkNet network.
//
// Parameters:
//   - senderAddress: The address of the account sending the transaction
//   - nonce: The account's nonce
//   - calldata: The data expected by the account's `execute` function (in most usecases,
//     this includes the called contract address and a function selector)
//   - resourceBounds: Resource bounds for the transaction execution
//   - opts: optional settings for the transaction
//
// Returns:
//   - rpc.BroadcastInvokev3Txn: A broadcast invoke transaction with default values
//     for signature, paymaster data, etc. Needs to be signed before being sent.
func BuildInvokeTxn(
	senderAddress *felt.Felt,
	nonce *felt.Felt,
	calldata []*felt.Felt,
	resourceBounds *rpc.ResourceBoundsMapping,
	opts *TxnOptions,
) *rpc.BroadcastInvokeTxnV3 {
	if opts == nil {
		opts = new(TxnOptions)
	}

	invokeTxn := rpc.BroadcastInvokeTxnV3{
		Type:                  rpc.TransactionTypeInvoke,
		SenderAddress:         senderAddress,
		Calldata:              calldata,
		Version:               opts.TxnVersion(),
		Signature:             []*felt.Felt{},
		Nonce:                 nonce,
		ResourceBounds:        resourceBounds,
		Tip:                   opts.SafeTip(),
		PayMasterData:         []*felt.Felt{},
		AccountDeploymentData: []*felt.Felt{},
		NonceDataMode:         rpc.DAModeL1,
		FeeMode:               rpc.DAModeL1,
	}

	return &invokeTxn
}

// BuildDeclareTxn creates a new declare transaction (v3) for the StarkNet network.
// A declare transaction is used to declare a new contract class on the network.
//
// Parameters:
//   - senderAddress: The address of the account sending the transaction
//   - casmClass: The casm class of the contract to be declared
//   - contractClass: The contract class to be declared
//   - nonce: The account's nonce
//   - resourceBounds: Resource bounds for the transaction execution
//   - opts: optional settings for the transaction
//
// Returns:
//   - rpc.BroadcastDeclareTxnV3: A broadcast declare transaction with default values
//     for signature, paymaster data, etc. Needs to be signed before being sent.
func BuildDeclareTxn(
	senderAddress *felt.Felt,
	casmClass *contracts.CasmClass,
	contractClass *contracts.ContractClass,
	nonce *felt.Felt,
	resourceBounds *rpc.ResourceBoundsMapping,
	opts *TxnOptions,
) (*rpc.BroadcastDeclareTxnV3, error) {
	compiledClassHash, err := hash.CompiledClassHash(casmClass)
	if err != nil {
		return nil, err
	}

	if opts == nil {
		opts = new(TxnOptions)
	}

	declareTxn := rpc.BroadcastDeclareTxnV3{
		Type:                  rpc.TransactionTypeDeclare,
		SenderAddress:         senderAddress,
		CompiledClassHash:     compiledClassHash,
		Version:               opts.TxnVersion(),
		Signature:             []*felt.Felt{},
		Nonce:                 nonce,
		ContractClass:         contractClass,
		ResourceBounds:        resourceBounds,
		Tip:                   opts.SafeTip(),
		PayMasterData:         []*felt.Felt{},
		AccountDeploymentData: []*felt.Felt{},
		NonceDataMode:         rpc.DAModeL1,
		FeeMode:               rpc.DAModeL1,
	}

	return &declareTxn, nil
}

// BuildDeployAccountTxn creates a new deploy account transaction (v3) for the StarkNet network.
// A deploy account transaction is used to deploy a new account contract on the network.
//
// Parameters:
//   - nonce: The account's nonce
//   - contractAddressSalt: A value used to randomise the deployed contract address
//   - constructorCalldata: The parameters for the constructor function
//   - classHash: The hash of the contract class to deploy
//   - resourceBounds: Resource bounds for the transaction execution
//   - opts: optional settings for the transaction
//
// Returns:
//   - rpc.BroadcastDeployAccountTxnV3: A broadcast deploy account transaction with default values
//     for signature, paymaster data, etc. Needs to be signed before being sent.
func BuildDeployAccountTxn(
	nonce *felt.Felt,
	contractAddressSalt *felt.Felt,
	constructorCalldata []*felt.Felt,
	classHash *felt.Felt,
	resourceBounds *rpc.ResourceBoundsMapping,
	opts *TxnOptions,
) *rpc.BroadcastDeployAccountTxnV3 {
	if opts == nil {
		opts = new(TxnOptions)
	}

	deployAccountTxn := rpc.BroadcastDeployAccountTxnV3{
		Type:                rpc.TransactionTypeDeployAccount,
		Version:             opts.TxnVersion(),
		Signature:           []*felt.Felt{},
		Nonce:               nonce,
		ContractAddressSalt: contractAddressSalt,
		ConstructorCalldata: constructorCalldata,
		ClassHash:           classHash,
		ResourceBounds:      resourceBounds,
		Tip:                 opts.SafeTip(),
		PayMasterData:       []*felt.Felt{},
		NonceDataMode:       rpc.DAModeL1,
		FeeMode:             rpc.DAModeL1,
	}

	return &deployAccountTxn
}

// InvokeFuncCallsToFunctionCalls converts a slice of InvokeFunctionCall to a slice of FunctionCall.
//
// Parameters:
//   - invokeFuncCalls: The invoke function calls to convert
//
// Returns:
//   - []*rpc.FunctionCall: A new function calls
func InvokeFuncCallsToFunctionCalls(invokeFuncCalls []rpc.InvokeFunctionCall) []rpc.FunctionCall {
	functionCalls := make([]rpc.FunctionCall, len(invokeFuncCalls))
	for i, call := range invokeFuncCalls {
		functionCalls[i] = rpc.FunctionCall{
			ContractAddress:    call.ContractAddress,
			EntryPointSelector: GetSelectorFromNameFelt(call.FunctionName),
			Calldata:           call.CallData,
		}
	}

	return functionCalls
}

// FeeLimits is a struct with custom limits for the fee values, used
// as a parameter for the `CustomFeeEstToResBoundsMap` function.
type FeeLimits struct {
	// Custom max value for L1 gas price
	L1GasPriceLimit rpc.U128
	// Custom max value for L1 gas amount
	L1GasAmountLimit rpc.U64

	// Custom max value for L2 gas price
	L2GasPriceLimit rpc.U128
	// Custom max value for L2 gas amount
	L2GasAmountLimit rpc.U64

	// Custom max value for L1 data gas price
	L1DataGasPriceLimit rpc.U128
	// Custom max value for L1 data gas amount
	L1DataGasAmountLimit rpc.U64
}

// FeeEstToResBoundsMap converts a FeeEstimation to ResourceBoundsMapping with applied multipliers.
// Parameters:
//   - feeEstimation: The fee estimation to convert
//   - multiplier: Multiplier for max amount and max price per unit. Recommended to be 1.5,
//     but at least greater than 0.
//     If multiplier <= 0, all resources bounds will be set to 0.
//     If resource bounds overflow, they will be set to the max allowed value (U64 or U128).
//
// Returns:
//   - rpc.ResourceBoundsMapping: Resource bounds with applied multipliers
func FeeEstToResBoundsMap(
	feeEstimation rpc.FeeEstimation,
	multiplier float64,
) *rpc.ResourceBoundsMapping {
	bounds := CustomFeeEstToResBoundsMap(feeEstimation, multiplier, &starknetLimits)

	// TODO: return by value instead of pointer
	return &bounds
}

// CustomFeeEstToResBoundsMap converts a FeeEstimation to ResourceBoundsMapping with applied
// multipliers and limits.
// Parameters:
//   - feeEstimation: The fee estimation to convert
//   - multiplier: Multiplier for max amount and max price per unit. Recommended to be 1.5,
//     but at least greater than 0.
//     If multiplier <= 0, all resources bounds will be set to 0.
//     If resource bounds overflow, they will be set to the max allowed value (U64 or U128).
//   - limits: Limits for the resource bounds. They are still capped to the max allowed
//     values (U64 or U128).
//
// Returns:
//   - rpc.ResourceBoundsMapping: Resource bounds with applied multipliers and limits
func CustomFeeEstToResBoundsMap(
	feeEstimation rpc.FeeEstimation,
	multiplier float64,
	limits *FeeLimits,
) rpc.ResourceBoundsMapping {
	// Create L1 resources bounds
	l1Gas := toResourceBounds(
		feeEstimation.L1GasPrice,
		limits.L1GasPriceLimit,
		feeEstimation.L1GasConsumed,
		limits.L1GasAmountLimit,
		multiplier,
	)
	l1DataGas := toResourceBounds(
		feeEstimation.L1DataGasPrice,
		limits.L1DataGasPriceLimit,
		feeEstimation.L1DataGasConsumed,
		limits.L1DataGasAmountLimit,
		multiplier,
	)

	// Create L2 resource bounds
	l2Gas := toResourceBounds(
		feeEstimation.L2GasPrice,
		limits.L2GasPriceLimit,
		feeEstimation.L2GasConsumed,
		limits.L2GasAmountLimit,
		multiplier,
	)

	return rpc.ResourceBoundsMapping{
		L1Gas:     l1Gas,
		L1DataGas: l1DataGas,
		L2Gas:     l2Gas,
	}
}

// toResourceBounds converts a gas price and gas consumed to a ResourceBounds with
// applied multiplier.
//
// Parameters:
//   - gasPrice: The gas price
//   - gasPriceLimit: The limit for the gas price. If invalid, a default value
//     will be used.
//   - gasConsumed: The gas consumed
//   - gasAmountLimit: The limit for the gas amount. If invalid, a default value
//     will be used.
//   - multiplier: Multiplier for max amount and max price per unit
//
// Returns:
//   - rpc.ResourceBounds: Resource bounds with applied multiplier
func toResourceBounds(
	gasPrice *felt.Felt,
	gasPriceLimit rpc.U128,
	gasConsumed *felt.Felt,
	gasAmountLimit rpc.U64,
	multiplier float64,
) rpc.ResourceBounds {
	// multiplier must be greater than 0. Default to 0 if not
	if multiplier <= 0 {
		return rpc.ResourceBounds{
			MaxAmount:       rpc.U64("0x0"),
			MaxPricePerUnit: rpc.U128("0x0"),
		}
	}

	// Convert felt to big.Int
	gasPriceInt := gasPrice.BigInt(new(big.Int))
	gasConsumedInt := gasConsumed.BigInt(new(big.Int))

	// multiply values by the multiplier
	maxAmount := new(big.Float)
	maxPricePerUnit := new(big.Float)

	maxAmount.Mul(new(big.Float).SetInt(gasConsumedInt), big.NewFloat(multiplier))
	maxPricePerUnit.Mul(new(big.Float).SetInt(gasPriceInt), big.NewFloat(multiplier))
	// Convert big.Float to big.Int for proper hex formatting. The result is a truncated int
	maxAmountInt, _ := maxAmount.Int(new(big.Int))
	maxPricePerUnitInt, _ := maxPricePerUnit.Int(new(big.Int))

	// Get the limits OR set default values if invalid
	gasPL, err := gasPriceLimit.ToBigInt()
	if err != nil {
		gasPL = internalUtils.HexToBN(maxUint128)
	}
	tempGasAL, err := gasAmountLimit.ToUint64()
	if err != nil {
		tempGasAL = uint64(math.MaxUint64)
	}
	gasAL := new(big.Int).SetUint64(tempGasAL)

	// Check for overflow comparing with the limits
	if maxAmountInt.Cmp(gasAL) > 0 {
		maxAmountInt = gasAL
	}
	if maxPricePerUnitInt.Cmp(gasPL) > 0 {
		maxPricePerUnitInt = gasPL
	}

	return rpc.ResourceBounds{
		MaxAmount:       rpc.U64(fmt.Sprintf("%#x", maxAmountInt)),
		MaxPricePerUnit: rpc.U128(fmt.Sprintf("%#x", maxPricePerUnitInt)),
	}
}

// ResBoundsMapToOverallFee calculates the overall fee for a ResourceBoundsMapping with
// applied multipliers.
// Parameters:
//   - resBounds: The resource bounds to calculate the fee for
//   - multiplier: Multiplier for max amount and max price per unit. Recommended to be 1.5,
//     but at least greater than 0
//   - tip: The tip amount in FRI in hexadecimal string format
//
// Returns:
//   - *felt.Felt: The overall fee in FRI
//   - error: An error if any
func ResBoundsMapToOverallFee(
	resBounds *rpc.ResourceBoundsMapping,
	multiplier float64,
	tip rpc.U64,
) (*felt.Felt, error) {
	if resBounds == nil {
		return nil, errors.New("resource bounds are nil")
	}

	// negative multiplier is not allowed
	if multiplier <= 0 {
		return nil, errors.New("multiplier must be greater than 0")
<<<<<<< HEAD
=======
	}

	tipInt, err := tip.ToUint64()
	if err != nil {
		return nil, fmt.Errorf("invalid tip: %w", err)
>>>>>>> 269178c6
	}
	tipBigInt := new(big.Int).SetUint64(tipInt)

	parseBound := func(value string) (*big.Int, error) {
		// get big int values
		val, ok := new(big.Int).SetString(value, 0)
		if !ok {
			return nil, fmt.Errorf(invalidResourceBoundsErr, value)
		}
		// Check for negative values
		if val.Sign() < 0 {
			return nil, fmt.Errorf(negativeResourceBoundsErr, val)
		}

		return val, nil
	}

	l1GasAmount, err := parseBound(string(resBounds.L1Gas.MaxAmount))
	if err != nil {
		return nil, err
	}

	l1GasPrice, err := parseBound(string(resBounds.L1Gas.MaxPricePerUnit))
	if err != nil {
		return nil, err
	}

	l1DataGasAmount, err := parseBound(string(resBounds.L1DataGas.MaxAmount))
	if err != nil {
		return nil, err
	}

	l1DataGasPrice, err := parseBound(string(resBounds.L1DataGas.MaxPricePerUnit))
	if err != nil {
		return nil, err
	}

	l2GasAmount, err := parseBound(string(resBounds.L2Gas.MaxAmount))
	if err != nil {
		return nil, err
	}

	l2GasPrice, err := parseBound(string(resBounds.L2Gas.MaxPricePerUnit))
	if err != nil {
		return nil, err
	}

	// calculate fee
	// Ref: https://docs.starknet.io/learn/protocol/fees#overall-fee
	l1GasFee := new(big.Int).Mul(l1GasAmount, l1GasPrice)
	l1DataGasFee := new(big.Int).Mul(l1DataGasAmount, l1DataGasPrice)
	l2GasFee := l2GasPrice.Add(l2GasPrice, tipBigInt).Mul(l2GasPrice, l2GasAmount)
	overallFee := l1GasFee.Add(l1GasFee, l1DataGasFee).Add(l1GasFee, l2GasFee)

	// multiply fee by multiplier
	multipliedOverallFee := new(
		big.Float,
	).Mul(new(big.Float).SetInt(overallFee), big.NewFloat(multiplier))
	overallFeeInt, _ := multipliedOverallFee.Int(nil) // truncated int

	// Convert big.Int to felt. SetString() validates if it's a valid felt
	return new(felt.Felt).SetString(fmt.Sprintf("%#x", overallFeeInt))
}

// FillHexWithZeroes normalises a hex string to have a '0x' prefix and pads it with leading zeros
// to a total length of 66 characters (including the '0x' prefix).
func FillHexWithZeroes(hex string) string {
	return internalUtils.FillHexWithZeroes(hex)
}

// WeiToETH converts a Wei amount to ETH
// Returns the ETH value as a float64
func WeiToETH(wei *felt.Felt) float64 {
	return internalUtils.WeiToETH(wei)
}

// ETHToWei converts an ETH amount to Wei
// Returns the Wei value as a *felt.Felt
func ETHToWei(eth float64) *felt.Felt {
	return internalUtils.ETHToWei(eth)
}

// FRIToSTRK converts a FRI amount to STRK
// Returns the STRK value as a float64
func FRIToSTRK(fri *felt.Felt) float64 {
	return internalUtils.WeiToETH(fri)
}

// STRKToFRI converts a STRK amount to FRI
// Returns the FRI value as a *felt.Felt
func STRKToFRI(strk float64) *felt.Felt {
	return internalUtils.ETHToWei(strk)
}<|MERGE_RESOLUTION|>--- conflicted
+++ resolved
@@ -414,14 +414,11 @@
 	// negative multiplier is not allowed
 	if multiplier <= 0 {
 		return nil, errors.New("multiplier must be greater than 0")
-<<<<<<< HEAD
-=======
 	}
 
 	tipInt, err := tip.ToUint64()
 	if err != nil {
 		return nil, fmt.Errorf("invalid tip: %w", err)
->>>>>>> 269178c6
 	}
 	tipBigInt := new(big.Int).SetUint64(tipInt)
 
