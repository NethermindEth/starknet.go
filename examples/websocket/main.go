package main

import (
	"context"
	"fmt"
	"time"

	"github.com/NethermindEth/starknet.go/rpc"

	setup "github.com/NethermindEth/starknet.go/examples/internal"
)

func main() {
	fmt.Println("Starting websocket example")

	// Load variables from '.env' file
	wsProviderUrl := setup.GetWsProviderUrl()

	// Initialize connection to WS provider
	wsClient, err := rpc.NewWebsocketProvider(wsProviderUrl)
	if err != nil {
		panic(fmt.Sprintf("Error dialing the WS provider: %s", err))
	}
	defer wsClient.Close() // Close the WS client when the program finishes

	fmt.Println("Established connection with the client")

	// Let's now call the SubscribeNewHeads method. To do this, we need to create a channel to receive the new heads.
	//
	// Note: We'll need to do this for each of the methods we want to subscribe to, always creating a channel to receive the values from
	// the node. Check each method's description for the type required for the channel.
	newHeadsChan := make(chan *rpc.BlockHeader)

	// We then call the desired websocket method, passing in the channel and the parameters if needed.
	// For example, to subscribe to new block headers, we call the SubscribeNewHeads method, passing in the channel and the blockID.
	// As the description says it's optional, we pass an empty BlockID as value. That way, the latest block will be used by default.
	sub, err := wsClient.SubscribeNewHeads(context.Background(), newHeadsChan, rpc.BlockID{})
	if err != nil {
		panic(err)
	}
	fmt.Println()
	fmt.Println("Successfully subscribed to the node. Subscription ID:", sub.ID())

	var latestNumber uint64

	// Now we'll create the loop to continuously read the new heads from the channel.
	// This will make the program wait indefinitely for new heads or errors if not interrupted.
loop1:
	for {
		select {
		case newHead := <-newHeadsChan:
			// This case will be triggered when a new block header is received.
			fmt.Println("New block header received:", newHead.Number)
<<<<<<< HEAD
			latestNumber = newHead.Number
=======
			latestBlockNumber = newHead.Number
>>>>>>> 5ad2a08e
			break loop1 // Let's exit the loop after receiving the first block header
		case err := <-sub.Err():
			// This case will be triggered when an error occurs.
			panic(err)
		}
	}

	// We can also use the subscription returned by the WS methods to unsubscribe from the stream when we're done
	sub.Unsubscribe()

	fmt.Printf("Unsubscribed from the subscription %s successfully\n", sub.ID())

	// We'll now subscribe to the node again, but this time we'll pass in an older block number as the blockID.
	// This way, the node will send us block headers from that block number onwards.
	sub, err = wsClient.SubscribeNewHeads(context.Background(), newHeadsChan, rpc.WithNumber(latestNumber-10))
	if err != nil {
		panic(err)
	}
	fmt.Println()
	fmt.Println("Successfully subscribed to the node. Subscription ID:", sub.ID())

	go func() {
		time.Sleep(20 * time.Second)
		// Unsubscribe from the subscription after 20 seconds
		sub.Unsubscribe()
	}()

loop2:
	for {
		select {
		case newHead := <-newHeadsChan:
			fmt.Println("New block header received:", newHead.Number)
		case err := <-sub.Err():
			if err == nil { // when sub.Unsubscribe() is called a nil error is returned, so let's just break the loop if that's the case
				fmt.Printf("Unsubscribed from the subscription %s successfully\n", sub.ID())
				break loop2
			}
			panic(err)
		}
	}

	// This example can be used to understand how to use all the methods that return a subscription.
	// It's just a matter of creating a channel to receive the values from the node and calling the
	// desired method, passing in the channel and the parameters if needed. Remember to check the method's
	// description for the type required for the channel and whether there are any other parameters needed.
}<|MERGE_RESOLUTION|>--- conflicted
+++ resolved
@@ -41,7 +41,7 @@
 	fmt.Println()
 	fmt.Println("Successfully subscribed to the node. Subscription ID:", sub.ID())
 
-	var latestNumber uint64
+	var latestBlockNumber uint64
 
 	// Now we'll create the loop to continuously read the new heads from the channel.
 	// This will make the program wait indefinitely for new heads or errors if not interrupted.
@@ -51,11 +51,7 @@
 		case newHead := <-newHeadsChan:
 			// This case will be triggered when a new block header is received.
 			fmt.Println("New block header received:", newHead.Number)
-<<<<<<< HEAD
-			latestNumber = newHead.Number
-=======
 			latestBlockNumber = newHead.Number
->>>>>>> 5ad2a08e
 			break loop1 // Let's exit the loop after receiving the first block header
 		case err := <-sub.Err():
 			// This case will be triggered when an error occurs.
@@ -70,7 +66,7 @@
 
 	// We'll now subscribe to the node again, but this time we'll pass in an older block number as the blockID.
 	// This way, the node will send us block headers from that block number onwards.
-	sub, err = wsClient.SubscribeNewHeads(context.Background(), newHeadsChan, rpc.WithNumber(latestNumber-10))
+	sub, err = wsClient.SubscribeNewHeads(context.Background(), newHeadsChan, rpc.WithBlockNumber(latestBlockNumber-10))
 	if err != nil {
 		panic(err)
 	}
