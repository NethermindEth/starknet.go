package main

import (
	"context"
	"fmt"
	"math"
	"strconv"

	"github.com/NethermindEth/juno/core/felt"
	"github.com/NethermindEth/starknet.go/account"
	"github.com/NethermindEth/starknet.go/rpc"
	"github.com/NethermindEth/starknet.go/utils"

	setup "github.com/NethermindEth/starknet.go/examples/internal"
)

var (
	predeployedClassHash = "0x61dac032f228abef9c6626f995015233097ae253a7f72d68552db02f2971b8f"
)

// main initializes the client, sets up the account, deploys a contract, and sends a transaction to the network.
//
// It loads environment variables, dials the Starknet Sepolia RPC, creates a new account, casts the account address to a felt type,
// sets up the account using the client, converts the predeployed class hash to a felt type, creates transaction data,
// precomputes an address, prompts the user to add funds to the precomputed address, signs the transaction,
// and finally sends the transaction to the network.
//
// Parameters:
//
//	none
//
// Returns:
//
//	none
func main() {
	// Load variables from '.env' file
	rpcProviderUrl := setup.GetRpcProviderUrl()

	// Initialise the client.
	client, err := rpc.NewProvider(rpcProviderUrl)
	if err != nil {
		panic(err)
	}

	// Get random keys for test purposes
	ks, pub, privKey := account.GetRandomKeys()
	fmt.Printf("Generated public key: %v\n", pub)
	fmt.Printf("Generated private key: %v\n", privKey)

	// Set up the account passing random values to 'accountAddress' and 'cairoVersion' variables,
	// as for this case we only need the 'ks' to sign the deploy transaction.
	accnt, err := account.NewAccount(client, pub, pub.String(), ks, 2)
	if err != nil {
		panic(err)
	}

	classHash, err := utils.HexToFelt(predeployedClassHash)
	if err != nil {
		panic(err)
	}

	// Create transaction data
	tx := rpc.BroadcastDeployAccountTxn{
		DeployAccountTxn: rpc.DeployAccountTxn{
			Nonce:               &felt.Zero, // Contract accounts start with nonce zero.
			MaxFee:              new(felt.Felt).SetUint64(7268996239700),
			Type:                rpc.TransactionType_DeployAccount,
			Version:             rpc.TransactionV1,
			Signature:           []*felt.Felt{},
			ClassHash:           classHash,
			ContractAddressSalt: pub,
			ConstructorCalldata: []*felt.Felt{pub},
		},
	}

	precomputedAddress, err := accnt.PrecomputeAddress(&felt.Zero, pub, classHash, tx.ConstructorCalldata)
	if err != nil {
		panic(err)
	}
	fmt.Println("PrecomputedAddress:", precomputedAddress)

	// Sign the transaction
	err = accnt.SignDeployAccountTransaction(context.Background(), &tx.DeployAccountTxn, precomputedAddress)
	if err != nil {
		panic(err)
	}

<<<<<<< HEAD
	precomputedAddress, err := acnt.PrecomputeAccountAddress(pub, classHash, tx.ConstructorCalldata)
	fmt.Println("precomputedAddress:", precomputedAddress)
=======
	// Estimate the transaction fee
	feeRes, err := accnt.EstimateFee(context.Background(), []rpc.BroadcastTxn{tx}, []rpc.SimulationFlag{}, rpc.WithBlockTag("latest"))
	if err != nil {
		setup.PanicRPC(err)
	}
	estimatedFee := feeRes[0].OverallFee
	var feeInETH float64
	// If the estimated fee is higher than the current fee, let's override it and sign again
	if estimatedFee.Cmp(tx.MaxFee) == 1 {
		newFee, err := strconv.ParseUint(estimatedFee.String(), 0, 64)
		if err != nil {
			panic(err)
		}
		tx.MaxFee = new(felt.Felt).SetUint64(newFee + newFee/5) // fee + 20% to be sure
		// Signing the transaction again
		err = accnt.SignDeployAccountTransaction(context.Background(), &tx.DeployAccountTxn, precomputedAddress)
		if err != nil {
			panic(err)
		}
		feeInETH, _ = utils.FeltToBigInt(tx.MaxFee).Float64()
	} else {
		feeInETH, _ = utils.FeltToBigInt(estimatedFee).Float64()
		feeInETH += feeInETH / 5 // fee + 20% to be sure
	}
	//converts fee value from WEI to ETH
	feeInETH = feeInETH / (math.Pow(10, 18))
>>>>>>> bf040efd

	// At this point you need to add funds to precomputed address to use it.
	var input string

	fmt.Println("The `precomputedAddress` account needs to have enough ETH to perform a transaction.")
	fmt.Printf("Use the starknet faucet to send ETH to your `precomputedAddress`. You need aproximately %f ETH. \n", feeInETH)
	fmt.Println("When your account has been funded by the faucet, press any key, then `enter` to continue : ")
	fmt.Scan(&input)

	// Send transaction to the network
	resp, err := accnt.AddDeployAccountTransaction(context.Background(), tx)
	if err != nil {
		fmt.Println("Error returned from AddDeployAccountTransaction: ")
		setup.PanicRPC(err)
	}

	fmt.Println("AddDeployAccountTransaction successfully submitted! Wait a few minutes to see it in Voyager.")
	fmt.Printf("Transaction hash: %v \n", resp.TransactionHash)
	fmt.Printf("Contract address: %v \n", resp.ContractAddress)
}<|MERGE_RESOLUTION|>--- conflicted
+++ resolved
@@ -73,7 +73,7 @@
 		},
 	}
 
-	precomputedAddress, err := accnt.PrecomputeAddress(&felt.Zero, pub, classHash, tx.ConstructorCalldata)
+	precomputedAddress, err := accnt.PrecomputeAccountAddress(pub, classHash, tx.ConstructorCalldata)
 	if err != nil {
 		panic(err)
 	}
@@ -85,10 +85,6 @@
 		panic(err)
 	}
 
-<<<<<<< HEAD
-	precomputedAddress, err := acnt.PrecomputeAccountAddress(pub, classHash, tx.ConstructorCalldata)
-	fmt.Println("precomputedAddress:", precomputedAddress)
-=======
 	// Estimate the transaction fee
 	feeRes, err := accnt.EstimateFee(context.Background(), []rpc.BroadcastTxn{tx}, []rpc.SimulationFlag{}, rpc.WithBlockTag("latest"))
 	if err != nil {
@@ -115,7 +111,6 @@
 	}
 	//converts fee value from WEI to ETH
 	feeInETH = feeInETH / (math.Pow(10, 18))
->>>>>>> bf040efd
 
 	// At this point you need to add funds to precomputed address to use it.
 	var input string
