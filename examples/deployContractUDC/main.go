--- conflicted
+++ resolved
@@ -68,17 +68,8 @@
 
 	salt := new(felt.Felt).SetUint64(rand.Uint64()) // to prevent address clashes
 
-<<<<<<< HEAD
 	// For modern contracts, strings are represented as `ByteArray` which serialize into multiple felts.
 	nameAsFelts, err := utils.StringToByteArrFelt("My Test Token")
-=======
-	// After the signing we finally call the AddInvokeTransaction in order to invoke the contract function
-	resp, err := accnt.BuildAndSendInvokeTxn(
-		context.Background(),
-		[]rpc.InvokeFunctionCall{FnCall},
-		nil,
-	)
->>>>>>> f010d5bf
 	if err != nil {
 		panic(err)
 	}
@@ -97,7 +88,7 @@
 	constructorCalldata = append(constructorCalldata,
 		// u256 supply: 1000 tokens with 18 decimals (10^21)
 		new(felt.Felt).SetBigInt(new(big.Int).And(new(big.Int).Exp(big.NewInt(10), big.NewInt(21), nil), new(big.Int).Sub(new(big.Int).Lsh(big.NewInt(1), 128), big.NewInt(1)))), // low
-		new(felt.Felt).SetBigInt(new(big.Int).Rsh(new(big.Int).Exp(big.NewInt(10), big.NewInt(21), nil), 128)),                                                                  // high
+		new(felt.Felt).SetBigInt(new(big.Int).Rsh(new(big.Int).Exp(big.NewInt(10), big.NewInt(21), nil), 128)),                                                                   // high
 		recipient, // recipient
 		recipient, // owner
 	)
