--- conflicted
+++ resolved
@@ -46,8 +46,7 @@
 	return m.recorder
 }
 
-<<<<<<< HEAD
-// AddDeclareTransaction description of the Go function (base method).
+// AddDeclareTransaction mocks base method.
 //
 // Parameters:
 // - ctx: the context.
@@ -55,11 +54,7 @@
 // Returns:
 // - *rpc.AddDeclareTransactionResponse: a pointer to rpc.AddDeclareTransactionResponse
 // - error: an error if any
-func (m *MockRpcProvider) AddDeclareTransaction(ctx context.Context, declareTransaction rpc.AddDeclareTxnInput) (*rpc.AddDeclareTransactionResponse, error) {
-=======
-// AddDeclareTransaction mocks base method.
 func (m *MockRpcProvider) AddDeclareTransaction(ctx context.Context, declareTransaction rpc.BroadcastDeclareTxn) (*rpc.AddDeclareTransactionResponse, error) {
->>>>>>> b6a0a9ea
 	m.ctrl.T.Helper()
 	ret := m.ctrl.Call(m, "AddDeclareTransaction", ctx, declareTransaction)
 	ret0, _ := ret[0].(*rpc.AddDeclareTransactionResponse)
@@ -79,7 +74,6 @@
 	return mr.mock.ctrl.RecordCallWithMethodType(mr.mock, "AddDeclareTransaction", reflect.TypeOf((*MockRpcProvider)(nil).AddDeclareTransaction), ctx, declareTransaction)
 }
 
-<<<<<<< HEAD
 // AddDeployAccountTransaction adds a deploy account transaction to the MockRpcProvider.
 //
 // Parameters:
@@ -88,11 +82,7 @@
 // Returns:
 // - *rpc.AddDeployAccountTransactionResponse: a pointer to rpc.AddDeployAccountTransactionResponse
 // - error: an error if any
-func (m *MockRpcProvider) AddDeployAccountTransaction(ctx context.Context, deployAccountTransaction rpc.DeployAccountTxn) (*rpc.AddDeployAccountTransactionResponse, error) {
-=======
-// AddDeployAccountTransaction mocks base method.
 func (m *MockRpcProvider) AddDeployAccountTransaction(ctx context.Context, deployAccountTransaction rpc.BroadcastDeployAccountTxn) (*rpc.AddDeployAccountTransactionResponse, error) {
->>>>>>> b6a0a9ea
 	m.ctrl.T.Helper()
 	ret := m.ctrl.Call(m, "AddDeployAccountTransaction", ctx, deployAccountTransaction)
 	ret0, _ := ret[0].(*rpc.AddDeployAccountTransactionResponse)
@@ -112,7 +102,6 @@
 	return mr.mock.ctrl.RecordCallWithMethodType(mr.mock, "AddDeployAccountTransaction", reflect.TypeOf((*MockRpcProvider)(nil).AddDeployAccountTransaction), ctx, deployAccountTransaction)
 }
 
-<<<<<<< HEAD
 // AddInvokeTransaction is a function that adds an invoke transaction.
 //
 // Parameters:
@@ -121,11 +110,7 @@
 // Returns:
 // - *rpc.AddInvokeTransactionResponse: the response
 // - error: the error if any
-func (m *MockRpcProvider) AddInvokeTransaction(ctx context.Context, invokeTxn rpc.InvokeTxnV1) (*rpc.AddInvokeTransactionResponse, error) {
-=======
-// AddInvokeTransaction mocks base method.
 func (m *MockRpcProvider) AddInvokeTransaction(ctx context.Context, invokeTxn rpc.BroadcastInvokeTxn) (*rpc.AddInvokeTransactionResponse, error) {
->>>>>>> b6a0a9ea
 	m.ctrl.T.Helper()
 	ret := m.ctrl.Call(m, "AddInvokeTransaction", ctx, invokeTxn)
 	ret0, _ := ret[0].(*rpc.AddInvokeTransactionResponse)
@@ -517,7 +502,34 @@
 	return mr.mock.ctrl.RecordCallWithMethodType(mr.mock, "Events", reflect.TypeOf((*MockRpcProvider)(nil).Events), ctx, input)
 }
 
-<<<<<<< HEAD
+// GetTransactionStatus mocks base method.
+//
+// Parameters:
+// - ctx: the context parameter
+// - transactionHash: hash of the transaction as a felt
+// Returns:
+// - *rpc.TxnStatusResp: a pointer to the Txn status
+// - error: the error if any
+func (m *MockRpcProvider) GetTransactionStatus(ctx context.Context, transactionHash *felt.Felt) (*rpc.TxnStatusResp, error) {
+	m.ctrl.T.Helper()
+	ret := m.ctrl.Call(m, "GetTransactionStatus", ctx, transactionHash)
+	ret0, _ := ret[0].(*rpc.TxnStatusResp)
+	ret1, _ := ret[1].(error)
+	return ret0, ret1
+}
+
+// GetTransactionStatus indicates an expected call of GetTransactionStatus.
+//
+// Parameters:
+// - ctx: the context parameter
+// - transactionHash: hash of the transaction as a felt
+// Returns:
+// - *gomock.Call: a pointer to the call
+func (mr *MockRpcProviderMockRecorder) GetTransactionStatus(ctx, transactionHash interface{}) *gomock.Call {
+	mr.mock.ctrl.T.Helper()
+	return mr.mock.ctrl.RecordCallWithMethodType(mr.mock, "GetTransactionStatus", reflect.TypeOf((*MockRpcProvider)(nil).GetTransactionStatus), ctx, transactionHash)
+}
+
 // Nonce is a function that retrieves the nonce for a given block ID and contract address.
 //
 // Parameters:
@@ -527,24 +539,6 @@
 // Returns:
 // - *string: a pointer to a string
 // - error: an error if any
-=======
-// GetTransactionStatus mocks base method.
-func (m *MockRpcProvider) GetTransactionStatus(ctx context.Context, transactionHash *felt.Felt) (*rpc.TxnStatusResp, error) {
-	m.ctrl.T.Helper()
-	ret := m.ctrl.Call(m, "GetTransactionStatus", ctx, transactionHash)
-	ret0, _ := ret[0].(*rpc.TxnStatusResp)
-	ret1, _ := ret[1].(error)
-	return ret0, ret1
-}
-
-// GetTransactionStatus indicates an expected call of GetTransactionStatus.
-func (mr *MockRpcProviderMockRecorder) GetTransactionStatus(ctx, transactionHash interface{}) *gomock.Call {
-	mr.mock.ctrl.T.Helper()
-	return mr.mock.ctrl.RecordCallWithMethodType(mr.mock, "GetTransactionStatus", reflect.TypeOf((*MockRpcProvider)(nil).GetTransactionStatus), ctx, transactionHash)
-}
-
-// Nonce mocks base method.
->>>>>>> b6a0a9ea
 func (m *MockRpcProvider) Nonce(ctx context.Context, blockID rpc.BlockID, contractAddress *felt.Felt) (*string, error) {
 	m.ctrl.T.Helper()
 	ret := m.ctrl.Call(m, "Nonce", ctx, blockID, contractAddress)
@@ -598,7 +592,32 @@
 	return mr.mock.ctrl.RecordCallWithMethodType(mr.mock, "SimulateTransactions", reflect.TypeOf((*MockRpcProvider)(nil).SimulateTransactions), ctx, blockID, txns, simulationFlags)
 }
 
-<<<<<<< HEAD
+// SpecVersion mocks base method.
+//
+// Parameters:
+// - ctx: description of the ctx parameter
+// Returns:
+// - string: The storage data as a string
+// - error: An error if any
+func (m *MockRpcProvider) SpecVersion(ctx context.Context) (string, error) {
+	m.ctrl.T.Helper()
+	ret := m.ctrl.Call(m, "SpecVersion", ctx)
+	ret0, _ := ret[0].(string)
+	ret1, _ := ret[1].(error)
+	return ret0, ret1
+}
+
+// SpecVersion indicates an expected call of SpecVersion.
+//
+// Parameters:
+// - ctx: description of the ctx parameter
+// Returns:
+// - *gomock.Call: a pointer to the Call
+func (mr *MockRpcProviderMockRecorder) SpecVersion(ctx interface{}) *gomock.Call {
+	mr.mock.ctrl.T.Helper()
+	return mr.mock.ctrl.RecordCallWithMethodType(mr.mock, "SpecVersion", reflect.TypeOf((*MockRpcProvider)(nil).SpecVersion), ctx)
+}
+
 // StateUpdate is a method that updates the state based on the given block ID.
 //
 // Parameters:
@@ -607,24 +626,6 @@
 // Returns:
 // - *rpc.StateUpdateOutput: a pointer to the StateUpdateOutput
 // - error: an error if any
-=======
-// SpecVersion mocks base method.
-func (m *MockRpcProvider) SpecVersion(ctx context.Context) (string, error) {
-	m.ctrl.T.Helper()
-	ret := m.ctrl.Call(m, "SpecVersion", ctx)
-	ret0, _ := ret[0].(string)
-	ret1, _ := ret[1].(error)
-	return ret0, ret1
-}
-
-// SpecVersion indicates an expected call of SpecVersion.
-func (mr *MockRpcProviderMockRecorder) SpecVersion(ctx interface{}) *gomock.Call {
-	mr.mock.ctrl.T.Helper()
-	return mr.mock.ctrl.RecordCallWithMethodType(mr.mock, "SpecVersion", reflect.TypeOf((*MockRpcProvider)(nil).SpecVersion), ctx)
-}
-
-// StateUpdate mocks base method.
->>>>>>> b6a0a9ea
 func (m *MockRpcProvider) StateUpdate(ctx context.Context, blockID rpc.BlockID) (*rpc.StateUpdateOutput, error) {
 	m.ctrl.T.Helper()
 	ret := m.ctrl.Call(m, "StateUpdate", ctx, blockID)
@@ -703,20 +704,15 @@
 	return mr.mock.ctrl.RecordCallWithMethodType(mr.mock, "Syncing", reflect.TypeOf((*MockRpcProvider)(nil).Syncing), ctx)
 }
 
-<<<<<<< HEAD
 // TraceBlockTransactions returns the traces of transactions in a given block.
 //
 // Parameters:
 // - ctx: the context.Context object
-// - blockHash: the hash of the block to trace
+// - blockID: the hash of the block to trace
 // Returns:
 // - []rpc.Trace: an array of rpc.Trace objects representing the traces of the transactions in the block
 // - error: an error object, if any
-func (m *MockRpcProvider) TraceBlockTransactions(ctx context.Context, blockHash *felt.Felt) ([]rpc.Trace, error) {
-=======
-// TraceBlockTransactions mocks base method.
 func (m *MockRpcProvider) TraceBlockTransactions(ctx context.Context, blockID rpc.BlockID) ([]rpc.Trace, error) {
->>>>>>> b6a0a9ea
 	m.ctrl.T.Helper()
 	ret := m.ctrl.Call(m, "TraceBlockTransactions", ctx, blockID)
 	ret0, _ := ret[0].([]rpc.Trace)
@@ -724,19 +720,14 @@
 	return ret0, ret1
 }
 
-<<<<<<< HEAD
 // TraceBlockTransactions description of an expected call of TraceBlockTransactions.
 //
 // Parameters:
 // - ctx: The context
-// - blockHash: description of its parameter(s)
+// - blockID: description of its parameter(s)
 // Returns:
 // - *gomock.Call: The call object
-func (mr *MockRpcProviderMockRecorder) TraceBlockTransactions(ctx, blockHash interface{}) *gomock.Call {
-=======
-// TraceBlockTransactions indicates an expected call of TraceBlockTransactions.
 func (mr *MockRpcProviderMockRecorder) TraceBlockTransactions(ctx, blockID interface{}) *gomock.Call {
->>>>>>> b6a0a9ea
 	mr.mock.ctrl.T.Helper()
 	return mr.mock.ctrl.RecordCallWithMethodType(mr.mock, "TraceBlockTransactions", reflect.TypeOf((*MockRpcProvider)(nil).TraceBlockTransactions), ctx, blockID)
 }
@@ -842,35 +833,4 @@
 func (mr *MockRpcProviderMockRecorder) TransactionReceipt(ctx, transactionHash interface{}) *gomock.Call {
 	mr.mock.ctrl.T.Helper()
 	return mr.mock.ctrl.RecordCallWithMethodType(mr.mock, "TransactionReceipt", reflect.TypeOf((*MockRpcProvider)(nil).TransactionReceipt), ctx, transactionHash)
-<<<<<<< HEAD
-}
-
-// TransactionTrace is a function that retrieves the transaction trace for a given transaction hash.
-//
-// Parameters:
-// - ctx: The context
-// - transactionHash: The transaction hash
-// Returns:
-// - rpc.TxnTrace: The transaction trace
-// - error: An error if any
-func (m *MockRpcProvider) TransactionTrace(ctx context.Context, transactionHash *felt.Felt) (rpc.TxnTrace, error) {
-	m.ctrl.T.Helper()
-	ret := m.ctrl.Call(m, "TransactionTrace", ctx, transactionHash)
-	ret0, _ := ret[0].(rpc.TxnTrace)
-	ret1, _ := ret[1].(error)
-	return ret0, ret1
-}
-
-// TransactionTrace description of an expected call of TransactionTrace.
-//
-// Parameters:
-// - ctx: The context.
-// - transactionHash: The transaction hash.
-// Returns:
-// - *gomock.Call: a pointer to the Call
-func (mr *MockRpcProviderMockRecorder) TransactionTrace(ctx, transactionHash interface{}) *gomock.Call {
-	mr.mock.ctrl.T.Helper()
-	return mr.mock.ctrl.RecordCallWithMethodType(mr.mock, "TransactionTrace", reflect.TypeOf((*MockRpcProvider)(nil).TransactionTrace), ctx, transactionHash)
-=======
->>>>>>> b6a0a9ea
 }